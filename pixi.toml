[project]
name = "holoviews"
channels = ["pyviz/label/dev", "bokeh/label/rc", "conda-forge"]
platforms = ["linux-64", "osx-arm64", "osx-64", "win-64"]

[environments]
default = [
    "required",
    "py312",
    "optional",
    "test-core",
    "test-example",
    "test-unit-task",
    "test-ui",
    "lint",
    "dev",
]

[environments.test-310]
features = ["required", "py310", "optional", "test-core", "test-example", "test-unit-task"]
no-default-feature = true

[environments.test-311]
features = ["required", "py311", "optional", "test-core", "test-example", "test-unit-task"]
no-default-feature = true

[environments.test-312]
features = ["required", "py312", "optional", "test-core", "test-example", "test-unit-task"]
no-default-feature = true

[environments.test-313]
features = ["required", "py313", "optional", "test-core", "test-example", "test-unit-task"]
no-default-feature = true

[environments.test-ui]
features = ["required", "py313", "optional", "test-core", "test-ui"]
no-default-feature = true

[environments.test-core]
features = ["required", "py313", "test-core", "test-unit-task"]
no-default-feature = true

[environments.test-gpu]
features = ["required", "py312", "test-core", "optional", "test-gpu"]
no-default-feature = true

[environments.docs]
features = ["required", "py311", "optional", "doc"]
no-default-feature = true

[environments.build]
features = ["required", "py311", "build"]
no-default-feature = true

[environments.lint]
features = ["lint"]
no-default-feature = true

[feature.required.dependencies]
nomkl = "*"
pip = "*"
# Required
bokeh = ">=3.1"
colorcet = "*"
narwhals = "*"
numpy = ">=1.21"
packaging = "*"
pandas = ">=1.3"
panel = ">=1.0"
param = ">=2.0,<3.0"
pyviz_comms = ">=2.1"

[feature.required.tasks]
check-latest-packages = 'python scripts/check_latest_packages.py'
download-data = 'python scripts/download_data.py'
install = 'python -m pip install --no-deps --disable-pip-version-check -e .'
sync-git-tags = 'python scripts/sync_git_tags.py holoviews'

[feature.required.activation.env]
PYTHONIOENCODING = "utf-8"

[feature.py310.dependencies]
python = "3.10.*"

[feature.py311.dependencies]
python = "3.11.*"

[feature.py312.dependencies]
python = "3.12.*"

[feature.py312.activation.env]
COVERAGE_CORE = "sysmon"

[feature.py313.dependencies]
python = "3.13.*"

[feature.py313.activation.env]
COVERAGE_CORE = "sysmon"

[feature.optional.dependencies]
bokeh_sampledata = "*"
cftime = "*"
contourpy = "*"
dask-core = "*"
datashader = ">=0.11.1"
ffmpeg = "*"
ibis-sqlite = "*"
ipython = ">=5.4.0"
matplotlib-base = ">=3"
nbconvert-core = "*"
netcdf4 = "*"
networkx = "*"
notebook = "*"
pillow = "*"
plotly = ">=4.0"
polars = "*"
pooch = "*"
pyarrow = "*"
<<<<<<< HEAD
pyparsing = "!=3.2.2" # Pinned 2025-03
python-duckdb = "*"
=======
pyparsing = "*"
>>>>>>> 2dfe2717
scikit-image = "*"
scipy = "*"
selenium = "*"
shapely = "*"
spatialpandas = "*"
xarray = ">=0.10.4"
xyzservices = "*"

[feature.optional.target.unix.dependencies]
tsdownsample = "*" # currently not available on Windows

[feature.dev.dependencies]
jupyterlab = "*"
jupyterlab-myst = "*"
setuptools_scm = "*"

[feature.dev.tasks]
lab = 'jupyter lab'
setup-dev = { depends-on = ["install", "download-data", "lint-install"] }

# =============================================
# =================== TESTS ===================
# =============================================
[feature.test-core.dependencies]
psutil = "*"
pytest = "*"
pytest-asyncio = "*"
pytest-cov = "*"
pytest-github-actions-annotate-failures = "*"
pytest-rerunfailures = "!=16.0.0" # https://github.com/pytest-dev/pytest-rerunfailures/issues/303
pytest-xdist = "*"

[feature.test-unit-task.tasks] # So it is not showing up in the test-gpu + test-ui environment
test-unit = 'pytest holoviews/tests -n logical --dist loadgroup'

[feature.test-example.tasks]
test-example = 'pytest -n logical --dist loadscope --nbval-lax examples'

[feature.test-example.dependencies]
nbval = "*"

[feature.test-ui]
channels = ["microsoft"]

[feature.test-ui.dependencies]
playwright = { version = "*", channel = "microsoft" }
pytest-playwright = { version = "*", channel = "microsoft" }

[feature.test-ui.tasks]
_install-ui = 'playwright install chromium'

[feature.test-ui.tasks.test-ui]
cmd = 'pytest holoviews/tests/ui --ui --browser chromium'
depends-on = ["_install-ui"]

[feature.test-gpu]
channels = ["rapidsai"]
platforms = ["linux-64"]

[feature.test-gpu.activation.env]
NUMBA_CUDA_LOW_OCCUPANCY_WARNINGS = "0"

[feature.test-gpu.dependencies]
cuda-version = "12.2.*"
cudf = "25.06.*"
cupy = "*"
# cuspatial = "*"  # https://github.com/rapidsai/cuspatial/issues/1563#issuecomment-2845966364
librmm = { version = "*", channel = "rapidsai" }
rmm = { version = "*", channel = "rapidsai" }

[feature.test-gpu.tasks]
test-gpu = "pytest holoviews/tests --gpu"

# =============================================
# =================== DOCS ====================
# =============================================
[feature.doc.dependencies]
graphviz = "*"
nbsite = ">=0.9.0a6,<0.10.0"
numpydoc = "*"
pooch = "*"
python-kaleido = "*"
selenium = "*"

[feature.doc.activation.env]
HV_DOCS_BUILD = "1"
MOZ_HEADLESS = "1"
MPLBACKEND = "Agg"
PANEL_EMBED = "true"
PANEL_EMBED_JSON = "true"
PANEL_EMBED_JSON_PREFIX = "json"
SPHINX_APIDOC_OPTIONS = "members,show-inheritance"

[feature.doc.tasks]
_docs-generate-rst = 'nbsite generate-rst --org holoviz --project-name holoviews'
_docs-refmanual = 'sphinx-apidoc -e -o doc/reference_manual/ holoviews/ holoviews/tests --ext-autodoc --ext-intersphinx'
_docs-generate = 'nbsite build --what=html --output=builtdocs --org holoviz --project-name holoviews'

[feature.doc.tasks.docs-build]
depends-on = ['_docs-generate-rst', '_docs-refmanual', '_docs-generate']

# =============================================
# ================== BUILD ====================
# =============================================
[feature.build.dependencies]
python-build = "*"
conda-build = "*"

[feature.build.tasks]
build-conda = 'bash scripts/conda/build.sh'
build-pip = 'python -m build .'

# =============================================
# =================== LINT ====================
# =============================================
[feature.lint.dependencies]
pre-commit = "*"

[feature.lint.tasks]
lint = 'pre-commit run --all-files'
lint-install = 'pre-commit install'<|MERGE_RESOLUTION|>--- conflicted
+++ resolved
@@ -116,12 +116,8 @@
 polars = "*"
 pooch = "*"
 pyarrow = "*"
-<<<<<<< HEAD
-pyparsing = "!=3.2.2" # Pinned 2025-03
+pyparsing = "*"
 python-duckdb = "*"
-=======
-pyparsing = "*"
->>>>>>> 2dfe2717
 scikit-image = "*"
 scipy = "*"
 selenium = "*"
