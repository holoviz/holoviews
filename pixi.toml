[project]
name = "holoviews"
channels = ["pyviz/label/dev", "bokeh/label/rc", "conda-forge"]
platforms = ["linux-64", "osx-arm64", "osx-64", "win-64"]

[environments]
default = [
    "required",
    "py312",
    "optional",
    "test-core",
    "test-example",
    "test-unit-task",
    "test-ui",
    "lint",
    "dev",
]

[environments.test-39]
features = ["required", "py39", "optional", "test-core", "test-example", "test-unit-task"]
no-default-feature = true

[environments.test-310]
features = ["required", "py310", "optional", "test-core", "test-example", "test-unit-task"]
no-default-feature = true

[environments.test-311]
features = ["required", "py311", "optional", "test-core", "test-example", "test-unit-task"]
no-default-feature = true

[environments.test-312]
features = ["required", "py312", "optional", "test-core", "test-example", "test-unit-task"]
no-default-feature = true

[environments.test-ui]
features = ["required", "py312", "optional", "test-core", "test-ui"]
no-default-feature = true

[environments.test-core]
features = ["required", "py313", "test-core", "test-unit-task"]
no-default-feature = true

[environments.test-gpu]
features = ["required", "py312", "test-core", "optional", "test-gpu"]
no-default-feature = true

[environments.docs]
features = ["required", "py311", "optional", "doc"]
no-default-feature = true

[environments.build]
features = ["required", "py311", "build"]
no-default-feature = true

[environments.lint]
features = ["lint"]
no-default-feature = true

[feature.required.dependencies]
nomkl = "*"
pip = "*"
# Required
bokeh = ">=3.1"
colorcet = "*"
numpy = ">=1.21"
packaging = "*"
pandas = ">=1.3"
panel = ">=1.0"
param = ">=2.0,<3.0"
pyviz_comms = ">=2.1"

[feature.required.tasks]
check-latest-packages = 'python scripts/check_latest_packages.py'
download-data = 'python scripts/download_data.py'
install = 'python -m pip install --no-deps --disable-pip-version-check -e .'
sync-git-tags = 'python scripts/sync_git_tags.py holoviews'

[feature.required.activation.env]
PYTHONIOENCODING = "utf-8"

[feature.py39.dependencies]
python = "3.9.*"
panel = "1.4.*"

[feature.py310.dependencies]
python = "3.10.*"
bokeh_sampledata = "*"

[feature.py311.dependencies]
python = "3.11.*"
bokeh_sampledata = "*"

[feature.py312.dependencies]
python = "3.12.*"
bokeh_sampledata = "*"

[feature.py312.activation.env]
COVERAGE_CORE = "sysmon"

[feature.py313.dependencies]
python = "3.13.*"
bokeh_sampledata = "*"

<<<<<<< HEAD
[feature.optional.dependencies]
=======
[feature.py313.activation.env]
COVERAGE_CORE = "sysmon"

[feature.example.dependencies]
>>>>>>> d586f3fb
cftime = "*"
contourpy = "*"
dask-core = "*"
dask-expr = "*"
datashader = ">=0.11.1"
ffmpeg = "*"
ibis-sqlite = "*"
ipython = ">=5.4.0"
matplotlib-base = ">=3"
nbconvert-core = "*"
netcdf4 = "*"
networkx = "*"
notebook = "*"
pillow = "*"
plotly = ">=4.0"
pooch = "*"
pyarrow = "*"
scikit-image = "*"
scipy = ">=1.10" # Python 3.9 + Windows downloads 1.9
selenium = "*"
shapely = "*"
spatialpandas = "*"
streamz = ">=0.5.0"
xarray = ">=0.10.4"
xyzservices = "*"

[feature.optional.target.unix.dependencies]
tsdownsample = "*" # currently not available on Windows

[feature.dev.dependencies]
jupyterlab = "*"
jupyterlab-myst = "*"
setuptools_scm = "*"

[feature.dev.tasks]
lab = 'jupyter lab'

# =============================================
# =================== TESTS ===================
# =============================================
[feature.test-core.dependencies]
psutil = "*"
pytest = "*"
pytest-asyncio = "*"
pytest-cov = "*"
pytest-github-actions-annotate-failures = "*"
pytest-rerunfailures = "*"
pytest-xdist = "*"

[feature.test-unit-task.tasks] # So it is not showing up in the test-gpu + test-ui environment
test-unit = 'pytest holoviews/tests -n logical --dist loadgroup'

[feature.test-example.tasks]
test-example = { cmd = 'pytest -n logical --dist loadscope --nbval-lax examples', env = { DASK_DATAFRAME__QUERY_PLANNING = "False" } }

[feature.test-example.dependencies]
nbval = "*"

[feature.test-ui]
channels = ["microsoft"]

[feature.test-ui.dependencies]
playwright = { version = "*", channel = "microsoft" }
pytest-playwright = { version = "*", channel = "microsoft" }

[feature.test-ui.tasks]
_install-ui = 'playwright install chromium'

[feature.test-ui.tasks.test-ui]
cmd = 'pytest holoviews/tests/ui --ui --browser chromium'
depends_on = ["_install-ui"]

[feature.test-gpu]
channels = ["rapidsai"]
platforms = ["linux-64"]

[feature.test-gpu.activation.env]
NUMBA_CUDA_LOW_OCCUPANCY_WARNINGS = "0"

[feature.test-gpu.dependencies]
cuda-version = "12.2.*"
cudf = "24.10.*"
cupy = "*"
cuspatial = "*"
librmm = { version = "*", channel = "rapidsai" }
rmm = { version = "*", channel = "rapidsai" }

[feature.test-gpu.tasks]
test-gpu = "pytest holoviews/tests --gpu"

# =============================================
# =================== DOCS ====================
# =============================================
[feature.doc.dependencies]
graphviz = "*"
nbsite = ">=0.8.4,<0.9.0"
pooch = "*"
python-kaleido = "*"
selenium = "*"

[feature.doc.activation.env]
DASK_DATAFRAME__QUERY_PLANNING = "False"
MOZ_HEADLESS = "1"
MPLBACKEND = "Agg"
PANEL_EMBED = "true"
PANEL_EMBED_JSON = "true"
PANEL_EMBED_JSON_PREFIX = "json"

[feature.doc.tasks]
_docs-generate-rst = 'nbsite generate-rst --org holoviz --project-name holoviews'
_docs-refmanual = 'python ./doc/generate_modules.py holoviews -d ./doc/reference_manual -n holoviews -e tests'
_docs-generate = 'nbsite build --what=html --output=builtdocs --org holoviz --project-name holoviews'

[feature.doc.tasks.docs-build]
depends_on = ['_docs-generate-rst', '_docs-refmanual', '_docs-generate']

# =============================================
# ================== BUILD ====================
# =============================================
[feature.build.dependencies]
python-build = "*"
conda-build = "*"

[feature.build.tasks]
build-conda = 'bash scripts/conda/build.sh'
build-pip = 'python -m build .'

# =============================================
# =================== LINT ====================
# =============================================
[feature.lint.dependencies]
pre-commit = "*"

[feature.lint.tasks]
lint = 'pre-commit run --all-files'
lint-install = 'pre-commit install'<|MERGE_RESOLUTION|>--- conflicted
+++ resolved
@@ -101,14 +101,10 @@
 python = "3.13.*"
 bokeh_sampledata = "*"
 
-<<<<<<< HEAD
-[feature.optional.dependencies]
-=======
 [feature.py313.activation.env]
 COVERAGE_CORE = "sysmon"
 
-[feature.example.dependencies]
->>>>>>> d586f3fb
+[feature.optional.dependencies]
 cftime = "*"
 contourpy = "*"
 dask-core = "*"
