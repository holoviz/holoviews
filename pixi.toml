--- conflicted
+++ resolved
@@ -129,11 +129,7 @@
 scipy = ">=1.10" # Python 3.9 + Windows downloads 1.9
 selenium = "*"
 shapely = "*"
-<<<<<<< HEAD
-=======
 spatialpandas = "*"
-streamz = ">=0.5.0"
->>>>>>> 7b2161eb
 xarray = ">=0.10.4"
 xyzservices = "*"
 
