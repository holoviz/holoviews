import numpy as np
import pandas as pd
import panel as pn
import pytest

import holoviews as hv
from holoviews import Curve, DynamicMap, Scatter
from holoviews.plotting.bokeh.util import BOKEH_GE_3_4_0
from holoviews.streams import BoundsX, BoundsXY, BoundsY, Lasso, MultiAxisTap, RangeXY

from .. import expect, wait_until

pytestmark = pytest.mark.ui

skip_popup = pytest.mark.skipif(not BOKEH_GE_3_4_0, reason="Pop ups needs Bokeh 3.4")

@pytest.fixture
def points():
    rng = np.random.default_rng(10)
    return hv.Points(rng.normal(size=(1000, 2)))

@pytest.mark.usefixtures("bokeh_backend")
@pytest.mark.parametrize(
    ["BoundsTool", "bound_slice", "bound_attr"],
    [
        (BoundsXY, slice(None), "bounds"),
        (BoundsX, slice(0, None, 2), "boundsx"),
        (BoundsY, slice(1, None, 2), "boundsy"),
    ],
)
def test_box_select(serve_hv, BoundsTool, bound_slice, bound_attr):
    hv_scatter = Scatter([1, 2, 3]).opts(
        tools=['box_select'], active_tools=['box_select']
    )

    bounds = BoundsTool(source=hv_scatter)

    page = serve_hv(hv_scatter)
    hv_plot = page.locator('.bk-events')

    expect(hv_plot).to_have_count(1)

    bbox = hv_plot.bounding_box()
    hv_plot.click()

    page.mouse.move(bbox['x']+100, bbox['y']+100)
    page.mouse.down()
    page.mouse.move(bbox['x']+150, bbox['y']+150, steps=5)
    page.mouse.up()

    expected_bounds = (0.32844036697247725, 1.8285714285714285, 0.8788990825688077, 2.3183673469387758)
    wait_until(lambda: getattr(bounds, bound_attr) == expected_bounds[bound_slice], page)


@pytest.mark.usefixtures("bokeh_backend")
def test_lasso_select(serve_hv):
    hv_scatter = Scatter([1, 2, 3]).opts(
        tools=['lasso_select'], active_tools=['lasso_select']
    )

    lasso = Lasso(source=hv_scatter)

    page = serve_hv(hv_scatter)
    hv_plot = page.locator('.bk-events')

    expect(hv_plot).to_have_count(1)

    bbox = hv_plot.bounding_box()
    hv_plot.click()

    page.mouse.move(bbox['x']+100, bbox['y']+100)
    page.mouse.down()
    page.mouse.move(bbox['x']+150, bbox['y']+150, steps=5)
    page.mouse.move(bbox['x']+50, bbox['y']+150, steps=5)
    page.mouse.up()

    if BOKEH_GE_3_4_0:
        expected_array = np.array([
            [3.28440367e-01, 2.31836735e00],
            [4.38532110e-01, 2.22040816e00],
            [5.48623853e-01, 2.12244898e00],
            [6.58715596e-01, 2.02448980e00],
            [7.68807339e-01, 1.92653061e00],
            [8.78899083e-01, 1.82857143e00],
            [6.58715596e-01, 1.82857143e00],
            [4.38532110e-01, 1.82857143e00],
            [2.18348624e-01, 1.82857143e00],
            [-1.83486239e-03, 1.82857143e00],
            [-2.00000000e-01, 1.82857143e00],
        ])
    else:
        expected_array = np.array([
            [ 3.28440367e-01,  2.31836735e+00],
            [ 5.48623853e-01,  2.12244898e+00],
            [ 6.58715596e-01,  2.02448980e+00],
            [ 7.68807339e-01,  1.92653061e+00],
            [ 8.78899083e-01,  1.82857143e+00],
            [ 6.58715596e-01,  1.82857143e+00],
            [ 4.38532110e-01,  1.82857143e+00],
            [ 2.18348624e-01,  1.82857143e+00],
            [-1.83486239e-03,  1.82857143e+00],
            [-2.00000000e-01,  1.82857143e+00],
            [-2.00000000e-01,  1.82857143e+00]
        ])

    def compare_array():
        if lasso.geometry is None:
            return False
        np.testing.assert_almost_equal(lasso.geometry, expected_array)

    wait_until(compare_array, page)

@pytest.mark.usefixtures("bokeh_backend")
def test_rangexy(serve_hv):
    hv_scatter = Scatter([1, 2, 3]).opts(active_tools=['box_zoom'])

    rangexy = RangeXY(source=hv_scatter)

    page = serve_hv(hv_scatter)
    hv_plot = page.locator('.bk-events')

    expect(hv_plot).to_have_count(1)

    bbox = hv_plot.bounding_box()
    hv_plot.click()

    page.mouse.move(bbox['x']+100, bbox['y']+100)
    page.mouse.down()
    page.mouse.move(bbox['x']+150, bbox['y']+150, steps=5)
    page.mouse.up()

    expected_xrange = (0.32844036697247725, 0.8788990825688077)
    expected_yrange = (1.8285714285714285, 2.3183673469387758)
    wait_until(lambda: rangexy.x_range == expected_xrange and rangexy.y_range == expected_yrange, page)

@pytest.mark.usefixtures("bokeh_backend")
def test_multi_axis_rangexy(serve_hv):
    c1 = Curve(np.arange(100).cumsum(), vdims='y')
    c2 = Curve(-np.arange(100).cumsum(), vdims='y2')
    s1 = RangeXY(source=c1)
    s2 = RangeXY(source=c2)

    overlay = (c1 * c2).opts(multi_y=True)

    page = serve_hv(overlay)
    hv_plot = page.locator('.bk-events')

    expect(hv_plot).to_have_count(1)

    bbox = hv_plot.bounding_box()
    hv_plot.click()

    page.mouse.move(bbox['x']+100, bbox['y']+100)
    page.mouse.down()
    page.mouse.move(bbox['x']+150, bbox['y']+150, steps=5)
    page.mouse.up()

    expected_xrange = (-35.1063829787234, 63.89361702127659)
    expected_yrange1 = (717.2448979591848, 6657.244897959185)
    expected_yrange2 = (-4232.7551020408155, 1707.2448979591848)
    wait_until(lambda: (
        np.testing.assert_almost_equal(s1.x_range, expected_xrange) and
        np.testing.assert_almost_equal(s1.y_range, expected_yrange1) and
        np.testing.assert_almost_equal(s2.y_range, expected_yrange2)
    ), page)


@pytest.mark.usefixtures("bokeh_backend")
def test_multi_axis_tap(serve_hv):
    c1 = Curve(np.arange(10).cumsum(), vdims='y1')
    c2 = Curve(np.arange(20).cumsum(), vdims='y2')

    overlay = (c1 * c2).opts(multi_y=True)

    s = MultiAxisTap(source=overlay)

    page = serve_hv(overlay)

    hv_plot = page.locator('.bk-events')

    expect(hv_plot).to_have_count(1)

    hv_plot.click()

    def test():
        assert s.xs == {'x': 11.560240963855422}
        assert s.ys == {'y1': 18.642857142857146, 'y2': 78.71428571428572}

    wait_until(test, page)


@pytest.mark.usefixtures("bokeh_backend")
def test_multi_axis_tap_datetime(serve_hv):
    c1 = Curve((pd.date_range('2024-01-01', '2024-01-10'), np.arange(10).cumsum()), vdims='y1')
    c2 = Curve((pd.date_range('2024-01-01', '2024-01-20'), np.arange(20).cumsum()), vdims='y2')

    overlay = (c1 * c2).opts(multi_y=True)

    s = MultiAxisTap(source=overlay)

    page = serve_hv(overlay)

    hv_plot = page.locator('.bk-events')

    expect(hv_plot).to_have_count(1)

    hv_plot.click()

    def test():
        assert s.xs == {'x': np.datetime64('2024-01-12T13:26:44.819277')}
        assert s.ys == {'y1': 18.13070539419087, 'y2': 76.551867219917}

    wait_until(test, page)


@pytest.mark.usefixtures("bokeh_backend")
def test_bind_trigger(serve_hv):
    # Regression test for https://github.com/holoviz/holoviews/issues/6013

    BOUND_COUNT, RANGE_COUNT = [0], [0]

    def bound_function():
        BOUND_COUNT[0] += 1
        return Curve([])


    def range_function(x_range, y_range):
        RANGE_COUNT[0] += 1
        return Curve([])

    range_dmap = DynamicMap(range_function, streams=[hv.streams.RangeXY()])
    bind_dmap = DynamicMap(pn.bind(bound_function))

    page = serve_hv(bind_dmap * range_dmap)
    hv_plot = page.locator('.bk-events')
    expect(hv_plot).to_have_count(1)

    bbox = hv_plot.bounding_box()
    hv_plot.click()

    page.mouse.move(bbox['x']+100, bbox['y']+100)
    page.mouse.down()
    page.mouse.move(bbox['x']+150, bbox['y']+150, steps=5)
    page.mouse.up()

    wait_until(lambda: RANGE_COUNT[0] > 2, page)

    assert BOUND_COUNT[0] == 1


@skip_popup
@pytest.mark.usefixtures("bokeh_backend")
def test_stream_popup(serve_hv):
    def popup_form(name):
        return f"# {name}"

    points = hv.Points(np.random.randn(10, 2)).opts(tools=["tap"])
    hv.streams.Tap(source=points, popup=popup_form("Tap"))

    page = serve_hv(points)
    hv_plot = page.locator('.bk-events')
    hv_plot.click()
    expect(hv_plot).to_have_count(1)

    locator = page.locator(".markdown")
    expect(locator).to_have_count(1)


@skip_popup
@pytest.mark.usefixtures("bokeh_backend")
def test_stream_popup_polygons_tap(serve_hv):
    def popup_form(name):
        return f"# {name}"

    points = hv.Polygons([(0, 0), (0, 1), (1, 1), (1, 0)]).opts(tools=["tap"])
    hv.streams.Tap(source=points, popup=popup_form("Tap"))

    page = serve_hv(points)
    hv_plot = page.locator('.bk-events')
    hv_plot.click()
    expect(hv_plot).to_have_count(1)

    locator = page.locator(".markdown")
    expect(locator).to_have_count(1)


@skip_popup
@pytest.mark.usefixtures("bokeh_backend")
def test_stream_popup_polygons_selection1d(serve_hv):
    def popup_form(name):
        return f"# {name}"

    points = hv.Polygons([(0, 0), (0, 1), (1, 1), (1, 0)]).opts(tools=["tap"])
    hv.streams.Selection1D(source=points, popup=popup_form("Tap"))

    page = serve_hv(points)
    hv_plot = page.locator('.bk-events')
    hv_plot.click()
    expect(hv_plot).to_have_count(1)

    locator = page.locator(".markdown")
    expect(locator).to_have_count(1)


@skip_popup
@pytest.mark.usefixtures("bokeh_backend")
def test_stream_popup_none(serve_hv, points):
    def popup_form(name):
        return

    hv.streams.Tap(source=points, popup=popup_form("Tap"))

    page = serve_hv(points)
    hv_plot = page.locator('.bk-events')
    expect(hv_plot).to_have_count(1)

    bbox = hv_plot.bounding_box()
    hv_plot.click()

    page.mouse.move(bbox['x']+100, bbox['y']+100)
    page.mouse.down()
    page.mouse.move(bbox['x']+150, bbox['y']+150, steps=5)
    page.mouse.up()

    locator = page.locator("#tap")
    expect(locator).to_have_count(0)


@skip_popup
@pytest.mark.usefixtures("bokeh_backend")
def test_stream_popup_callbacks(serve_hv):
    def popup_form(x, y):
        return pn.widgets.Button(name=f"{x},{y}")

    points = hv.Points(np.random.randn(10, 2)).opts(tools=["tap"])
    hv.streams.Tap(source=points, popup=popup_form)

    page = serve_hv(points)
    hv_plot = page.locator('.bk-events')
    hv_plot.click()
    expect(hv_plot).to_have_count(1)

    locator = page.locator(".bk-btn")
    expect(locator).to_have_count(2)


@skip_popup
@pytest.mark.usefixtures("bokeh_backend")
<<<<<<< HEAD
def test_stream_popup_box_select_right(serve_hv, points):
    def popup_form(bounds):
        if bounds:
            return f"# box\n{len(bounds)}"

    hv.streams.BoundsXY(source=points, popup=popup_form, popup_position="right", popup_anchor="left")
    points.opts(tools=["box_select"], active_tools=["box_select"])

    page = serve_hv(points)
    hv_plot = page.locator('.bk-events')
    expect(hv_plot).to_have_count(1)

    box = hv_plot.bounding_box()
    start_x, start_y = box['x'] + 10, box['y'] + box['height'] - 10
    mid_x, mid_y = box['x'], box['y']
    end_x, end_y = box['x'], box['y']

    # Perform lasso selection
    page.mouse.move(start_x, start_y)
    hv_plot.click()
    page.mouse.down()
    page.mouse.move(mid_x, mid_y)
    page.mouse.move(end_x, end_y)
    page.mouse.up()

    # Wait for popup to show
    wait_until(lambda: expect(page.locator("#box")).to_have_count(1), page)
    locator = page.locator("#box")
    expect(locator).to_have_count(1)
    expect(locator).not_to_have_text("box\n0")

    popup = locator.bounding_box()
    assert popup['x'] > mid_x  # Should be towards the right
    assert popup['y'] > mid_y  # Should be towards the top
=======
def test_stream_popup_async_callbacks(serve_hv):
    async def popup_form(x, y):
        return pn.widgets.Button(name=f"{x},{y}")

    points = hv.Points(np.random.randn(10, 2)).opts(tools=["tap"])
    hv.streams.Tap(source=points, popup=popup_form)

    page = serve_hv(points)
    hv_plot = page.locator('.bk-events')
    hv_plot.click()
    expect(hv_plot).to_have_count(1)

    locator = page.locator(".bk-btn")
    expect(locator).to_have_count(2)
>>>>>>> 1eede32d


@skip_popup
@pytest.mark.usefixtures("bokeh_backend")
def test_stream_popup_visible(serve_hv, points):
    def popup_form(x, y):
        def hide(_):
            col.visible = False
        button = pn.widgets.Button(
            name=f"{x},{y}",
            on_click=hide,
            css_classes=["custom-button"]
        )
        col = pn.Column(button)
        return col

    points = points.opts(tools=["tap"])
    hv.streams.Tap(source=points, popup=popup_form)

    page = serve_hv(points)
    hv_plot = page.locator('.bk-events')
    hv_plot.click()
    expect(hv_plot).to_have_count(1)

    # initial appearance
    locator = page.locator(".bk-btn")
    expect(locator).to_have_count(2)
    expect(locator.first).to_be_visible()

    # click custom button to hide
    locator = page.locator(".custom-button")
    locator.click()
    locator = page.locator(".bk-btn")
    expect(locator.first).not_to_be_visible()



@skip_popup
@pytest.mark.usefixtures("bokeh_backend")
def test_stream_popup_close_button(serve_hv, points):
    def popup_form(x, y):
        return "Hello"

    points = points.opts(tools=["tap", "box_select"])
    hv.streams.Tap(source=points, popup=popup_form)
    hv.streams.BoundsXY(source=points, popup=popup_form)

    page = serve_hv(points)
    hv_plot = page.locator('.bk-events')
    expect(hv_plot).to_have_count(1)
    hv_plot.click()

    locator = page.locator(".bk-btn.bk-btn-default")
    expect(locator).to_have_count(1)
    expect(locator).to_be_visible()
    page.click(".bk-btn.bk-btn-default")
    expect(locator).not_to_be_visible()

    hv_plot.click()
    locator = page.locator(".bk-btn.bk-btn-default")
    expect(locator).to_have_count(1)
    expect(locator).to_be_visible()


@skip_popup
@pytest.mark.usefixtures("bokeh_backend")
def test_stream_popup_selection1d_undefined(serve_hv, points):
    hv.streams.Selection1D(source=points)

    page = serve_hv(points)
    hv_plot = page.locator('.bk-events')
    expect(hv_plot).to_have_count(1)
    hv_plot.click()  # should not raise any error; properly guarded


@skip_popup
@pytest.mark.usefixtures("bokeh_backend")
def test_stream_popup_selection1d_tap(serve_hv, points):
    def popup_form(index):
        return "# Tap"

    points = points.opts(hit_dilation=5)
    hv.streams.Selection1D(source=points, popup=popup_form)
    points.opts(tools=["tap"], active_tools=["tap"])

    page = serve_hv(points)
    hv_plot = page.locator('.bk-events')
    expect(hv_plot).to_have_count(1)
    hv_plot.click()

    locator = page.locator("#tap")
    expect(locator).to_have_count(1)


@skip_popup
@pytest.mark.usefixtures("bokeh_backend")
def test_stream_popup_noncallable_reappear(serve_hv, points):
    def popup_form(name):
        text_input = pn.widgets.TextInput(name='Description')
        button = pn.widgets.Button(
            name='Save',
            on_click=lambda _: layout.param.update(visible=False),
            button_type="primary"
        )
        layout = pn.Column(f'# {name}', text_input, button)
        return layout

    points = points.opts(hit_dilation=5)
    hv.streams.Tap(source=points, popup=popup_form('Tap'))
    points.opts(tools=["tap"], active_tools=["tap"])

    page = serve_hv(points)
    hv_plot = page.locator('.bk-events')
    expect(hv_plot).to_have_count(1)

    hv_plot.click()

    locator = page.locator("#tap")
    expect(locator).to_have_count(1)
    locator = page.locator(".bk-btn.bk-btn-primary")
    expect(locator).to_have_count(1)
    expect(locator).to_be_visible()

    page.click(".bk-btn.bk-btn-primary")
    expect(locator).not_to_be_visible()

    hv_plot.click()

    locator = page.locator("#tap")
    expect(locator).to_have_count(1)
    locator = page.locator(".bk-btn.bk-btn-primary")
    expect(locator).to_have_count(1)
    expect(locator).to_be_visible()


@skip_popup
@pytest.mark.usefixtures("bokeh_backend")
def test_stream_popup_selection1d_lasso_select(serve_hv, points):
    def popup_form(index):
        if index:
            return f"# lasso\n{len(index)}"

    hv.streams.Selection1D(source=points, popup=popup_form)
    points.opts(tools=["tap", "lasso_select"], active_tools=["lasso_select"])

    page = serve_hv(points)
    hv_plot = page.locator('.bk-events')
    expect(hv_plot).to_have_count(1)

    box = hv_plot.bounding_box()
    start_x, start_y = box['x'] + 1, box['y'] + box['height'] - 1
    mid_x, mid_y = box['x'] + 1, box['y'] + 1
    end_x, end_y = box['x'] + box['width'] - 1, box['y'] + 1

    page.mouse.move(start_x, start_y)
    hv_plot.click()
    page.mouse.down()
    page.mouse.move(mid_x, mid_y)
    page.mouse.move(end_x, end_y)
    page.mouse.up()

    wait_until(lambda: expect(page.locator("#lasso")).to_have_count(1), page)
    locator = page.locator("#lasso")
    expect(locator).to_have_count(1)
    expect(locator).not_to_have_text("lasso\n0")


@skip_popup
@pytest.mark.usefixtures("bokeh_backend")
def test_stream_popup_selection1d_box_select_right(serve_hv, points):
    def popup_form(index):
        if index:
            return f"# lasso\n{len(index)}"

    hv.streams.Selection1D(source=points, popup=popup_form, popup_position="right", popup_anchor="left")
    points.opts(tools=["box_select"], active_tools=["box_select"])

    page = serve_hv(points)
    hv_plot = page.locator('.bk-events')
    expect(hv_plot).to_have_count(1)

    box = hv_plot.bounding_box()
    start_x, start_y = box['x'] + 10, box['y'] + box['height'] - 10
    mid_x, mid_y = box['x'], box['y']
    end_x, end_y = box['x'], box['y']

    # Perform lasso selection
    page.mouse.move(start_x, start_y)
    hv_plot.click()
    page.mouse.down()
    page.mouse.move(mid_x, mid_y)
    page.mouse.move(end_x, end_y)
    page.mouse.up()

    # Wait for popup to show
    wait_until(lambda: expect(page.locator("#lasso")).to_have_count(1), page)
    locator = page.locator("#lasso")
    expect(locator).to_have_count(1)
    expect(locator).not_to_have_text("lasso\n0")

    popup = locator.bounding_box()
    assert popup['x'] > mid_x  # Should be towards the right
    assert popup['y'] > mid_y  # Should be towards the top


@skip_popup
@pytest.mark.usefixtures("bokeh_backend")
def test_stream_popup_selection1d_box_select_left(serve_hv, points):
    def popup_form(index):
        if index:
            return f"# lasso\n{len(index)}"

    hv.streams.Selection1D(source=points, popup=popup_form, popup_position="left", popup_anchor="right")
    points.opts(tools=["box_select"], active_tools=["box_select"])

    page = serve_hv(points)
    hv_plot = page.locator('.bk-events')
    expect(hv_plot).to_have_count(1)

    box = hv_plot.bounding_box()
    start_x, start_y = box['x'] + 10, box['y'] + box['height'] - 10
    mid_x, mid_y = box['x'], box['y']
    end_x, end_y = box['x'], box['y']

    # Perform lasso selection
    page.mouse.move(start_x, start_y)
    hv_plot.click()
    page.mouse.down()
    page.mouse.move(mid_x, mid_y)
    page.mouse.move(end_x, end_y)
    page.mouse.up()

    # Wait for popup to show
    wait_until(lambda: expect(page.locator("#lasso")).to_have_count(1), page)
    locator = page.locator("#lasso")
    expect(locator).to_have_count(1)
    expect(locator).not_to_have_text("lasso\n0")

    popup = locator.bounding_box()
    assert popup['x'] < mid_x  # Should be towards the left
    assert popup['y'] > mid_y  # Should be towards the top


@pytest.mark.usefixtures("bokeh_backend")
def test_stream_subcoordinate_y_range(serve_hv, points):
    def cb(x_range, y_range):
        return (
            Curve(np.arange(100).cumsum(), vdims='y', label='A').opts(subcoordinate_y=True) *
            Curve(-np.arange(100).cumsum(), vdims='y2', label='B').opts(subcoordinate_y=True)
        )

    stream = RangeXY()
    dmap = DynamicMap(cb, streams=[stream]).opts(active_tools=['box_zoom'])

    page = serve_hv(dmap)

    hv_plot = page.locator('.bk-events')

    expect(hv_plot).to_have_count(1)

    bbox = hv_plot.bounding_box()
    hv_plot.click()

    page.mouse.move(bbox['x']+60, bbox['y']+60)
    page.mouse.down()
    page.mouse.move(bbox['x']+190, bbox['y']+190, steps=5)
    page.mouse.up()

    expected_xrange = (7.008849557522124, 63.95575221238938)
    expected_yrange = (0.030612244897959183, 1.0918367346938775)
    wait_until(lambda: stream.x_range == expected_xrange and stream.y_range == expected_yrange, page)<|MERGE_RESOLUTION|>--- conflicted
+++ resolved
@@ -346,7 +346,6 @@
 
 @skip_popup
 @pytest.mark.usefixtures("bokeh_backend")
-<<<<<<< HEAD
 def test_stream_popup_box_select_right(serve_hv, points):
     def popup_form(bounds):
         if bounds:
@@ -381,7 +380,10 @@
     popup = locator.bounding_box()
     assert popup['x'] > mid_x  # Should be towards the right
     assert popup['y'] > mid_y  # Should be towards the top
-=======
+
+
+@skip_popup
+@pytest.mark.usefixtures("bokeh_backend")
 def test_stream_popup_async_callbacks(serve_hv):
     async def popup_form(x, y):
         return pn.widgets.Button(name=f"{x},{y}")
@@ -396,7 +398,6 @@
 
     locator = page.locator(".bk-btn")
     expect(locator).to_have_count(2)
->>>>>>> 1eede32d
 
 
 @skip_popup
@@ -433,7 +434,6 @@
     expect(locator.first).not_to_be_visible()
 
 
-
 @skip_popup
 @pytest.mark.usefixtures("bokeh_backend")
 def test_stream_popup_close_button(serve_hv, points):
