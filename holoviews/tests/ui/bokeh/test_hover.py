import logging

import numpy as np
import pandas as pd
import panel as pn
import pytest

import holoviews as hv
from holoviews.plotting.bokeh.util import BOKEH_GE_3_7_0, BOKEH_GE_3_8_0

from .. import expect

pytestmark = pytest.mark.ui

bokeh_3_7_0 = pytest.mark.skipif(not BOKEH_GE_3_7_0, reason="Added in Bokeh 3.7")
bokeh_3_8_0 = pytest.mark.skipif(not BOKEH_GE_3_8_0, reason="Added in Bokeh 3.8")

@pytest.mark.usefixtures("bokeh_backend")
def test_hover_tooltips_list(serve_hv):
    hv_image = hv.Image(
        np.random.rand(10, 10), bounds=(0, 0, 1, 1), kdims=["xc", "yc"]
    ).opts(hover_tooltips=["$x", "xc", "@yc", "@z"])

    page = serve_hv(hv_image)
    hv_plot = page.locator(".bk-events")
    expect(hv_plot).to_have_count(1)
    bbox = hv_plot.bounding_box()

    # Hover over the plot
    page.mouse.move(bbox["x"] + bbox["width"] / 2, bbox["y"] + bbox["height"] / 2)
    page.mouse.up()

    expect(page.locator(".bk-Tooltip")).to_have_count(1)

    expect(page.locator(".bk-Tooltip")).to_contain_text("x:")
    expect(page.locator(".bk-Tooltip")).to_contain_text("xc:")
    expect(page.locator(".bk-Tooltip")).to_contain_text("yc:")
    expect(page.locator(".bk-Tooltip")).to_contain_text("z:")
    expect(page.locator(".bk-Tooltip")).not_to_contain_text("?")


@pytest.mark.usefixtures("bokeh_backend")
def test_hover_tooltips_unit_format(serve_hv):
    dim = hv.Dimension("Test", unit="Unit")
    hv_image = hv.Image(
        np.zeros((10, 10)), bounds=(0, 0, 1, 1), kdims=["xc", "yc"], vdims=[dim]
    ).opts(hover_tooltips=[("Test", "@Test{%0.2f}")])

    page = serve_hv(hv_image)
    hv_plot = page.locator(".bk-events")
    expect(hv_plot).to_have_count(1)
    bbox = hv_plot.bounding_box()

    # Hover over the plot
    page.mouse.move(bbox["x"] + bbox["width"] / 2, bbox["y"] + bbox["height"] / 2)
    page.mouse.up()

    expect(page.locator(".bk-Tooltip")).to_have_count(1)

    expect(page.locator(".bk-Tooltip")).to_contain_text("Test: 0.00%")


@pytest.mark.usefixtures("bokeh_backend")
def test_hover_tooltips_list_mix_tuple_string(serve_hv):
    hv_image = hv.Image(
        np.random.rand(10, 10), bounds=(0, 0, 1, 1), kdims=["xc", "yc"]
    ).opts(hover_tooltips=[("xs", "($x, @xc)"), "yc", "z"])

    page = serve_hv(hv_image)
    hv_plot = page.locator(".bk-events")
    expect(hv_plot).to_have_count(1)
    bbox = hv_plot.bounding_box()

    # Hover over the plot
    page.mouse.move(bbox["x"] + bbox["width"] / 2, bbox["y"] + bbox["height"] / 2)
    page.mouse.up()

    expect(page.locator(".bk-Tooltip")).to_have_count(1)

    expect(page.locator(".bk-Tooltip")).to_contain_text("xs:")
    expect(page.locator(".bk-Tooltip")).to_contain_text("yc:")
    expect(page.locator(".bk-Tooltip")).to_contain_text("z:")
    expect(page.locator(".bk-Tooltip")).not_to_contain_text("?")


@pytest.mark.usefixtures("bokeh_backend")
def test_hover_tooltips_label_group(serve_hv):
    hv_image = hv.Image(
        np.random.rand(10, 10),
        bounds=(0, 0, 1, 1),
        kdims=["xc", "yc"],
        label="Image Label",
        group="Image Group",
    ).opts(
        hover_tooltips=[
            "$label",
            "$group",
            ("Plot Label", "$label"),
            ("Plot Group", "$group"),
        ]
    )

    page = serve_hv(hv_image)
    hv_plot = page.locator(".bk-events")
    expect(hv_plot).to_have_count(1)
    bbox = hv_plot.bounding_box()

    # Hover over the plot
    page.mouse.move(bbox["x"] + bbox["width"] / 2, bbox["y"] + bbox["height"] / 2)
    page.mouse.up()

    expect(page.locator(".bk-Tooltip")).to_have_count(1)

    expect(page.locator(".bk-Tooltip")).to_contain_text("label:")
    expect(page.locator(".bk-Tooltip")).to_contain_text("group:")
    expect(page.locator(".bk-Tooltip")).to_contain_text("Plot Label:")
    expect(page.locator(".bk-Tooltip")).to_contain_text("Plot Group:")
    expect(page.locator(".bk-Tooltip")).not_to_contain_text("?")


@pytest.mark.usefixtures("bokeh_backend")
def test_hover_tooltips_missing(serve_hv):
    hv_image = hv.Image(
        np.random.rand(10, 10), bounds=(0, 0, 1, 1), kdims=["xc", "yc"]
    ).opts(hover_tooltips=["abc"])

    page = serve_hv(hv_image)
    hv_plot = page.locator(".bk-events")
    expect(hv_plot).to_have_count(1)
    bbox = hv_plot.bounding_box()

    # Hover over the plot
    page.mouse.move(bbox["x"] + bbox["width"] / 2, bbox["y"] + bbox["height"] / 2)
    page.mouse.up()

    expect(page.locator(".bk-Tooltip")).to_have_count(1)

    expect(page.locator(".bk-Tooltip")).to_contain_text("?")


@pytest.mark.usefixtures("bokeh_backend")
def test_hover_tooltips_html_string(serve_hv):
    hv_image = hv.Image(
        np.random.rand(10, 10), bounds=(0, 0, 1, 1), kdims=["xc", "yc"]
    ).opts(hover_tooltips="<b>x</b>: $x<br>y: @yc")

    page = serve_hv(hv_image)
    hv_plot = page.locator(".bk-events")
    expect(hv_plot).to_have_count(1)
    bbox = hv_plot.bounding_box()

    # Hover over the plot
    page.mouse.move(bbox["x"] + bbox["width"] / 2, bbox["y"] + bbox["height"] / 2)
    page.mouse.up()

    expect(page.locator(".bk-Tooltip")).to_have_count(1)

    expect(page.locator(".bk-Tooltip")).to_contain_text("x:")
    expect(page.locator(".bk-Tooltip")).to_contain_text("y:")
    expect(page.locator(".bk-Tooltip")).not_to_contain_text("?")


@pytest.mark.usefixtures("bokeh_backend")
def test_hover_tooltips_formatters(serve_hv):
    hv_image = hv.Image(
        np.random.rand(10, 10), bounds=(0, 0, 1, 1), kdims=["xc", "yc"]
    ).opts(
        hover_tooltips=[("X", "($x, @xc{%0.3f})")], hover_formatters={"@xc": "printf"}
    )

    page = serve_hv(hv_image)
    hv_plot = page.locator(".bk-events")
    expect(hv_plot).to_have_count(1)
    bbox = hv_plot.bounding_box()

    # Hover over the plot
    page.mouse.move(bbox["x"] + bbox["width"] / 2, bbox["y"] + bbox["height"] / 2)
    page.mouse.up()

    expect(page.locator(".bk-Tooltip")).to_have_count(1)

    expect(page.locator(".bk-Tooltip")).to_contain_text("X:")
    expect(page.locator(".bk-Tooltip")).to_contain_text("%")
    expect(page.locator(".bk-Tooltip")).not_to_contain_text("?")


@pytest.mark.usefixtures("bokeh_backend")
@pytest.mark.parametrize("hover_mode", ["hline", "vline"])
def test_hover_mode(serve_hv, hover_mode):
    hv_curve = hv.Curve([0, 10, 2]).opts(tools=["hover"], hover_mode=hover_mode)

    page = serve_hv(hv_curve)
    hv_plot = page.locator(".bk-events")
    expect(hv_plot).to_have_count(1)
    bbox = hv_plot.bounding_box()

    # Hover over the plot
    page.mouse.move(bbox["x"] + bbox["width"] / 2, bbox["y"] + bbox["height"] / 2)
    page.mouse.up()

    expect(page.locator(".bk-Tooltip")).to_have_count(1)

    expect(page.locator(".bk-Tooltip")).to_contain_text("x:")
    expect(page.locator(".bk-Tooltip")).to_contain_text("y:")
    expect(page.locator(".bk-Tooltip")).not_to_contain_text("?")


@pytest.mark.usefixtures("bokeh_backend")
@pytest.mark.parametrize(
    "hover_tooltip",
    ["Amplitude", "@Amplitude", ("Amplitude", "@Amplitude")],
)
def test_hover_tooltips_dimension_unit(serve_hv, hover_tooltip):
    amplitude_dim = hv.Dimension("Amplitude", unit="µV")
    hv_curve = hv.Curve([0, 10, 2], vdims=[amplitude_dim]).opts(
        hover_tooltips=[hover_tooltip], hover_mode="vline"
    )

    page = serve_hv(hv_curve)
    hv_plot = page.locator(".bk-events")
    expect(hv_plot).to_have_count(1)
    bbox = hv_plot.bounding_box()

    # Hover over the plot
    page.mouse.move(bbox["x"] + bbox["width"] / 2, bbox["y"] + bbox["height"] / 2)
    page.mouse.up()

    expect(page.locator(".bk-Tooltip")).to_have_count(1)

    expect(page.locator(".bk-Tooltip")).to_contain_text("Amplitude (µV): 10")


@bokeh_3_7_0
@pytest.mark.usefixtures("bokeh_backend")
def test_hover_tooltips_rasterize_server_hover(serve_hv, rng):
    import datashader as ds

    from holoviews.operation.datashader import rasterize

    df = pd.DataFrame({
        "x": rng.normal(45, 1, 100),
        "y": rng.normal(85, 1, 100),
        "s": 1,
        "val": 10,
        "cat": "cat1",
    })
    img = rasterize(hv.Points(df), selector=ds.first("val"), width=10, height=10, dynamic=False).opts(tools=["hover"])

    page = serve_hv(img)
    hv_plot = page.locator(".bk-events")
    expect(hv_plot).to_have_count(1)
    bbox = hv_plot.bounding_box()

    # Hover over the plot, first time the hovertool only have null
    # we then timeout and hover again to get hovertool with actual values
    page.mouse.move(bbox["x"] + bbox["width"] / 2, bbox["y"] + bbox["height"] / 2)
    page.mouse.up()

    expect(page.locator(".bk-Tooltip")).to_have_count(1)
    page.wait_for_timeout(100)

    page.mouse.move(bbox["x"] + bbox["width"] / 2, bbox["y"] + bbox["height"] / 2)
    page.mouse.up()

    expect(page.locator(".bk-Tooltip")).to_have_count(1)
    expect(page.locator(".bk-Tooltip")).to_contain_text("x:4")
    expect(page.locator(".bk-Tooltip")).to_contain_text("y:8")
    expect(page.locator(".bk-Tooltip")).to_contain_text("val:10")
    expect(page.locator(".bk-Tooltip")).to_contain_text("cat:cat1")


@bokeh_3_7_0
@pytest.mark.usefixtures("bokeh_backend")
@pytest.mark.parametrize(
    "hover_tooltips",
    [None, ["x", "y"], ["x", "y", "s"], ["s"]],
    ids=["default", "only_coords", "reduced_vars", "only_vars"],
)
@pytest.mark.parametrize("selector_in_hovertool", [True, False])
def test_hover_tooltips_rasterize_server_hover_selector_ux(serve_hv, rng, hover_tooltips, selector_in_hovertool):
    import datashader as ds

    from holoviews.operation.datashader import rasterize

    df = pd.DataFrame({
        "x": rng.normal(45, 1, 100),
        "y": rng.normal(85, 1, 100),
        "s": 2,
        "val": 10,
        "cat": "cat1",
    })
    img = rasterize(hv.Points(df), selector=ds.first("val"), width=10, height=10, dynamic=False)
    img.opts(tools=["hover"], hover_tooltips=hover_tooltips, selector_in_hovertool=selector_in_hovertool)

    page = serve_hv(img)
    hv_plot = page.locator(".bk-events")
    expect(hv_plot).to_have_count(1)
    bbox = hv_plot.bounding_box()

    # Hover over the plot, first time the hovertool only have null
    # we then timeout and hover again to get hovertool with actual values
    page.mouse.move(bbox["x"] + bbox["width"] / 2, bbox["y"] + bbox["height"] / 2)
    page.mouse.up()

    expect(page.locator(".bk-Tooltip")).to_have_count(1)
    page.wait_for_timeout(100)

    page.mouse.move(bbox["x"] + bbox["width"] / 2, bbox["y"] + bbox["height"] / 2)
    page.mouse.up()


    # Selector test
    if hover_tooltips == ["x", "y"] or not selector_in_hovertool:
        expect(page.locator(".bk-Tooltip")).not_to_contain_text("Selector:first('val')")
    else:
        expect(page.locator(".bk-Tooltip")).to_contain_text("Selector:first('val')")

    # The dividing line
    line_expect = expect(page.locator("div[style*='height: 1px'][style*='grid-column: span 2']"))
    if hover_tooltips in (["x", "y"], ["s"]):
        line_expect.to_have_count(0)
    else:
        line_expect.to_have_count(1)


@bokeh_3_7_0
@pytest.mark.usefixtures("bokeh_backend")
@pytest.mark.parametrize("convert_x", [True, False])
@pytest.mark.parametrize("convert_y", [True, False])
def test_hover_tooltips_rasterize_server_datetime_axis(serve_hv, rng, convert_x, convert_y):
    if not convert_x and not convert_y:
        pytest.skip("Skipping case where both convert_x and convert_y are False")
    import datashader as ds

    from holoviews.operation.datashader import rasterize

    df = pd.DataFrame({
        "x": rng.normal(0, 0.1, 500),
        "y": rng.normal(0, 0.1, 500),
        "s": 1,
        "val": 10,
        "cat": "cat1",
    })
    if convert_x:
        df['x'] = pd.Timestamp(2020, 1, 1, 12) + (df['x'] * 5e8).apply(pd.Timedelta)
    if convert_y:
        df['y'] = pd.Timestamp(2020, 1, 1, 12) + (df['y'] * 5e8).apply(pd.Timedelta)
    img = rasterize(hv.Points(df), selector=ds.first("val"), width=10, height=10, dynamic=False).opts(tools=["hover"])

    page = serve_hv(img)
    hv_plot = page.locator(".bk-events")
    expect(hv_plot).to_have_count(1)
    bbox = hv_plot.bounding_box()

    # Hover over the plot, first time the hovertool only have null
    # we then timeout and hover again to get hovertool with actual values
    page.mouse.move(bbox["x"] + bbox["width"] / 2, bbox["y"] + bbox["height"] / 2)
    page.mouse.up()

    expect(page.locator(".bk-Tooltip")).to_have_count(1)
    page.wait_for_timeout(100)

    page.mouse.move(bbox["x"] + bbox["width"] / 2, bbox["y"] + bbox["height"] / 2)
    page.mouse.up()

    expect(page.locator(".bk-Tooltip")).to_have_count(1)
    if convert_x:
        expect(page.locator(".bk-Tooltip")).to_contain_text('x:2020-01-01')
    if convert_y:
        expect(page.locator(".bk-Tooltip")).to_contain_text('y:2020-01-01')


@bokeh_3_7_0
@pytest.mark.usefixtures("bokeh_backend")
def test_hover_tooltips_selector_update_plot(serve_panel):
    import datashader as ds

    from holoviews.operation.datashader import rasterize

    N_OBS = 1000
    x_data = np.random.random((N_OBS, N_OBS))

    def get_plot(color_by):
        if color_by == 'option1':
            color_data = np.random.choice(['A', 'B', 'C', 'D'], size=N_OBS)
        else:
            color_data = np.random.choice(['a', 'b', 'c', 'd'], size=N_OBS)

        dataset = hv.Dataset(
            (x_data[:, 0], x_data[:, 1], color_data),
            ['X', 'Y'],
            color_by,
        )
        plot = dataset.to(hv.Points)
        plot = rasterize(
            plot,
            aggregator=ds.count_cat(color_by),
            selector=ds.first('X'),
        )
        plot = plot.opts(tools=["hover"], title=color_by)
        return plot

    scb = pn.widgets.Select(name="Color By", options=['option1', 'option2'])
    layout = pn.Row(scb, pn.bind(get_plot, scb))

    page = serve_panel(layout)
    page.wait_for_timeout(500)

    # Locate the plot and move mouse over it
    hv_plot = page.locator(".bk-events")
    expect(hv_plot).to_have_count(1)
    bbox = hv_plot.bounding_box()
    page.mouse.move(bbox["x"] + bbox["width"] / 2, bbox["y"] + bbox["height"] / 2)
    page.wait_for_timeout(200)

    tooltip = page.locator(".bk-Tooltip")
    expect(tooltip).to_have_count(1)
    expect(tooltip).to_contain_text('A:')
    expect(tooltip).to_contain_text('B:')
    expect(tooltip).to_contain_text('C:')
    expect(tooltip).to_contain_text('D:')

    # Change the selector to 'option2'
    scb.value = "option2"
    page.wait_for_timeout(2000)

    # Move the mouse again to trigger updated tooltip
    page.mouse.move(bbox["x"] + bbox["width"] / 4, bbox["y"] + bbox["height"] / 4)
    page.wait_for_timeout(200)
    tooltip = page.locator(".bk-Tooltip")
    expect(tooltip).to_have_count(1)
    expect(tooltip).to_contain_text('a:')
    expect(tooltip).to_contain_text('b:')
    expect(tooltip).to_contain_text('c:')
    expect(tooltip).to_contain_text('d:')


@bokeh_3_8_0
@pytest.mark.usefixtures("bokeh_backend")
def test_hover_tooltips_rasterize_server_hover_filter(serve_hv, rng):
    import datashader as ds

    from holoviews.operation.datashader import rasterize

    df = pd.DataFrame({
        "x": rng.normal(45, 1, 100),
        "y": rng.normal(85, 1, 100),
        "s": 1,
        "val": 10,
        "cat": "cat1",
    })

    hover_models = []
    def watch_hook(plot, element):
        hover_models[:] = [plot.handles["hover"].filters[""].args["hover_model"]]

    img = rasterize(
        hv.Points(df),
        selector=ds.first("val"),
        width=10,
        height=10,
        dynamic=False
    ).opts(tools=["hover"], hooks=[watch_hook])

    page = serve_hv(img)
    hv_plot = page.locator(".bk-events")
    expect(hv_plot).to_have_count(1)
    bbox = hv_plot.bounding_box()

    # Hover over the plot, first time the hovertool only have null
    # we then timeout and hover again to get hovertool with actual values
    page.mouse.move(bbox["x"] + bbox["width"] / 2, bbox["y"] + bbox["height"] / 2)
    page.mouse.up()

    expect(page.locator(".bk-Tooltip")).to_have_count(1)
    page.wait_for_timeout(100)

    assert len(hover_models) == 1
    assert hover_models[0].data["__index__"] != -1

    # Move to no data part of the plot
    page.mouse.move(bbox["x"] + bbox["width"] / 2, bbox["y"] + bbox["height"] * 3 / 4)
    page.mouse.move(bbox["x"] + bbox["width"] / 2, bbox["y"] + bbox["height"] * 3 / 4)
    page.mouse.up()

    # Should not show anything
    expect(page.locator(".bk-Tooltip")).to_have_count(0)
    page.wait_for_timeout(100)

    assert len(hover_models) == 1
    assert hover_models[0].data["__index__"] == -1


@pytest.mark.usefixtures("bokeh_backend")
@pytest.mark.parametrize("x_axis_type", [int, str, lambda x: x+0.1], ids=["int", "str", "float"])
@pytest.mark.parametrize("y_axis_type", [int, str, lambda x: x+0.1], ids=["int", "str", "float"])
def test_hover_heatmap_image(serve_hv, x_axis_type, y_axis_type):
    x = list(map(x_axis_type, range(0, 24, 2)))
    y = list(map(y_axis_type, range(10)))
    z = np.arange(10 * 12).reshape(10, 12)

    heatmap = hv.HeatMap((x, y, z)).opts(tools=["hover"])

    page = serve_hv(heatmap)
    hv_plot = page.locator(".bk-events")
    expect(hv_plot).to_have_count(1)
    bbox = hv_plot.bounding_box()

    # Hover over the center of the plot
    page.mouse.move(bbox["x"] + bbox["width"] / 2, bbox["y"] + bbox["height"] / 2)
    page.mouse.up()

    expect(page.locator(".bk-Tooltip")).to_have_count(1)
    tooltip = page.locator(".bk-Tooltip")

    is_lambda = lambda x: x.__name__ == "<lambda>"
    expect(tooltip).to_contain_text("x: 10.100" if is_lambda(x_axis_type) else "x: 10")
    expect(tooltip).to_contain_text("y: 4.100" if is_lambda(y_axis_type) else "y: 4")
    expect(tooltip).to_contain_text("z: 53")


@pytest.mark.usefixtures("bokeh_backend")
<<<<<<< HEAD
def test_hover_across_dynamicmaps(serve_panel):
    data = pd.DataFrame({"x": range(2), "y": range(2), "category": ["A", "B"]})
    el = (
        hv.Dataset(data)
        .to(hv.Points, kdims=["x", "y"], groupby="category")
        .opts(tools=["hover"], size=10, show_legend=False, xlim=(-1, 3), ylim=(-1, 3), hit_dilation=100)
    )
    widget = pn.widgets.MultiSelect(value=["A"], options=["A", "B"])
    dmap = hv.DynamicMap(
        lambda value: el.get(value).overlay(),
        streams=[widget.param.value]
    )
    col = pn.Column(widget, dmap)
    page = serve_panel(col)

    hv_plot = page.locator(".bk-events")
    expect(hv_plot).to_have_count(1)
    bbox = hv_plot.bounding_box()

    for i, cat in enumerate(("A", "B")):
        widget.value = [cat]
        page.mouse.move(bbox["x"] + bbox["width"] / 2, bbox["y"] + bbox["height"] / 2)
        page.mouse.up()
        tooltip = page.locator(".bk-Tooltip")
        expect(tooltip).to_have_count(1)
        expect(tooltip.first).to_contain_text(f"category: {cat} x: {i} y: {i}")

    widget.value = ["A", "B"]
    page.mouse.move(bbox["x"] + bbox["width"] / 2, bbox["y"] + bbox["height"] / 2)
    page.mouse.up()
    tooltip = page.locator(".bk-Tooltip")
    expect(tooltip).to_have_count(2)
    expect(tooltip.first).to_contain_text("category: A x: 0 y: 0")
    expect(tooltip.last).to_contain_text("category: B x: 1 y: 1")
=======
def test_hover_heatmap_categorical_outside_plot_area(serve_hv, caplog):
    # Test for https://github.com/holoviz/holoviews/pull/6438
    df = pd.DataFrame([
        [0, "A", 10],
        [0, "B", 20],
        [1, "A", 20],
        [1, "B", 30]
    ], columns=["key1", "key2", "value"])

    ds = hv.Dataset(df)
    heatmap = ds.to(hv.HeatMap, kdims=["key1", "key2"], vdims="value").opts(tools=["hover"])

    hv.streams.PointerXY(source=heatmap)

    page = serve_hv(heatmap)
    hv_plot = page.locator(".bk-events")
    expect(hv_plot).to_have_count(1)
    bbox = hv_plot.bounding_box()
    page.mouse.wheel(0, 1000)

    with caplog.at_level(logging.ERROR):
        # Hover above the plot
        page.mouse.move(bbox["x"] + bbox["width"] * 0.5, 10)
        page.mouse.up()
        page.wait_for_timeout(100)

    assert not any(
        "IndexError('list index out of range')" in msg[2] for msg in caplog.record_tuples
    )
>>>>>>> 7f447030
<|MERGE_RESOLUTION|>--- conflicted
+++ resolved
@@ -520,7 +520,6 @@
 
 
 @pytest.mark.usefixtures("bokeh_backend")
-<<<<<<< HEAD
 def test_hover_across_dynamicmaps(serve_panel):
     data = pd.DataFrame({"x": range(2), "y": range(2), "category": ["A", "B"]})
     el = (
@@ -555,7 +554,9 @@
     expect(tooltip).to_have_count(2)
     expect(tooltip.first).to_contain_text("category: A x: 0 y: 0")
     expect(tooltip.last).to_contain_text("category: B x: 1 y: 1")
-=======
+    
+    
+@pytest.mark.usefixtures("bokeh_backend")
 def test_hover_heatmap_categorical_outside_plot_area(serve_hv, caplog):
     # Test for https://github.com/holoviz/holoviews/pull/6438
     df = pd.DataFrame([
@@ -584,5 +585,4 @@
 
     assert not any(
         "IndexError('list index out of range')" in msg[2] for msg in caplog.record_tuples
-    )
->>>>>>> 7f447030
+    )