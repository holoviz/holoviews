import datetime as dt

from unittest import SkipTest, skipIf

import numpy as np
import pandas as pd
import pytest

from holoviews import (
    Dimension, Curve, Points, Image, Dataset, RGB, Path, Graph, TriMesh,
    QuadMesh, NdOverlay, Contours, Spikes, Spread, Area, Rectangles,
    Segments, Polygons, Nodes, DynamicMap, Overlay
)
from holoviews.util import render
from holoviews.streams import Tap
from holoviews.element.comparison import ComparisonTestCase
from numpy import nan
from holoviews.operation import apply_when
from packaging.version import Version

try:
    import datashader as ds
    import dask.dataframe as dd
    import xarray as xr
    from holoviews.operation.datashader import (
        aggregate, regrid, ds_version, stack, directly_connect_edges,
        shade, spread, rasterize, datashade, AggregationOperation,
        inspect, inspect_points, inspect_polygons
    )
except ImportError:
    raise SkipTest('Datashader not available')

try:
    import cudf
    import cupy
except ImportError:
    cudf = None

try:
    import spatialpandas
except ImportError:
    spatialpandas = None

spatialpandas_skip = skipIf(spatialpandas is None, "SpatialPandas not available")
cudf_skip = skipIf(cudf is None, "cuDF not available")


import logging

numba_logger = logging.getLogger('numba')
numba_logger.setLevel(logging.WARNING)

AggregationOperation.vdim_prefix = ''

@pytest.fixture()
def point_data():
    num = 100
    np.random.seed(1)

    dists = {
        cat: pd.DataFrame(
            {
                "x": np.random.normal(x, s, num),
                "y": np.random.normal(y, s, num),
                "s": s,
                "val": val,
                "cat": cat,
            }
        )
        for x, y, s, val, cat in [
            (2, 2, 0.03, 0, "d1"),
            (2, -2, 0.10, 1, "d2"),
            (-2, -2, 0.50, 2, "d3"),
            (-2, 2, 1.00, 3, "d4"),
            (0, 0, 3.00, 4, "d5"),
        ]
    }
    df = pd.concat(dists, ignore_index=True)
    return df


@pytest.fixture()
def point_plot(point_data):
    return Points(point_data)


class DatashaderAggregateTests(ComparisonTestCase):
    """
    Tests for datashader aggregation
    """

    def test_aggregate_points(self):
        points = Points([(0.2, 0.3), (0.4, 0.7), (0, 0.99)])
        img = aggregate(points, dynamic=False,  x_range=(0, 1), y_range=(0, 1),
                        width=2, height=2)
        expected = Image(([0.25, 0.75], [0.25, 0.75], [[1, 0], [2, 0]]),
                         vdims=[Dimension('Count', nodata=0)])
        self.assertEqual(img, expected)

    def test_aggregate_points_count_column(self):
        points = Points([(0.2, 0.3, np.NaN), (0.4, 0.7, 22), (0, 0.99,np.NaN)], vdims='z')
        img = aggregate(points, dynamic=False,  x_range=(0, 1), y_range=(0, 1),
                        width=2, height=2, aggregator=ds.count('z'))
        expected = Image(([0.25, 0.75], [0.25, 0.75], [[0, 0], [1, 0]]),
                         vdims=[Dimension('z Count', nodata=0)])
        self.assertEqual(img, expected)

    @cudf_skip
    def test_aggregate_points_cudf(self):
        points = Points([(0.2, 0.3), (0.4, 0.7), (0, 0.99)], datatype=['cuDF'])
        self.assertIsInstance(points.data, cudf.DataFrame)
        img = aggregate(points, dynamic=False,  x_range=(0, 1), y_range=(0, 1),
                        width=2, height=2)
        expected = Image(([0.25, 0.75], [0.25, 0.75], [[1, 0], [2, 0]]),
                         vdims=[Dimension('Count', nodata=0)])
        self.assertIsInstance(img.data.Count.data, cupy.ndarray)
        self.assertEqual(img, expected)

    def test_aggregate_zero_range_points(self):
        p = Points([(0, 0), (1, 1)])
        agg = rasterize(p, x_range=(0, 0), y_range=(0, 1), expand=False, dynamic=False,
                        width=2, height=2)
        img = Image(([], [0.25, 0.75], np.zeros((2, 0))), bounds=(0, 0, 0, 1),
                    xdensity=1, vdims=[Dimension('Count', nodata=0)])
        self.assertEqual(agg, img)

    def test_aggregate_points_target(self):
        points = Points([(0.2, 0.3), (0.4, 0.7), (0, 0.99)])
        expected = Image(([0.25, 0.75], [0.25, 0.75], [[1, 0], [2, 0]]),
                         vdims=[Dimension('Count', nodata=0)])
        img = aggregate(points, dynamic=False,  target=expected)
        self.assertEqual(img, expected)

    def test_aggregate_points_sampling(self):
        points = Points([(0.2, 0.3), (0.4, 0.7), (0, 0.99)])
        expected = Image(([0.25, 0.75], [0.25, 0.75], [[1, 0], [2, 0]]),
                         vdims=[Dimension('Count', nodata=0)])
        img = aggregate(points, dynamic=False,  x_range=(0, 1), y_range=(0, 1),
                        x_sampling=0.5, y_sampling=0.5)
        self.assertEqual(img, expected)

    def test_aggregate_points_categorical(self):
        points = Points([(0.2, 0.3, 'A'), (0.4, 0.7, 'B'), (0, 0.99, 'C')], vdims='z')
        img = aggregate(points, dynamic=False,  x_range=(0, 1), y_range=(0, 1),
                        width=2, height=2, aggregator=ds.count_cat('z'))
        xs, ys = [0.25, 0.75], [0.25, 0.75]
        expected = NdOverlay({'A': Image((xs, ys, [[1, 0], [0, 0]]), vdims=Dimension('z Count', nodata=0)),
                              'B': Image((xs, ys, [[0, 0], [1, 0]]), vdims=Dimension('z Count', nodata=0)),
                              'C': Image((xs, ys, [[0, 0], [1, 0]]), vdims=Dimension('z Count', nodata=0))},
                             kdims=['z'])
        self.assertEqual(img, expected)

    def test_aggregate_points_categorical_zero_range(self):
        points = Points([(0.2, 0.3, 'A'), (0.4, 0.7, 'B'), (0, 0.99, 'C')], vdims='z')
        img = aggregate(points, dynamic=False,  x_range=(0, 0), y_range=(0, 1),
                        aggregator=ds.count_cat('z'), height=2)
        xs, ys = [], [0.25, 0.75]
        params = dict(bounds=(0, 0, 0, 1), xdensity=1)
        expected = NdOverlay({'A': Image((xs, ys, np.zeros((2, 0))), vdims=Dimension('z Count', nodata=0), **params),
                              'B': Image((xs, ys, np.zeros((2, 0))), vdims=Dimension('z Count', nodata=0), **params),
                              'C': Image((xs, ys, np.zeros((2, 0))), vdims=Dimension('z Count', nodata=0), **params)},
                             kdims=['z'])
        self.assertEqual(img, expected)

    def test_aggregate_curve(self):
        curve = Curve([(0.2, 0.3), (0.4, 0.7), (0.8, 0.99)])
        expected = Image(([0.25, 0.75], [0.25, 0.75], [[1, 0], [1, 1]]),
                         vdims=[Dimension('Count', nodata=0)])
        img = aggregate(curve, dynamic=False,  x_range=(0, 1), y_range=(0, 1),
                        width=2, height=2)
        self.assertEqual(img, expected)

    def test_aggregate_curve_datetimes(self):
        dates = pd.date_range(start="2016-01-01", end="2016-01-03", freq='1D')
        curve = Curve((dates, [1, 2, 3]))
        img = aggregate(curve, width=2, height=2, dynamic=False)
        bounds = (np.datetime64('2016-01-01T00:00:00.000000'), 1.0,
                  np.datetime64('2016-01-03T00:00:00.000000'), 3.0)
        dates = [np.datetime64('2016-01-01T12:00:00.000000000'),
                 np.datetime64('2016-01-02T12:00:00.000000000')]
        expected = Image((dates, [1.5, 2.5], [[1, 0], [0, 2]]),
                         datatype=['xarray'], bounds=bounds, vdims=Dimension('Count', nodata=0))
        self.assertEqual(img, expected)

    def test_aggregate_curve_datetimes_dask(self):
        df = pd.DataFrame(
            data=np.arange(1000), columns=['a'],
            index=pd.date_range('2019-01-01', freq='1T', periods=1000),
        )
        ddf = dd.from_pandas(df, npartitions=4)
        curve = Curve(ddf, kdims=['index'], vdims=['a'])
        img = aggregate(curve, width=2, height=3, dynamic=False)
        bounds = (np.datetime64('2019-01-01T00:00:00.000000'), 0.0,
                  np.datetime64('2019-01-01T16:39:00.000000'), 999.0)
        dates = [np.datetime64('2019-01-01T04:09:45.000000000'),
                 np.datetime64('2019-01-01T12:29:15.000000000')]
        expected = Image((dates, [166.5, 499.5, 832.5], [[332, 0], [167, 166], [0, 334]]),
                         kdims=['index', 'a'], vdims=Dimension('Count', nodata=0),
                         datatype=['xarray'], bounds=bounds)
        self.assertEqual(img, expected)

    def test_aggregate_curve_datetimes_microsecond_timebase(self):
        dates = pd.date_range(start="2016-01-01", end="2016-01-03", freq='1D')
        xstart = np.datetime64('2015-12-31T23:59:59.723518000', 'us')
        xend = np.datetime64('2016-01-03T00:00:00.276482000', 'us')
        curve = Curve((dates, [1, 2, 3]))
        img = aggregate(curve, width=2, height=2, x_range=(xstart, xend), dynamic=False)
        bounds = (np.datetime64('2015-12-31T23:59:59.723518'), 1.0,
                  np.datetime64('2016-01-03T00:00:00.276482'), 3.0)
        dates = [np.datetime64('2016-01-01T11:59:59.861759000',),
                 np.datetime64('2016-01-02T12:00:00.138241000')]
        expected = Image((dates, [1.5, 2.5], [[1, 0], [0, 2]]),
                         datatype=['xarray'], bounds=bounds, vdims=Dimension('Count', nodata=0))
        self.assertEqual(img, expected)

    def test_aggregate_ndoverlay_count_cat_datetimes_microsecond_timebase(self):
        dates = pd.date_range(start="2016-01-01", end="2016-01-03", freq='1D')
        xstart = np.datetime64('2015-12-31T23:59:59.723518000', 'us')
        xend = np.datetime64('2016-01-03T00:00:00.276482000', 'us')
        curve = Curve((dates, [1, 2, 3]))
        curve2 = Curve((dates, [3, 2, 1]))
        ndoverlay = NdOverlay({0: curve, 1: curve2}, 'Cat')
        imgs = aggregate(ndoverlay, aggregator=ds.count_cat('Cat'), width=2, height=2,
                         x_range=(xstart, xend), dynamic=False)
        bounds = (np.datetime64('2015-12-31T23:59:59.723518'), 1.0,
                  np.datetime64('2016-01-03T00:00:00.276482'), 3.0)
        dates = [np.datetime64('2016-01-01T11:59:59.861759000',),
                 np.datetime64('2016-01-02T12:00:00.138241000')]
        expected = Image((dates, [1.5, 2.5], [[1, 0], [0, 2]]),
                         datatype=['xarray'], bounds=bounds, vdims=Dimension('Count', nodata=0))
        expected2 = Image((dates, [1.5, 2.5], [[0, 1], [1, 1]]),
                         datatype=['xarray'], bounds=bounds, vdims=Dimension('Count', nodata=0))
        self.assertEqual(imgs[0], expected)
        self.assertEqual(imgs[1], expected2)

    def test_aggregate_dt_xaxis_constant_yaxis(self):
        df = pd.DataFrame({'y': np.ones(100)}, index=pd.date_range('1980-01-01', periods=100, freq='1T'))
        img = rasterize(Curve(df), dynamic=False, width=3)
        xs = np.array(['1980-01-01T00:16:30.000000', '1980-01-01T00:49:30.000000',
                       '1980-01-01T01:22:30.000000'], dtype='datetime64[us]')
        ys = np.array([])
        bounds = (np.datetime64('1980-01-01T00:00:00.000000'), 1.0,
                  np.datetime64('1980-01-01T01:39:00.000000'), 1.0)
        expected = Image((xs, ys, np.empty((0, 3))), ['index', 'y'],
                         vdims=Dimension('Count', nodata=0), xdensity=1,
                         ydensity=1, bounds=bounds)
        self.assertEqual(img, expected)

    def test_aggregate_ndoverlay(self):
        ds = Dataset([(0.2, 0.3, 0), (0.4, 0.7, 1), (0, 0.99, 2)], kdims=['x', 'y', 'z'])
        ndoverlay = ds.to(Points, ['x', 'y'], [], 'z').overlay()
        expected = Image(([0.25, 0.75], [0.25, 0.75], [[1, 0], [2, 0]]),
                         vdims=[Dimension('Count', nodata=0)])
        img = aggregate(ndoverlay, dynamic=False, x_range=(0, 1), y_range=(0, 1),
                        width=2, height=2)
        self.assertEqual(img, expected)

    def test_aggregate_path(self):
        path = Path([[(0.2, 0.3), (0.4, 0.7)], [(0.4, 0.7), (0.8, 0.99)]])
        expected = Image(([0.25, 0.75], [0.25, 0.75], [[1, 0], [2, 1]]),
                         vdims=[Dimension('Count', nodata=0)])
        img = aggregate(path, dynamic=False,  x_range=(0, 1), y_range=(0, 1),
                        width=2, height=2)
        self.assertEqual(img, expected)

    def test_aggregate_contours_with_vdim(self):
        contours = Contours([[(0.2, 0.3, 1), (0.4, 0.7, 1)], [(0.4, 0.7, 2), (0.8, 0.99, 2)]], vdims='z')
        img = rasterize(contours, dynamic=False)
        self.assertEqual(img.vdims, ['z'])

    def test_aggregate_contours_without_vdim(self):
        contours = Contours([[(0.2, 0.3), (0.4, 0.7)], [(0.4, 0.7), (0.8, 0.99)]])
        img = rasterize(contours, dynamic=False)
        self.assertEqual(img.vdims, [Dimension('Any', nodata=0)])

    def test_aggregate_dframe_nan_path(self):
        path = Path([Path([[(0.2, 0.3), (0.4, 0.7)], [(0.4, 0.7), (0.8, 0.99)]]).dframe()])
        expected = Image(([0.25, 0.75], [0.25, 0.75], [[1, 0], [2, 1]]),
                         vdims=[Dimension('Count', nodata=0)])
        img = aggregate(path, dynamic=False,  x_range=(0, 1), y_range=(0, 1),
                        width=2, height=2)
        self.assertEqual(img, expected)

    def test_spikes_aggregate_count(self):
        spikes = Spikes([1, 2, 3])
        agg = rasterize(spikes, width=5, dynamic=False, expand=False)
        expected = Image(np.array([[1, 0, 1, 0, 1]]), vdims=Dimension('Count', nodata=0),
                         xdensity=2.5, ydensity=1, bounds=(1, 0, 3, 0.5))
        self.assertEqual(agg, expected)

    def test_spikes_aggregate_count_dask(self):
        spikes = Spikes([1, 2, 3], datatype=['dask'])
        agg = rasterize(spikes, width=5, dynamic=False, expand=False)
        expected = Image(np.array([[1, 0, 1, 0, 1]]), vdims=Dimension('Count', nodata=0),
                         xdensity=2.5, ydensity=1, bounds=(1, 0, 3, 0.5))
        self.assertEqual(agg, expected)

    def test_spikes_aggregate_dt_count(self):
        spikes = Spikes([dt.datetime(2016, 1, 1),  dt.datetime(2016, 1, 2), dt.datetime(2016, 1, 3)])
        agg = rasterize(spikes, width=5, dynamic=False, expand=False)
        bounds = (np.datetime64('2016-01-01T00:00:00.000000'), 0,
                  np.datetime64('2016-01-03T00:00:00.000000'), 0.5)
        expected = Image(np.array([[1, 0, 1, 0, 1]]), vdims=Dimension('Count', nodata=0), bounds=bounds)
        self.assertEqual(agg, expected)

    def test_spikes_aggregate_dt_count_dask(self):
        spikes = Spikes([dt.datetime(2016, 1, 1),  dt.datetime(2016, 1, 2), dt.datetime(2016, 1, 3)],
                        datatype=['dask'])
        agg = rasterize(spikes, width=5, dynamic=False, expand=False)
        bounds = (np.datetime64('2016-01-01T00:00:00.000000'), 0,
                  np.datetime64('2016-01-03T00:00:00.000000'), 0.5)
        expected = Image(np.array([[1, 0, 1, 0, 1]]), vdims=Dimension('Count', nodata=0), bounds=bounds)
        self.assertEqual(agg, expected)

    def test_spikes_aggregate_spike_length(self):
        spikes = Spikes([1, 2, 3])
        agg = rasterize(spikes, width=5, dynamic=False, expand=False, spike_length=7)
        expected = Image(np.array([[1, 0, 1, 0, 1]]), vdims=Dimension('Count', nodata=0),
                         xdensity=2.5, ydensity=1, bounds=(1, 0, 3, 7.0))
        self.assertEqual(agg, expected)

    def test_spikes_aggregate_with_height_count(self):
        spikes = Spikes([(1, 0.2), (2, 0.8), (3, 0.4)], vdims='y')
        agg = rasterize(spikes, width=5, height=5, y_range=(0, 1), dynamic=False)
        xs = [1.2, 1.6, 2.0, 2.4, 2.8]
        ys = [0.1, 0.3, 0.5, 0.7, 0.9]
        arr = np.array([
            [1, 0, 1, 0, 1],
            [1, 0, 1, 0, 1],
            [0, 0, 1, 0, 1],
            [0, 0, 1, 0, 0],
            [0, 0, 1, 0, 0]
        ])
        expected = Image((xs, ys, arr), vdims=Dimension('Count', nodata=0))
        self.assertEqual(agg, expected)

    def test_spikes_aggregate_with_height_count_override(self):
        spikes = Spikes([(1, 0.2), (2, 0.8), (3, 0.4)], vdims='y')
        agg = rasterize(spikes, width=5, height=5, y_range=(0, 1),
                        spike_length=0.3, dynamic=False)
        xs = [1.2, 1.6, 2.0, 2.4, 2.8]
        ys = [0.1, 0.3, 0.5, 0.7, 0.9]
        arr = np.array([[1, 0, 1, 0, 1],
                        [1, 0, 1, 0, 1],
                        [0, 0, 0, 0, 0],
                        [0, 0, 0, 0, 0],
                        [0, 0, 0, 0, 0]])
        expected = Image((xs, ys, arr), vdims=Dimension('Count', nodata=0))
        self.assertEqual(agg, expected)

    def test_rasterize_regrid_and_spikes_overlay(self):
        img = Image(([0.5, 1.5], [0.5, 1.5], [[0, 1], [2, 3]]))
        spikes = Spikes([(0.5, 0.2), (1.5, 0.8), ], vdims='y')

        expected_regrid = Image(([0.25, 0.75, 1.25, 1.75],
                                 [0.25, 0.75, 1.25, 1.75],
                                 [[0, 0, 1, 1],
                                  [0, 0, 1, 1],
                                  [2, 2, 3, 3],
                                  [2, 2, 3, 3]]))
        spikes_arr = np.array([[0, 1, 0, 1],
                               [0, 1, 0, 1],
                               [0, 0, 0, 0],
                               [0, 0, 0, 0]])
        expected_spikes = Image(([0.25, 0.75, 1.25, 1.75],
                                 [0.25, 0.75, 1.25, 1.75], spikes_arr), vdims=Dimension('Count', nodata=0))
        overlay = img * spikes
        agg = rasterize(overlay, width=4, height=4, x_range=(0, 2), y_range=(0, 2),
                        spike_length=0.5, upsample=True, dynamic=False)
        self.assertEqual(agg.Image.I, expected_regrid)
        self.assertEqual(agg.Spikes.I, expected_spikes)


    def test_spikes_aggregate_with_height_count_dask(self):
        spikes = Spikes([(1, 0.2), (2, 0.8), (3, 0.4)], vdims='y', datatype=['dask'])
        agg = rasterize(spikes, width=5, height=5, y_range=(0, 1), dynamic=False)
        xs = [1.2, 1.6, 2.0, 2.4, 2.8]
        ys = [0.1, 0.3, 0.5, 0.7, 0.9]
        arr = np.array([
            [1, 0, 1, 0, 1],
            [1, 0, 1, 0, 1],
            [0, 0, 1, 0, 1],
            [0, 0, 1, 0, 0],
            [0, 0, 1, 0, 0]
        ])
        expected = Image((xs, ys, arr), vdims=Dimension('Count', nodata=0))
        self.assertEqual(agg, expected)

    def test_spikes_aggregate_with_negative_height_count(self):
        spikes = Spikes([(1, -0.2), (2, -0.8), (3, -0.4)], vdims='y', datatype=['dask'])
        agg = rasterize(spikes, width=5, height=5, y_range=(-1, 0), dynamic=False)
        xs = [1.2, 1.6, 2.0, 2.4, 2.8]
        ys = [-0.9, -0.7, -0.5, -0.3, -0.1]
        arr = np.array([
            [0, 0, 0, 0, 0],
            [0, 0, 1, 0, 0],
            [0, 0, 1, 0, 0],
            [0, 0, 1, 0, 1],
            [1, 0, 1, 0, 1]
        ])
        expected = Image((xs, ys, arr), vdims=Dimension('Count', nodata=0))
        self.assertEqual(agg, expected)

    def test_spikes_aggregate_with_positive_and_negative_height_count(self):
        spikes = Spikes([(1, -0.2), (2, 0.8), (3, -0.4)], vdims='y', datatype=['dask'])
        agg = rasterize(spikes, width=5, height=5, y_range=(-1, 1), dynamic=False)
        xs = [1.2, 1.6, 2.0, 2.4, 2.8]
        ys = [-0.8, -0.4, 0.0, 0.4, 0.8]
        arr = np.array([
            [0, 0, 0, 0, 0],
            [0, 0, 0, 0, 1],
            [1, 0, 1, 0, 1],
            [0, 0, 1, 0, 0],
            [0, 0, 1, 0, 0]
        ])
        expected = Image((xs, ys, arr), vdims=Dimension('Count', nodata=0))
        self.assertEqual(agg, expected)

    def test_rectangles_aggregate_count(self):
        rects = Rectangles([(0, 0, 1, 2), (1, 1, 3, 2)])
        agg = rasterize(rects, width=4, height=4, dynamic=False)
        xs = [0.375, 1.125, 1.875, 2.625]
        ys = [0.25, 0.75, 1.25, 1.75]
        arr = np.array([
            [1, 1, 0, 0],
            [1, 1, 0, 0],
            [1, 2, 1, 1],
            [0, 0, 0, 0]
        ])
        expected = Image((xs, ys, arr), vdims=Dimension('Count', nodata=0))
        self.assertEqual(agg, expected)

    def test_rectangles_aggregate_count_cat(self):
        rects = Rectangles([(0, 0, 1, 2, 'A'), (1, 1, 3, 2, 'B')], vdims=['cat'])
        agg = rasterize(rects, width=4, height=4, aggregator=ds.count_cat('cat'),
                        dynamic=False)
        xs = [0.375, 1.125, 1.875, 2.625]
        ys = [0.25, 0.75, 1.25, 1.75]
        arr1 = np.array([
            [1, 1, 0, 0],
            [1, 1, 0, 0],
            [1, 1, 0, 0],
            [0, 0, 0, 0]
        ])
        arr2 = np.array([
            [0, 0, 0, 0],
            [0, 0, 0, 0],
            [0, 1, 1, 1],
            [0, 0, 0, 0]
        ])
        expected1 = Image((xs, ys, arr1), vdims=Dimension('cat Count', nodata=0))
        expected2 = Image((xs, ys, arr2), vdims=Dimension('cat Count', nodata=0))
        expected = NdOverlay({'A': expected1, 'B': expected2}, kdims=['cat'])
        self.assertEqual(agg, expected)

    def test_rectangles_aggregate_sum(self):
        rects = Rectangles([(0, 0, 1, 2, 0.5), (1, 1, 3, 2, 1.5)], vdims=['value'])
        agg = rasterize(rects, width=4, height=4, aggregator='sum', dynamic=False)
        xs = [0.375, 1.125, 1.875, 2.625]
        ys = [0.25, 0.75, 1.25, 1.75]
        nan = np.nan
        arr = np.array([
            [0.5, 0.5, nan, nan],
            [0.5, 0.5, nan, nan],
            [0.5, 2. , 1.5, 1.5],
            [nan, nan, nan, nan]
        ])
        expected = Image((xs, ys, arr), vdims='value')
        self.assertEqual(agg, expected)

    def test_rectangles_aggregate_dt_count(self):
        rects = Rectangles([
            (0, dt.datetime(2016, 1, 2), 4, dt.datetime(2016, 1, 3)),
            (1, dt.datetime(2016, 1, 1), 2, dt.datetime(2016, 1, 5))
        ])
        agg = rasterize(rects, width=4, height=4, dynamic=False)
        xs = [0.5, 1.5, 2.5, 3.5]
        ys = [
            np.datetime64('2016-01-01T12:00:00'), np.datetime64('2016-01-02T12:00:00'),
            np.datetime64('2016-01-03T12:00:00'), np.datetime64('2016-01-04T12:00:00')
        ]
        arr = np.array([
            [0, 1, 1, 0],
            [1, 2, 2, 1],
            [0, 1, 1, 0],
            [0, 0, 0, 0]
        ])
        bounds = (0.0, np.datetime64('2016-01-01T00:00:00'),
                  4.0, np.datetime64('2016-01-05T00:00:00'))
        expected = Image((xs, ys, arr), bounds=bounds, vdims=Dimension('Count', nodata=0))
        self.assertEqual(agg, expected)

    def test_segments_aggregate_count(self):
        segments = Segments([(0, 1, 4, 1), (1, 0, 1, 4)])
        agg = rasterize(segments, width=4, height=4, dynamic=False)
        xs = [0.5, 1.5, 2.5, 3.5]
        ys = [0.5, 1.5, 2.5, 3.5]
        arr = np.array([
            [0, 1, 0, 0],
            [1, 2, 1, 1],
            [0, 1, 0, 0],
            [0, 1, 0, 0]
        ])
        expected = Image((xs, ys, arr), vdims=Dimension('Count', nodata=0))
        self.assertEqual(agg, expected)

    def test_segments_aggregate_sum(self, instance=False):
        segments = Segments([(0, 1, 4, 1, 2), (1, 0, 1, 4, 4)], vdims=['value'])
        if instance:
            agg = rasterize.instance(
                width=10, height=10, dynamic=False, aggregator='sum'
            )(segments, width=4, height=4)
        else:
            agg = rasterize(
                segments, width=4, height=4, dynamic=False, aggregator='sum'
            )
        xs = [0.5, 1.5, 2.5, 3.5]
        ys = [0.5, 1.5, 2.5, 3.5]
        na = np.nan
        arr = np.array([
            [na, 4, na, na],
            [2 , 6, 2 , 2 ],
            [na, 4, na, na],
            [na, 4, na, na]
        ])
        expected = Image((xs, ys, arr), vdims='value')
        self.assertEqual(agg, expected)

    def test_segments_aggregate_sum_instance(self):
        self.test_segments_aggregate_sum(instance=True)

    def test_segments_aggregate_dt_count(self):
        segments = Segments([
            (0, dt.datetime(2016, 1, 2), 4, dt.datetime(2016, 1, 2)),
            (1, dt.datetime(2016, 1, 1), 1, dt.datetime(2016, 1, 5))
        ])
        agg = rasterize(segments, width=4, height=4, dynamic=False)
        xs = [0.5, 1.5, 2.5, 3.5]
        ys = [
            np.datetime64('2016-01-01T12:00:00'), np.datetime64('2016-01-02T12:00:00'),
            np.datetime64('2016-01-03T12:00:00'), np.datetime64('2016-01-04T12:00:00')
        ]
        arr = np.array([
            [0, 1, 0, 0],
            [1, 2, 1, 1],
            [0, 1, 0, 0],
            [0, 1, 0, 0]
        ])
        bounds = (0.0, np.datetime64('2016-01-01T00:00:00'),
                  4.0, np.datetime64('2016-01-05T00:00:00'))
        expected = Image((xs, ys, arr), bounds=bounds, vdims=Dimension('Count', nodata=0))
        self.assertEqual(agg, expected)

    def test_area_aggregate_simple_count(self):
        area = Area([1, 2, 1])
        agg = rasterize(area, width=4, height=4, y_range=(0, 3), dynamic=False)
        xs = [0.25, 0.75, 1.25, 1.75]
        ys = [0.375, 1.125, 1.875, 2.625]
        arr = np.array([
            [1, 1, 1, 1],
            [1, 1, 1, 1],
            [0, 1, 1, 0],
            [0, 0, 0, 0]
        ])
        expected = Image((xs, ys, arr), vdims=Dimension('Count', nodata=0))
        self.assertEqual(agg, expected)

    def test_area_aggregate_negative_count(self):
        area = Area([-1, -2, -3])
        agg = rasterize(area, width=4, height=4, y_range=(-3, 0), dynamic=False)
        xs = [0.25, 0.75, 1.25, 1.75]
        ys = [-2.625, -1.875, -1.125, -0.375]
        arr = np.array([
            [0, 0, 0, 1],
            [0, 1, 1, 1],
            [1, 1, 1, 1],
            [1, 1, 1, 1]
        ])
        expected = Image((xs, ys, arr), vdims=Dimension('Count', nodata=0))
        self.assertEqual(agg, expected)

    def test_area_aggregate_crossover_count(self):
        area = Area([-1, 2, 3])
        agg = rasterize(area, width=4, height=4, y_range=(-3, 3), dynamic=False)
        xs = [0.25, 0.75, 1.25, 1.75]
        ys = [-2.25, -0.75, 0.75, 2.25]
        arr = np.array([
            [0, 0, 0, 0],
            [1, 0, 0, 0],
            [1, 1, 1, 1],
            [0, 0, 1, 1]
        ])
        expected = Image((xs, ys, arr), vdims=Dimension('Count', nodata=0))
        self.assertEqual(agg, expected)

    def test_spread_aggregate_symmetric_count(self):
        spread = Spread([(0, 1, 0.8), (1, 2, 0.3), (2, 3, 0.8)])
        agg = rasterize(spread, width=4, height=4, dynamic=False)
        xs = [0.25, 0.75, 1.25, 1.75]
        ys = [0.65, 1.55, 2.45, 3.35]
        arr = np.array([
            [0, 0, 0, 0],
            [1, 0, 0, 0],
            [0, 1, 1, 0],
            [0, 0, 0, 1]
        ])
        expected = Image((xs, ys, arr), vdims=Dimension('Count', nodata=0))
        self.assertEqual(agg, expected)

    def test_spread_aggregate_assymmetric_count(self):
        spread = Spread([(0, 1, 0.4, 0.8), (1, 2, 0.8, 0.4), (2, 3, 0.5, 1)],
                        vdims=['y', 'pos', 'neg'])
        agg = rasterize(spread, width=4, height=4, dynamic=False)
        xs = [0.25, 0.75, 1.25, 1.75]
        ys = [0.6125, 1.4375, 2.2625, 3.0875]
        arr = np.array([
            [0, 0, 0, 0],
            [1, 0, 0, 0],
            [0, 1, 1, 0],
            [0, 0, 1, 1]
        ])
        expected = Image((xs, ys, arr), vdims=Dimension('Count', nodata=0))
        self.assertEqual(agg, expected)

    def test_rgb_regrid_packed(self):
        coords = {'x': [1, 2], 'y': [1, 2], 'band': [0, 1, 2]}
        arr = np.array([
            [[255, 10],
             [  0, 30]],
            [[  1,  0],
             [  0,  0]],
            [[127,  0],
             [  0, 68]],
        ]).T
        da = xr.DataArray(data=arr, dims=('x', 'y', 'band'), coords=coords)
        im = RGB(da, ['x', 'y'])
        agg = rasterize(im, width=3, height=3, dynamic=False, upsample=True)
        xs = [0.8333333, 1.5, 2.166666]
        ys = [0.8333333, 1.5, 2.166666]
        arr = np.array([
            [[255, 255, 10],
             [255, 255, 10],
             [  0,   0, 30]],
            [[  1,   1,  0],
             [  1,   1,  0],
             [  0,   0,  0]],
            [[127, 127,  0],
             [127, 127,  0],
             [  0,   0, 68]],
        ]).transpose((1, 2, 0))
        expected = RGB((xs, ys, arr))
        self.assertEqual(agg, expected)

    @spatialpandas_skip
    def test_line_rasterize(self):
        path = Path([[(0, 0), (1, 1), (2, 0)], [(0, 0), (0, 1)]], datatype=['spatialpandas'])
        agg = rasterize(path, width=4, height=4, dynamic=False)
        xs = [0.25, 0.75, 1.25, 1.75]
        ys = [0.125, 0.375, 0.625, 0.875]
        arr = np.array([
            [2, 0, 0, 1],
            [1, 1, 0, 1],
            [1, 1, 1, 0],
            [1, 0, 1, 0]
        ])
        expected = Image((xs, ys, arr), vdims=Dimension('Count', nodata=0))
        self.assertEqual(agg, expected)

    @spatialpandas_skip
    def test_multi_line_rasterize(self):
        path = Path([{'x': [0, 1, 2, np.nan, 0, 0], 'y': [0, 1, 0, np.nan, 0, 1]}],
                    datatype=['spatialpandas'])
        agg = rasterize(path, width=4, height=4, dynamic=False)
        xs = [0.25, 0.75, 1.25, 1.75]
        ys = [0.125, 0.375, 0.625, 0.875]
        arr = np.array([
            [2, 0, 0, 1],
            [1, 1, 0, 1],
            [1, 1, 1, 0],
            [1, 0, 1, 0]
        ])
        expected = Image((xs, ys, arr), vdims=Dimension('Count', nodata=0))
        self.assertEqual(agg, expected)

    @spatialpandas_skip
    def test_ring_rasterize(self):
        path = Path([{'x': [0, 1, 2], 'y': [0, 1, 0], 'geom_type': 'Ring'}], datatype=['spatialpandas'])
        agg = rasterize(path, width=4, height=4, dynamic=False)
        xs = [0.25, 0.75, 1.25, 1.75]
        ys = [0.125, 0.375, 0.625, 0.875]
        arr = np.array([
            [1, 1, 1, 1],
            [0, 1, 0, 1],
            [0, 1, 1, 0],
            [0, 0, 1, 0]
        ])
        expected = Image((xs, ys, arr), vdims=Dimension('Count', nodata=0))
        self.assertEqual(agg, expected)

    @spatialpandas_skip
    def test_polygon_rasterize(self):
        poly = Polygons([
            {'x': [0, 1, 2], 'y': [0, 1, 0],
             'holes': [[[(1.6, 0.2), (1, 0.8), (0.4, 0.2)]]]}
        ])
        agg = rasterize(poly, width=6, height=6, dynamic=False)
        xs = [0.166667, 0.5, 0.833333, 1.166667, 1.5, 1.833333]
        ys = [0.083333, 0.25, 0.416667, 0.583333, 0.75, 0.916667]
        arr = np.array([
            [1, 1, 1, 1, 1, 1],
            [0, 0, 0, 0, 0, 0],
            [0, 1, 0, 0, 1, 0],
            [0, 0, 0, 0, 0, 0],
            [0, 0, 1, 1, 0, 0],
            [0, 0, 0, 0, 0, 0]
        ])
        expected = Image((xs, ys, arr), vdims=Dimension('Count', nodata=0))
        self.assertEqual(agg, expected)

    @spatialpandas_skip
    def test_polygon_rasterize_mean_agg(self):
        poly = Polygons([
            {'x': [0, 1, 2], 'y': [0, 1, 0], 'z': 2.4},
            {'x': [0, 0, 1], 'y': [0, 1, 1], 'z': 3.6}
        ], vdims='z')
        agg = rasterize(poly, width=4, height=4, dynamic=False, aggregator='mean')
        xs = [0.25, 0.75, 1.25, 1.75]
        ys = [0.125, 0.375, 0.625, 0.875]
        arr = np.array([
            [ 2.4,  2.4,  2.4,    2.4],
            [ 3.6,  2.4,  2.4,    np.nan],
            [ 3.6,  2.4,  2.4,    np.nan],
            [ 3.6,  3.6,  np.nan, np.nan]])
        expected = Image((xs, ys, arr), vdims='z')
        self.assertEqual(agg, expected)

    @spatialpandas_skip
    def test_multi_poly_rasterize(self):
        poly = Polygons([{'x': [0, 1, 2, np.nan, 0, 0, 1],
                          'y': [0, 1, 0, np.nan, 0, 1, 1]}],
                        datatype=['spatialpandas'])
        agg = rasterize(poly, width=4, height=4, dynamic=False)
        xs = [0.25, 0.75, 1.25, 1.75]
        ys = [0.125, 0.375, 0.625, 0.875]
        arr = np.array([
            [1, 1, 1, 1],
            [1, 1, 1, 0],
            [1, 1, 1, 0],
            [1, 1, 0, 0]
        ])
        expected = Image((xs, ys, arr), vdims=Dimension('Count', nodata=0))
        self.assertEqual(agg, expected)



class DatashaderCatAggregateTests(ComparisonTestCase):

    def setUp(self):
        if ds_version < Version('0.11.0'):
            raise SkipTest('Regridding operations require datashader>=0.11.0')

    def test_aggregate_points_categorical(self):
        points = Points([(0.2, 0.3, 'A'), (0.4, 0.7, 'B'), (0, 0.99, 'C')], vdims='z')
        img = aggregate(points, dynamic=False,  x_range=(0, 1), y_range=(0, 1),
                        width=2, height=2, aggregator=ds.by('z', ds.count()))
        xs, ys = [0.25, 0.75], [0.25, 0.75]
        expected = NdOverlay({'A': Image((xs, ys, [[1, 0], [0, 0]]), vdims=Dimension('z Count', nodata=0)),
                              'B': Image((xs, ys, [[0, 0], [1, 0]]), vdims=Dimension('z Count', nodata=0)),
                              'C': Image((xs, ys, [[0, 0], [1, 0]]), vdims=Dimension('z Count', nodata=0))},
                             kdims=['z'])
        self.assertEqual(img, expected)


    def test_aggregate_points_categorical_mean(self):
        points = Points([(0.2, 0.3, 'A', 0.1), (0.4, 0.7, 'B', 0.2), (0, 0.99, 'C', 0.3)], vdims=['cat', 'z'])
        img = aggregate(points, dynamic=False,  x_range=(0, 1), y_range=(0, 1),
                        width=2, height=2, aggregator=ds.by('cat', ds.mean('z')))
        xs, ys = [0.25, 0.75], [0.25, 0.75]
        expected = NdOverlay({'A': Image((xs, ys, [[0.1, nan], [nan, nan]]), vdims='z'),
                              'B': Image((xs, ys, [[nan, nan], [0.2, nan]]), vdims='z'),
                              'C': Image((xs, ys, [[nan, nan], [0.3, nan]]), vdims='z')},
                             kdims=['cat'])
        self.assertEqual(img, expected)



class DatashaderShadeTests(ComparisonTestCase):

    def test_shade_categorical_images_xarray(self):
        xs, ys = [0.25, 0.75], [0.25, 0.75]
        data = NdOverlay({'A': Image((xs, ys, np.array([[1, 0], [0, 0]], dtype='u4')),
                                     datatype=['xarray'], vdims=Dimension('z Count', nodata=0)),
                          'B': Image((xs, ys, np.array([[0, 0], [1, 0]], dtype='u4')),
                                     datatype=['xarray'], vdims=Dimension('z Count', nodata=0)),
                          'C': Image((xs, ys, np.array([[0, 0], [1, 0]], dtype='u4')),
                                     datatype=['xarray'], vdims=Dimension('z Count', nodata=0))},
                         kdims=['z'])
        shaded = shade(data, rescale_discrete_levels=False)
        r = [[228, 120], [66, 120]]
        g = [[26, 109], [150, 109]]
        b = [[28, 95], [129, 95]]
        a = [[40, 0], [255, 0]]
        expected = RGB((xs, ys, r, g, b, a), datatype=['grid'],
                       vdims=RGB.vdims+[Dimension('A', range=(0, 1))])
        self.assertEqual(shaded, expected)

    def test_shade_categorical_images_grid(self):
        xs, ys = [0.25, 0.75], [0.25, 0.75]
        data = NdOverlay({'A': Image((xs, ys, np.array([[1, 0], [0, 0]], dtype='u4')),
                                     datatype=['grid'], vdims=Dimension('z Count', nodata=0)),
                          'B': Image((xs, ys, np.array([[0, 0], [1, 0]], dtype='u4')),
                                     datatype=['grid'], vdims=Dimension('z Count', nodata=0)),
                          'C': Image((xs, ys, np.array([[0, 0], [1, 0]], dtype='u4')),
                                     datatype=['grid'], vdims=Dimension('z Count', nodata=0))},
                         kdims=['z'])
        shaded = shade(data, rescale_discrete_levels=False)
        r = [[228, 120], [66, 120]]
        g = [[26, 109], [150, 109]]
        b = [[28, 95], [129, 95]]
        a = [[40, 0], [255, 0]]
        expected = RGB((xs, ys, r, g, b, a), datatype=['grid'],
                       vdims=RGB.vdims+[Dimension('A', range=(0, 1))])
        self.assertEqual(shaded, expected)

    def test_shade_dt_xaxis_constant_yaxis(self):
        df = pd.DataFrame({'y': np.ones(100)}, index=pd.date_range('1980-01-01', periods=100, freq='1T'))
        rgb = shade(rasterize(Curve(df), dynamic=False, width=3))
        xs = np.array(['1980-01-01T00:16:30.000000', '1980-01-01T00:49:30.000000',
                       '1980-01-01T01:22:30.000000'], dtype='datetime64[us]')
        ys = np.array([])
        bounds = (np.datetime64('1980-01-01T00:00:00.000000'), 1.0,
                  np.datetime64('1980-01-01T01:39:00.000000'), 1.0)
        expected = RGB((xs, ys, np.empty((0, 3, 4))), ['index', 'y'],
                       xdensity=1, ydensity=1, bounds=bounds)
        self.assertEqual(rgb, expected)



class DatashaderRegridTests(ComparisonTestCase):
    """
    Tests for datashader aggregation
    """

    def setUp(self):
        if ds_version <= Version('0.5.0'):
            raise SkipTest('Regridding operations require datashader>=0.6.0')

    def test_regrid_mean(self):
        img = Image((range(10), range(5), np.arange(10) * np.arange(5)[np.newaxis].T))
        regridded = regrid(img, width=2, height=2, dynamic=False)
        expected = Image(([2., 7.], [0.75, 3.25], [[1, 5], [6, 22]]))
        self.assertEqual(regridded, expected)

    def test_regrid_mean_xarray_transposed(self):
        img = Image((range(10), range(5), np.arange(10) * np.arange(5)[np.newaxis].T),
                    datatype=['xarray'])
        img.data = img.data.transpose()
        regridded = regrid(img, width=2, height=2, dynamic=False)
        expected = Image(([2., 7.], [0.75, 3.25], [[1, 5], [6, 22]]))
        self.assertEqual(regridded, expected)

    def test_regrid_rgb_mean(self):
        arr = (np.arange(10) * np.arange(5)[np.newaxis].T).astype('f')
        rgb = RGB((range(10), range(5), arr, arr*2, arr*2))
        regridded = regrid(rgb, width=2, height=2, dynamic=False)
        new_arr = np.array([[1.6, 5.6], [6.4, 22.4]])
        expected = RGB(([2., 7.], [0.75, 3.25], new_arr, new_arr*2, new_arr*2), datatype=['xarray'])
        self.assertEqual(regridded, expected)

    def test_regrid_max(self):
        img = Image((range(10), range(5), np.arange(10) * np.arange(5)[np.newaxis].T))
        regridded = regrid(img, aggregator='max', width=2, height=2, dynamic=False)
        expected = Image(([2., 7.], [0.75, 3.25], [[8, 18], [16, 36]]))
        self.assertEqual(regridded, expected)

    def test_regrid_upsampling(self):
        img = Image(([0.5, 1.5], [0.5, 1.5], [[0, 1], [2, 3]]))
        regridded = regrid(img, width=4, height=4, upsample=True, dynamic=False)
        expected = Image(([0.25, 0.75, 1.25, 1.75], [0.25, 0.75, 1.25, 1.75],
                          [[0, 0, 1, 1],
                           [0, 0, 1, 1],
                           [2, 2, 3, 3],
                           [2, 2, 3, 3]]))
        self.assertEqual(regridded, expected)

    def test_regrid_upsampling_linear(self):
        img = Image(([0.5, 1.5], [0.5, 1.5], [[0, 1], [2, 3]]))
        regridded = regrid(img, width=4, height=4, upsample=True, interpolation='linear', dynamic=False)
        expected = Image(([0.25, 0.75, 1.25, 1.75], [0.25, 0.75, 1.25, 1.75],
                          [[0, 0, 0, 1],
                           [0, 1, 1, 1],
                           [1, 1, 2, 2],
                           [2, 2, 2, 3]]))
        self.assertEqual(regridded, expected)

    def test_regrid_disabled_upsampling(self):
        img = Image(([0.5, 1.5], [0.5, 1.5], [[0, 1], [2, 3]]))
        regridded = regrid(img, width=3, height=3, dynamic=False, upsample=False)
        self.assertEqual(regridded, img)

    def test_regrid_disabled_expand(self):
        img = Image(([0.5, 1.5], [0.5, 1.5], [[0., 1.], [2., 3.]]))
        regridded = regrid(img, width=2, height=2, x_range=(-2, 4), y_range=(-2, 4), expand=False,
                           dynamic=False)
        self.assertEqual(regridded, img)

    def test_regrid_zero_range(self):
        ls = np.linspace(0, 10, 200)
        xx, yy = np.meshgrid(ls, ls)
        img = Image(np.sin(xx)*np.cos(yy), bounds=(0, 0, 1, 1))
        regridded = regrid(img, x_range=(-1, -0.5), y_range=(-1, -0.5), dynamic=False)
        expected = Image(np.zeros((0, 0)), bounds=(0, 0, 0, 0), xdensity=1, ydensity=1)
        self.assertEqual(regridded, expected)



class DatashaderRasterizeTests(ComparisonTestCase):
    """
    Tests for datashader aggregation
    """

    def setUp(self):
        if ds_version <= Version('0.6.4'):
            raise SkipTest('Regridding operations require datashader>=0.7.0')

        self.simplexes = [(0, 1, 2), (3, 2, 1)]
        self.vertices = [(0., 0.), (0., 1.), (1., 0), (1, 1)]
        self.simplexes_vdim = [(0, 1, 2, 0.5), (3, 2, 1, 1.5)]
        self.vertices_vdim = [(0., 0., 1), (0., 1., 2), (1., 0, 3), (1, 1, 4)]

    def test_rasterize_trimesh_no_vdims(self):
        trimesh = TriMesh((self.simplexes, self.vertices))
        img = rasterize(trimesh, width=3, height=3, dynamic=False)
        image = Image(np.array([[True, True, True], [True, True, True], [True, True, True]]),
                      bounds=(0, 0, 1, 1), vdims=Dimension('Any', nodata=0))
        self.assertEqual(img, image)

    def test_rasterize_trimesh_no_vdims_zero_range(self):
        trimesh = TriMesh((self.simplexes, self.vertices))
        img = rasterize(trimesh, height=2, x_range=(0, 0), dynamic=False)
        image = Image(([], [0.25, 0.75], np.zeros((2, 0))),
                      bounds=(0, 0, 0, 1), xdensity=1, vdims=Dimension('Any', nodata=0))
        self.assertEqual(img, image)

    def test_rasterize_trimesh_with_vdims_as_wireframe(self):
        trimesh = TriMesh((self.simplexes_vdim, self.vertices), vdims=['z'])
        img = rasterize(trimesh, width=3, height=3, aggregator='any', interpolation=None, dynamic=False)
        array = np.array([
            [True, True, True],
            [True, True, True],
            [True, True, True]
        ])
        image = Image(array, bounds=(0, 0, 1, 1), vdims=Dimension('Any', nodata=0))
        self.assertEqual(img, image)

    def test_rasterize_trimesh(self):
        trimesh = TriMesh((self.simplexes_vdim, self.vertices), vdims=['z'])
        img = rasterize(trimesh, width=3, height=3, dynamic=False)
        array = np.array([
            [0.5, 1.5, 1.5],
            [0.5, 0.5, 1.5],
            [0.5, 0.5, 0.5]
        ])
        image = Image(array, bounds=(0, 0, 1, 1))
        self.assertEqual(img, image)

    def test_rasterize_pandas_trimesh_implicit_nodes(self):
        simplex_df = pd.DataFrame(self.simplexes, columns=['v0', 'v1', 'v2'])
        vertex_df = pd.DataFrame(self.vertices_vdim, columns=['x', 'y', 'z'])

        trimesh = TriMesh((simplex_df, vertex_df))
        img = rasterize(trimesh, width=3, height=3, dynamic=False)

        array = np.array([
            [2.166667, 2.833333, 3.5     ],
            [1.833333, 2.5,      3.166667],
            [1.5,      2.166667, 2.833333]
        ])
        image = Image(array, bounds=(0, 0, 1, 1))
        self.assertEqual(img, image)

    def test_rasterize_dask_trimesh_implicit_nodes(self):
        simplex_df = pd.DataFrame(self.simplexes, columns=['v0', 'v1', 'v2'])
        vertex_df = pd.DataFrame(self.vertices_vdim, columns=['x', 'y', 'z'])

        simplex_ddf = dd.from_pandas(simplex_df, npartitions=2)
        vertex_ddf = dd.from_pandas(vertex_df, npartitions=2)

        trimesh = TriMesh((simplex_ddf, vertex_ddf))

        ri = rasterize.instance()
        img = ri(trimesh, width=3, height=3, dynamic=False, precompute=True)

        cache = ri._precomputed
        self.assertEqual(len(cache), 1)
        self.assertIn(trimesh._plot_id, cache)
        self.assertIsInstance(cache[trimesh._plot_id]['mesh'], dd.DataFrame)

        array = np.array([
            [2.166667, 2.833333, 3.5     ],
            [1.833333, 2.5,      3.166667],
            [1.5,      2.166667, 2.833333]
        ])
        image = Image(array, bounds=(0, 0, 1, 1))
        self.assertEqual(img, image)

    def test_rasterize_dask_trimesh(self):
        simplex_df = pd.DataFrame(self.simplexes_vdim, columns=['v0', 'v1', 'v2', 'z'])
        vertex_df = pd.DataFrame(self.vertices, columns=['x', 'y'])

        simplex_ddf = dd.from_pandas(simplex_df, npartitions=2)
        vertex_ddf = dd.from_pandas(vertex_df, npartitions=2)

        tri_nodes = Nodes(vertex_ddf, ['x', 'y', 'index'])
        trimesh = TriMesh((simplex_ddf, tri_nodes), vdims=['z'])

        ri = rasterize.instance()
        img = ri(trimesh, width=3, height=3, dynamic=False, precompute=True)

        cache = ri._precomputed
        self.assertEqual(len(cache), 1)
        self.assertIn(trimesh._plot_id, cache)
        self.assertIsInstance(cache[trimesh._plot_id]['mesh'], dd.DataFrame)

        array = np.array([
            [0.5, 1.5, 1.5],
            [0.5, 0.5, 1.5],
            [0.5, 0.5, 0.5]
        ])
        image = Image(array, bounds=(0, 0, 1, 1))
        self.assertEqual(img, image)

    def test_rasterize_dask_trimesh_with_node_vdims(self):
        simplex_df = pd.DataFrame(self.simplexes, columns=['v0', 'v1', 'v2'])
        vertex_df = pd.DataFrame(self.vertices_vdim, columns=['x', 'y', 'z'])

        simplex_ddf = dd.from_pandas(simplex_df, npartitions=2)
        vertex_ddf = dd.from_pandas(vertex_df, npartitions=2)

        tri_nodes = Nodes(vertex_ddf, ['x', 'y', 'index'], ['z'])
        trimesh = TriMesh((simplex_ddf, tri_nodes))

        ri = rasterize.instance()
        img = ri(trimesh, width=3, height=3, dynamic=False, precompute=True)

        cache = ri._precomputed
        self.assertEqual(len(cache), 1)
        self.assertIn(trimesh._plot_id, cache)
        self.assertIsInstance(cache[trimesh._plot_id]['mesh'], dd.DataFrame)

        array = np.array([
            [2.166667, 2.833333, 3.5     ],
            [1.833333, 2.5,      3.166667],
            [1.5,      2.166667, 2.833333]
        ])
        image = Image(array, bounds=(0, 0, 1, 1))
        self.assertEqual(img, image)

    def test_rasterize_trimesh_node_vdim_precedence(self):
        nodes = Points(self.vertices_vdim, vdims=['node_z'])
        trimesh = TriMesh((self.simplexes_vdim, nodes), vdims=['z'])
        img = rasterize(trimesh, width=3, height=3, dynamic=False)

        array = np.array([
            [2.166667, 2.833333, 3.5     ],
            [1.833333, 2.5,      3.166667],
            [1.5,      2.166667, 2.833333]
        ])
        image = Image(array, bounds=(0, 0, 1, 1), vdims='node_z')
        self.assertEqual(img, image)

    def test_rasterize_trimesh_node_explicit_vdim(self):
        nodes = Points(self.vertices_vdim, vdims=['node_z'])
        trimesh = TriMesh((self.simplexes_vdim, nodes), vdims=['z'])
        img = rasterize(trimesh, width=3, height=3, dynamic=False, aggregator=ds.mean('z'))

        array = np.array([
            [0.5, 1.5, 1.5],
            [0.5, 0.5, 1.5],
            [0.5, 0.5, 0.5]
        ])
        image = Image(array, bounds=(0, 0, 1, 1))
        self.assertEqual(img, image)

    def test_rasterize_trimesh_zero_range(self):
        trimesh = TriMesh((self.simplexes_vdim, self.vertices), vdims=['z'])
        img = rasterize(trimesh, x_range=(0, 0), height=2, dynamic=False)
        image = Image(([], [0.25, 0.75], np.zeros((2, 0))),
                      bounds=(0, 0, 0, 1), xdensity=1)
        self.assertEqual(img, image)

    def test_rasterize_trimesh_vertex_vdims(self):
        simplices = [(0, 1, 2), (3, 2, 1)]
        vertices = [(0., 0., 1), (0., 1., 2), (1., 0., 3), (1., 1., 4)]
        trimesh = TriMesh((simplices, Points(vertices, vdims='z')))
        img = rasterize(trimesh, width=3, height=3, dynamic=False)

        array = np.array([
            [2.166667, 2.833333, 3.5     ],
            [1.833333, 2.5,      3.166667],
            [1.5,      2.166667, 2.833333]
        ])
        image = Image(array, bounds=(0, 0, 1, 1), vdims='z')
        self.assertEqual(img, image)

    def test_rasterize_trimesh_ds_aggregator(self):
        trimesh = TriMesh((self.simplexes_vdim, self.vertices), vdims=['z'])
        img = rasterize(trimesh, width=3, height=3, dynamic=False, aggregator=ds.mean('z'))
        array = np.array([
            [0.5, 1.5, 1.5],
            [0.5, 0.5, 1.5],
            [0.5, 0.5, 0.5]
        ])
        image = Image(array, bounds=(0, 0, 1, 1))
        self.assertEqual(img, image)

    def test_rasterize_trimesh_string_aggregator(self):
        trimesh = TriMesh((self.simplexes_vdim, self.vertices), vdims=['z'])
        img = rasterize(trimesh, width=3, height=3, dynamic=False, aggregator='mean')
        array = np.array([
            [0.5, 1.5, 1.5],
            [0.5, 0.5, 1.5],
            [0.5, 0.5, 0.5]
        ])
        image = Image(array, bounds=(0, 0, 1, 1))
        self.assertEqual(img, image)

    def test_rasterize_quadmesh(self):
        qmesh = QuadMesh(([0, 1], [0, 1], np.array([[0, 1], [2, 3]])))
        img = rasterize(qmesh, width=3, height=3, dynamic=False, aggregator=ds.mean('z'))
        image = Image(np.array([[2, 3, 3], [2, 3, 3], [0, 1, 1]]),
                      bounds=(-.5, -.5, 1.5, 1.5))
        self.assertEqual(img, image)

    def test_rasterize_quadmesh_string_aggregator(self):
        qmesh = QuadMesh(([0, 1], [0, 1], np.array([[0, 1], [2, 3]])))
        img = rasterize(qmesh, width=3, height=3, dynamic=False, aggregator='mean')
        image = Image(np.array([[2, 3, 3], [2, 3, 3], [0, 1, 1]]),
                      bounds=(-.5, -.5, 1.5, 1.5))
        self.assertEqual(img, image)

    def test_rasterize_points(self):
        points = Points([(0.2, 0.3), (0.4, 0.7), (0, 0.99)])
        img = rasterize(points, dynamic=False,  x_range=(0, 1), y_range=(0, 1),
                        width=2, height=2)
        expected = Image(([0.25, 0.75], [0.25, 0.75], [[1, 0], [2, 0]]),
                         vdims=[Dimension('Count', nodata=0)])
        self.assertEqual(img, expected)

    def test_rasterize_curve(self):
        curve = Curve([(0.2, 0.3), (0.4, 0.7), (0.8, 0.99)])
        expected = Image(([0.25, 0.75], [0.25, 0.75], [[1, 0], [1, 1]]),
                         vdims=[Dimension('Count', nodata=0)])
        img = rasterize(curve, dynamic=False,  x_range=(0, 1), y_range=(0, 1),
                        width=2, height=2)
        self.assertEqual(img, expected)

    def test_rasterize_ndoverlay(self):
        ds = Dataset([(0.2, 0.3, 0), (0.4, 0.7, 1), (0, 0.99, 2)], kdims=['x', 'y', 'z'])
        ndoverlay = ds.to(Points, ['x', 'y'], [], 'z').overlay()
        expected = Image(([0.25, 0.75], [0.25, 0.75], [[1, 0], [2, 0]]),
                         vdims=[Dimension('Count', nodata=0)])
        img = rasterize(ndoverlay, dynamic=False, x_range=(0, 1), y_range=(0, 1),
                        width=2, height=2)
        self.assertEqual(img, expected)

    def test_rasterize_path(self):
        path = Path([[(0.2, 0.3), (0.4, 0.7)], [(0.4, 0.7), (0.8, 0.99)]])
        expected = Image(([0.25, 0.75], [0.25, 0.75], [[1, 0], [2, 1]]),
                         vdims=[Dimension('Count', nodata=0)])
        img = rasterize(path, dynamic=False,  x_range=(0, 1), y_range=(0, 1),
                        width=2, height=2)
        self.assertEqual(img, expected)

    def test_rasterize_image(self):
        img = Image((range(10), range(5), np.arange(10) * np.arange(5)[np.newaxis].T))
        regridded = regrid(img, width=2, height=2, dynamic=False)
        expected = Image(([2., 7.], [0.75, 3.25], [[1, 5], [6, 22]]))
        self.assertEqual(regridded, expected)

    def test_rasterize_image_string_aggregator(self):
        img = Image((range(10), range(5), np.arange(10) * np.arange(5)[np.newaxis].T))
        regridded = regrid(img, width=2, height=2, dynamic=False, aggregator='mean')
        expected = Image(([2., 7.], [0.75, 3.25], [[1, 5], [6, 22]]))
        self.assertEqual(regridded, expected)

    def test_rasterize_image_expand_default(self):
        # Should use expand=False by default
        assert not regrid.expand

        data = np.arange(100.0).reshape(10, 10)
        c = np.arange(10.0)
        da = xr.DataArray(data, coords=dict(x=c, y=c))
        rast_input = dict(x_range=(-1, 10), y_range=(-1, 10), precompute=True, dynamic=False)
        img = rasterize(Image(da), **rast_input)
        output = img.data["z"].to_numpy()

        np.testing.assert_array_equal(output, data.T)
        assert not np.isnan(output).any()

        # Setting expand=True with the {x,y}_ranges will expand the data with nan's
        img = rasterize(Image(da), expand=True, **rast_input)
        output = img.data["z"].to_numpy()
        assert np.isnan(output).any()

<<<<<<< HEAD

@pytest.mark.parametrize("agg_input_fn,index_col",
    (
        [ds.first, [311, 433, 309, 482]],
        [ds.last, [491, 483, 417, 482]],
        [ds.min, [311, 433, 309, 482]],
        [ds.max, [404, 433, 417, 482]],
    )
)
def test_rasterize_where_agg_no_column(point_plot, agg_input_fn, index_col):
    agg_fn = ds.where(agg_input_fn("val"))
    rast_input = dict(dynamic=False,  x_range=(-1, 1), y_range=(-1, 1), width=2, height=2)
    img = rasterize(point_plot, aggregator=agg_fn, **rast_input)

    assert list(img.data) == ["index", "s", "val", "cat"]
    assert list(img.vdims) == ["val", "s", "cat"]  # val first and no index

    # N=100 in point_data is chosen to have a big enough sample size
    # so that the index are not the same for the different agg_input_fn
    np.testing.assert_array_equal(img.data["index"].data.flatten(), index_col)

    img_simple = rasterize(point_plot, aggregator=agg_input_fn("val"), **rast_input)
    np.testing.assert_array_equal(img_simple["val"], img["val"])


@pytest.mark.parametrize("agg_input_fn", (ds.first, ds.last, ds.min, ds.max))
def test_rasterize_where_agg_with_column(point_plot, agg_input_fn):
    agg_fn = ds.where(agg_input_fn("val"), "s")
    rast_input = dict(dynamic=False,  x_range=(-1, 1), y_range=(-1, 1), width=2, height=2)
    img = rasterize(point_plot, aggregator=agg_fn, **rast_input)

    assert list(img.data) == ["s"]
    img_no_column = rasterize(point_plot, aggregator=ds.where(agg_input_fn("val")), **rast_input)
    np.testing.assert_array_equal(img["s"], img_no_column["s"])


def test_rasterize_summerize(point_plot):
    agg_fn_count, agg_fn_first = ds.count(), ds.first("val")
    agg_fn = ds.summary(count=agg_fn_count, first=agg_fn_first)
    rast_input = dict(dynamic=False,  x_range=(-1, 1), y_range=(-1, 1), width=2, height=2)
    img_sum = rasterize(point_plot, aggregator=agg_fn, **rast_input)
    img_count = rasterize(point_plot, aggregator=agg_fn_count, **rast_input)
    img_first = rasterize(point_plot, aggregator=agg_fn_first, **rast_input)

    np.testing.assert_array_equal(img_sum["first"], img_first["val"])

    # Count has special handling in AggregationOperation which sets nodata=0
    # this is not done for count in summary.
    np.testing.assert_array_equal(img_sum["count"], np.nan_to_num(img_count["Count"]))


@pytest.mark.parametrize("sel_fn", (ds.first, ds.last, ds.min, ds.max))
def test_rasterize_selector(point_plot, sel_fn):
    rast_input = dict(dynamic=False,  x_range=(-1, 1), y_range=(-1, 1), width=2, height=2)
    img = rasterize(point_plot, selector=sel_fn("val"), **rast_input)

    # Count is from the aggregator
    assert list(img.data) == ["Count", "index", "s", "val", "cat"]
    assert list(img.vdims) == ["Count", "s", "val", "cat"]  # no index

    # The output for the selector should be equal to the output for the aggregator using
    # ds.where
    img_agg = rasterize(point_plot, aggregator=ds.where(sel_fn("val")), **rast_input)
    for c in ["s", "val", "cat"]:
        np.testing.assert_array_equal(img[c], img_agg[c])

    # Checking the count is also the same
    img_count = rasterize(point_plot, **rast_input)
    np.testing.assert_array_equal(img["Count"], img_count["Count"])


=======
    def test_rasterize_apply_when_instance_with_line_width(self):
        df = pd.DataFrame(
            np.random.multivariate_normal(
            (0, 0), [[0.1, 0.1], [0.1, 1.0]], (100,))
        )
        df.columns = ["a", "b"]

        curve = Curve(df, kdims=["a"], vdims=["b"])
        # line_width is not a parameter
        custom_rasterize = rasterize.instance(line_width=2)
        assert {'line_width': 2} == custom_rasterize._rasterize__instance_kwargs
        output = apply_when(
            curve, operation=custom_rasterize, predicate=lambda x: len(x) > 10
        )
        render(output, "bokeh")
        assert isinstance(output, DynamicMap)
        overlay = output.items()[0][1]
        assert isinstance(overlay, Overlay)
        assert len(overlay) == 2
>>>>>>> d48950a8

class DatashaderSpreadTests(ComparisonTestCase):

    def test_spread_rgb_1px(self):
        arr = np.array([[[0, 0, 0], [0, 1, 1], [0, 1, 1]],
                        [[0, 0, 0], [0, 0, 0], [0, 0, 0]],
                        [[0, 0, 0], [0, 0, 0], [0, 0, 0]]], dtype=np.uint8).T*255
        spreaded = spread(RGB(arr))
        arr = np.array([[[0, 0, 1], [0, 0, 1], [0, 0, 1]],
                        [[0, 0, 0], [0, 0, 0], [0, 0, 0]],
                        [[0, 0, 0], [0, 0, 0], [0, 0, 0]],
                        [[1, 1, 1], [1, 1, 1], [1, 1, 1]]], dtype=np.uint8).T*255
        self.assertEqual(spreaded, RGB(arr))

    def test_spread_img_1px(self):
        if ds_version < Version('0.12.0'):
            raise SkipTest('Datashader does not support DataArray yet')
        arr = np.array([[0, 0, 0], [0, 0, 0], [1, 1, 1]]).T
        spreaded = spread(Image(arr))
        arr = np.array([[0, 0, 0], [2, 3, 2], [2, 3, 2]]).T
        self.assertEqual(spreaded, Image(arr))


class DatashaderStackTests(ComparisonTestCase):

    def setUp(self):
        self.rgb1_arr = np.array([[[0, 1], [1, 0]],
                                  [[1, 0], [0, 1]],
                                  [[0, 0], [0, 0]]], dtype=np.uint8).T*255
        self.rgb2_arr = np.array([[[0, 0], [0, 0]],
                                  [[0, 0], [0, 0]],
                                  [[1, 0], [0, 1]]], dtype=np.uint8).T*255
        self.rgb1 = RGB(self.rgb1_arr)
        self.rgb2 = RGB(self.rgb2_arr)


    def test_stack_add_compositor(self):
        combined = stack(self.rgb1*self.rgb2, compositor='add')
        arr = np.array([[[0, 255, 255], [255,0, 0]], [[255, 0, 0], [0, 255, 255]]], dtype=np.uint8)
        expected = RGB(arr)
        self.assertEqual(combined, expected)

    def test_stack_over_compositor(self):
        combined = stack(self.rgb1*self.rgb2, compositor='over')
        self.assertEqual(combined, self.rgb2)

    def test_stack_over_compositor_reverse(self):
        combined = stack(self.rgb2*self.rgb1, compositor='over')
        self.assertEqual(combined, self.rgb1)

    def test_stack_saturate_compositor(self):
        combined = stack(self.rgb1*self.rgb2, compositor='saturate')
        self.assertEqual(combined, self.rgb1)

    def test_stack_saturate_compositor_reverse(self):
        combined = stack(self.rgb2*self.rgb1, compositor='saturate')
        self.assertEqual(combined, self.rgb2)


class GraphBundlingTests(ComparisonTestCase):

    def setUp(self):
        if ds_version <= Version('0.7.0'):
            raise SkipTest('Regridding operations require datashader>=0.7.0')
        self.source = np.arange(8)
        self.target = np.zeros(8)
        self.graph = Graph(((self.source, self.target),))

    def test_directly_connect_paths(self):
        direct = directly_connect_edges(self.graph)._split_edgepaths
        self.assertEqual(direct, self.graph.edgepaths)

class InspectorTests(ComparisonTestCase):
    """
    Tests for inspector operations
    """
    def setUp(self):
        points = Points([(0.2, 0.3), (0.4, 0.7), (0, 0.99)])
        self.pntsimg = rasterize(points, dynamic=False,
                             x_range=(0, 1), y_range=(0, 1), width=4, height=4)
        if spatialpandas is None:
            return

        xs1, xs2, ys1, ys2 = [1, 2, 3], [6, 7, 3], [2, 0, 7], [7, 5, 2]
        holes = [ [[(1.5, 2), (2, 3), (1.6, 1.6)], [(2.1, 4.5), (2.5, 5), (2.3, 3.5)]],]
        polydata = [{'x': xs1, 'y': ys1, 'holes': holes, 'z': 1},
                    {'x': xs2, 'y': ys2, 'holes': [[]], 'z': 2}]
        self.polysrgb = datashade(Polygons(polydata, vdims=['z'],
                                           datatype=['spatialpandas']),
                                  x_range=(0, 7), y_range=(0, 7), dynamic=False)

    def tearDown(self):
        Tap.x, Tap.y = None, None


    def test_inspect_points_or_polygons(self):
        if spatialpandas is None:
            raise SkipTest('Polygon inspect tests require spatialpandas')
        polys = inspect(self.polysrgb,
                        max_indicators=3, dynamic=False, pixels=1, x=6, y=5)
        self.assertEqual(polys, Polygons([{'x': [6, 3, 7], 'y': [7, 2, 5], 'z': 2}], vdims='z'))
        points = inspect(self.pntsimg, max_indicators=3, dynamic=False, pixels=1, x=-0.1, y=-0.1)
        self.assertEqual(points.dimension_values('x'), np.array([]))
        self.assertEqual(points.dimension_values('y'), np.array([]))

    def test_points_inspection_1px_mask(self):
        points = inspect_points(self.pntsimg, max_indicators=3, dynamic=False, pixels=1, x=-0.1, y=-0.1)
        self.assertEqual(points.dimension_values('x'), np.array([]))
        self.assertEqual(points.dimension_values('y'), np.array([]))

    def test_points_inspection_2px_mask(self):
        points = inspect_points(self.pntsimg, max_indicators=3, dynamic=False, pixels=2, x=-0.1, y=-0.1)
        self.assertEqual(points.dimension_values('x'), np.array([0.2]))
        self.assertEqual(points.dimension_values('y'), np.array([0.3]))

    def test_points_inspection_4px_mask(self):
        points = inspect_points(self.pntsimg, max_indicators=3, dynamic=False, pixels=4, x=-0.1, y=-0.1)
        self.assertEqual(points.dimension_values('x'), np.array([0.2, 0.4]))
        self.assertEqual(points.dimension_values('y'), np.array([0.3, 0.7]))

    def test_points_inspection_5px_mask(self):
        points = inspect_points(self.pntsimg, max_indicators=3, dynamic=False, pixels=5, x=-0.1, y=-0.1)
        self.assertEqual(points.dimension_values('x'), np.array([0.2, 0.4, 0]))
        self.assertEqual(points.dimension_values('y'), np.array([0.3, 0.7, 0.99]))

    def test_inspection_5px_mask_points_df(self):
        inspector = inspect.instance(max_indicators=3, dynamic=False, pixels=5,
                                     x=-0.1, y=-0.1)
        inspector(self.pntsimg)
        self.assertEqual(list(inspector.hits['x']),[0.2,0.4,0.0])
        self.assertEqual(list(inspector.hits['y']),[0.3,0.7,0.99])

    def test_points_inspection_dict_streams(self):
        Tap.x, Tap.y = 0.4, 0.7
        points = inspect_points(self.pntsimg, max_indicators=3, dynamic=True,
                                pixels=1, streams=dict(x=Tap.param.x, y=Tap.param.y))
        self.assertEqual(len(points.streams), 1)
        self.assertEqual(isinstance(points.streams[0], Tap), True)
        self.assertEqual(points.streams[0].x, 0.4)
        self.assertEqual(points.streams[0].y, 0.7)

    def test_points_inspection_dict_streams_instance(self):
        Tap.x, Tap.y = 0.2, 0.3
        inspector = inspect_points.instance(max_indicators=3, dynamic=True, pixels=1,
                                            streams=dict(x=Tap.param.x, y=Tap.param.y))
        points = inspector(self.pntsimg)
        self.assertEqual(len(points.streams), 1)
        self.assertEqual(isinstance(points.streams[0], Tap), True)
        self.assertEqual(points.streams[0].x, 0.2)
        self.assertEqual(points.streams[0].y, 0.3)

    def test_polys_inspection_1px_mask_hit(self):
        if spatialpandas is None:
            raise SkipTest('Polygon inspect tests require spatialpandas')
        polys = inspect_polygons(self.polysrgb,
                                 max_indicators=3, dynamic=False, pixels=1, x=6, y=5)
        self.assertEqual(polys, Polygons([{'x': [6, 3, 7], 'y': [7, 2, 5], 'z': 2}],
                                         vdims='z'))


    def test_inspection_1px_mask_poly_df(self):
        if spatialpandas is None:
            raise SkipTest('Polygon inspect tests require spatialpandas')
        inspector = inspect.instance(max_indicators=3, dynamic=False, pixels=1, x=6, y=5)
        inspector(self.polysrgb)
        self.assertEqual(len(inspector.hits), 1)
        data = [[6.0, 7.0, 3.0, 2.0, 7.0, 5.0, 6.0, 7.0]]
        self.assertEqual(inspector.hits.iloc[0].geometry,
                         spatialpandas.geometry.polygon.Polygon(data))


    def test_polys_inspection_1px_mask_miss(self):
        if spatialpandas is None:
            raise SkipTest('Polygon inspect tests require spatialpandas')
        polys = inspect_polygons(self.polysrgb,
                                 max_indicators=3, dynamic=False, pixels=1, x=0, y=0)
        self.assertEqual(polys, Polygons([], vdims='z'))


@pytest.mark.parametrize("dtype", [np.uint8, np.uint16, np.uint32])
def test_uint_dtype(dtype):
    df = pd.DataFrame(np.arange(2, dtype=dtype), columns=["A"])
    curve = Curve(df)
    img = rasterize(curve, dynamic=False, height=10, width=10)
    assert (np.asarray(img.data["Count"]) == np.eye(10)).all()


def test_uint64_dtype():
    df = pd.DataFrame(np.arange(2, dtype=np.uint64), columns=["A"])
    curve = Curve(df)
    with pytest.raises(TypeError, match="Dtype of uint64 for column A is not supported."):
        rasterize(curve, dynamic=False, height=10, width=10)<|MERGE_RESOLUTION|>--- conflicted
+++ resolved
@@ -1203,7 +1203,26 @@
         output = img.data["z"].to_numpy()
         assert np.isnan(output).any()
 
-<<<<<<< HEAD
+    def test_rasterize_apply_when_instance_with_line_width(self):
+        df = pd.DataFrame(
+            np.random.multivariate_normal(
+            (0, 0), [[0.1, 0.1], [0.1, 1.0]], (100,))
+        )
+        df.columns = ["a", "b"]
+
+        curve = Curve(df, kdims=["a"], vdims=["b"])
+        # line_width is not a parameter
+        custom_rasterize = rasterize.instance(line_width=2)
+        assert {'line_width': 2} == custom_rasterize._rasterize__instance_kwargs
+        output = apply_when(
+            curve, operation=custom_rasterize, predicate=lambda x: len(x) > 10
+        )
+        render(output, "bokeh")
+        assert isinstance(output, DynamicMap)
+        overlay = output.items()[0][1]
+        assert isinstance(overlay, Overlay)
+        assert len(overlay) == 2
+
 
 @pytest.mark.parametrize("agg_input_fn,index_col",
     (
@@ -1275,27 +1294,6 @@
     np.testing.assert_array_equal(img["Count"], img_count["Count"])
 
 
-=======
-    def test_rasterize_apply_when_instance_with_line_width(self):
-        df = pd.DataFrame(
-            np.random.multivariate_normal(
-            (0, 0), [[0.1, 0.1], [0.1, 1.0]], (100,))
-        )
-        df.columns = ["a", "b"]
-
-        curve = Curve(df, kdims=["a"], vdims=["b"])
-        # line_width is not a parameter
-        custom_rasterize = rasterize.instance(line_width=2)
-        assert {'line_width': 2} == custom_rasterize._rasterize__instance_kwargs
-        output = apply_when(
-            curve, operation=custom_rasterize, predicate=lambda x: len(x) > 10
-        )
-        render(output, "bokeh")
-        assert isinstance(output, DynamicMap)
-        overlay = output.items()[0][1]
-        assert isinstance(overlay, Overlay)
-        assert len(overlay) == 2
->>>>>>> d48950a8
 
 class DatashaderSpreadTests(ComparisonTestCase):
 
