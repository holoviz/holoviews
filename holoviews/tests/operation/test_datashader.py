--- conflicted
+++ resolved
@@ -512,7 +512,6 @@
             [0, 1, 1, 1],
             [0, 0, 0, 0]
         ])
-<<<<<<< HEAD
         combined = np.stack([arr1.T, arr2.T], axis=2).astype(np.uint32)
         xrda = xr.DataArray(
             combined,
@@ -520,13 +519,7 @@
             dims=['x', 'y', 'cat']
         )
         expected = ImageStack(xrda, kdims=['x', 'y'], vdims=['A', 'B'])
-        self.assertEqual(agg, expected)
-=======
-        expected1 = Image((xs, ys, arr1), vdims=Dimension('cat Count', nodata=0))
-        expected2 = Image((xs, ys, arr2), vdims=Dimension('cat Count', nodata=0))
-        expected = NdOverlay({'A': expected1, 'B': expected2}, kdims=['cat'])
-        assert_element_equal(agg, expected)
->>>>>>> 1f0d3cf4
+        assert_element_equal(agg, expected)
 
     def test_rectangles_aggregate_sum(self):
         rects = Rectangles([(0, 0, 1, 2, 0.5), (1, 1, 3, 2, 1.5)], vdims=['value'])
@@ -1544,7 +1537,6 @@
     renderer("bokeh").get_plot(plot)
 
 
-<<<<<<< HEAD
 def test_geom_aggregate_with_summary():
     rects = Rectangles([
         (0, 0, 1, 1, 128, 100, 200),
@@ -1606,7 +1598,7 @@
     )
 
 
-@pytest.mark.parametrize("aggregator", (ds.count_cat("cat"), ds.by("cat", ds.count())), ids=["count_cat", "by"])
+@pytest.mark.parametrize("aggregator", [ds.count_cat("cat"), ds.by("cat", ds.count())], ids=["count_cat", "by"])
 def test_geom_aggregate_with_by_and_selector(aggregator):
     rects = Rectangles([
         (0, 0, 1, 2, 'A', 20, 0),
@@ -1632,10 +1624,7 @@
         assert c in agg.data
 
 
-class DatashaderSpreadTests(ComparisonTestCase):
-=======
 class DatashaderSpreadTests:
->>>>>>> 1f0d3cf4
 
     def test_spread_rgb_1px(self):
         arr = np.array([[[0, 0, 0], [0, 1, 1], [0, 1, 1]],
