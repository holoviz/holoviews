import datetime as dt
import random
from importlib.util import find_spec
from unittest import SkipTest, skipIf

import numpy as np
import pandas as pd
import param
import pytest

try:
    import dask.array as da
except ImportError:
    da = None

try:
    import ibis
except ImportError:
    ibis = None

try:
    import cudf
except ImportError:
    cudf = None

from holoviews import (
    AdjointLayout,
    Area,
    Contours,
    Curve,
    Dataset,
    Dendrogram,
    Empty,
    GridSpace,
    HeatMap,
    Histogram,
    HoloMap,
    Image,
    Layout,
    NdLayout,
    NdOverlay,
    Points,
    Polygons,
    QuadMesh,
    renderer,
)
from holoviews.core.data.grid import GridInterface
<<<<<<< HEAD
from holoviews.core.options import SkipRendering
=======
from holoviews.core.operation import Operation
>>>>>>> 365b4a4f
from holoviews.element.comparison import ComparisonTestCase
from holoviews.operation.element import (
    chain,
    contours,
    decimate,
    dendrogram,
    gradient,
    histogram,
    interpolate_curve,
    operation,
    threshold,
    transform,
)

mpl = find_spec("matplotlib")
da_skip = skipIf(da is None, "dask.array is not available")
ibis_skip = skipIf(ibis is None, "ibis is not available")


class OperationTests(ComparisonTestCase):
    """
    Tests allowable data formats when constructing
    the basic Element types.
    """

    def test_operation_element(self):
        img = Image(np.random.rand(10, 10))
        op_img = operation(img, op=lambda x, k: x.clone(x.data*2))
        self.assertEqual(op_img, img.clone(img.data*2, group='Operation'))

    def test_operation_ndlayout(self):
        ndlayout = NdLayout({i: Image(np.random.rand(10, 10)) for i in range(10)})
        op_ndlayout = operation(ndlayout, op=lambda x, k: x.clone(x.data*2))
        doubled = ndlayout.clone({k: v.clone(v.data*2, group='Operation')
                                  for k, v in ndlayout.items()})
        self.assertEqual(op_ndlayout, doubled)

    def test_operation_grid(self):
        grid = GridSpace({i: Image(np.random.rand(10, 10)) for i in range(10)}, kdims=['X'])
        op_grid = operation(grid, op=lambda x, k: x.clone(x.data*2))
        doubled = grid.clone({k: v.clone(v.data*2, group='Operation')
                              for k, v in grid.items()})
        self.assertEqual(op_grid, doubled)

    def test_operation_holomap(self):
        hmap = HoloMap({1: Image(np.random.rand(10, 10))})
        op_hmap = operation(hmap, op=lambda x, k: x.clone(x.data*2))
        self.assertEqual(op_hmap.last, hmap.last.clone(hmap.last.data*2, group='Operation'))

    def test_image_transform(self):
        img = Image(np.random.rand(10, 10))
        op_img = transform(img, operator=lambda x: x*2)
        self.assertEqual(op_img, img.clone(img.data*2, group='Transform'))

    def test_operation_chain(self):
        img = Image(np.random.rand(10, 10))
        op_img = chain(
            img,
            operations=[
                transform.instance(operator=lambda x: x*2),
                transform.instance(operator=lambda x: x*3),
        ])
        self.assertEqual(op_img, img.clone(img.data*6, group='Transform'))

    def test_operation_chain_find(self):
        class CustomOp1(Operation):
            link_inputs = param.Boolean(False)
        class CustomOp2(Operation):
            link_inputs = param.Boolean(True)

        op1 = CustomOp1.instance()
        op2 = CustomOp2.instance()
        ch_op = chain.instance(operations=[op1, op2])
        self.assertIs(ch_op.find(CustomOp1, skip_nonlinked=False), op1)
        self.assertIsNone(ch_op.find(CustomOp1, skip_nonlinked=True))
        self.assertIs(ch_op.find(CustomOp2, skip_nonlinked=False), op2)
        self.assertIs(ch_op.find(CustomOp2, skip_nonlinked=True), op2)

    def test_operation_chain_find_apply(self):
        img = Image(np.random.rand(10, 10))
        tr_op = transform.instance(operator=lambda x: x*2)
        img_apply = img.apply(tr_op, dynamic=False)
        self.assertIs(img_apply.pipeline.find(transform, skip_nonlinked=False), tr_op)

    def test_operation_chain_find_apply_chain(self):
        class CustomOp1(Operation): pass
        class CustomOp2(Operation): pass

        img = Image(np.random.rand(10, 10))
        op1 = CustomOp1.instance()
        op2 = CustomOp2.instance()
        ch_op = chain.instance(operations=[op1,op2])
        img_apply = img.apply(ch_op, dynamic=False)
        self.assertIs(
            img_apply.pipeline.find(CustomOp1, skip_nonlinked=False),
            op1,
        )

    def test_image_threshold(self):
        img = Image(np.array([[0, 1, 0], [3, 4, 5.]]))
        op_img = threshold(img)
        self.assertEqual(op_img, img.clone(np.array([[0, 1, 0], [1, 1, 1]]), group='Threshold'))

    def test_image_gradient(self):
        img = Image(np.array([[0, 1, 0], [3, 4, 5.], [6, 7, 8]]))
        op_img = gradient(img)
        self.assertEqual(op_img, img.clone(np.array([[3.162278, 3.162278], [3.162278, 3.162278]]), group='Gradient'))

    def test_image_contours(self):
        img = Image(np.array([[0, 1, 0], [0, 1, 0]]))
        op_contours = contours(img, levels=[0.5])
        # Note multiple lines which are nan-separated.
        contour = Contours([[(-0.166667, 0.25, 0.5), (-0.1666667, -0.25, 0.5),
                             (np.nan, np.nan, 0.5), (0.1666667, -0.25, 0.5),
                             (0.1666667, 0.25, 0.5)]],
                            vdims=img.vdims)
        self.assertEqual(op_contours, contour)

    def test_image_contours_empty(self):
        img = Image(np.array([[0, 1, 0], [0, 1, 0]]))
        # Contour level outside of data limits
        op_contours = contours(img, levels=[23.0])
        contour = Contours([], vdims=img.vdims)
        self.assertEqual(op_contours, contour)

    def test_image_contours_auto_levels(self):
        z = np.array([[0, 1, 0], [3, 4, 5.], [6, 7, 8]])
        img = Image(z)
        for nlevels in range(3, 20):
            op_contours = contours(img, levels=nlevels)
            levels = [item['z'] for item in op_contours.data]
            assert len(levels) <= nlevels + 2
            assert np.min(levels) <= z.min()
            assert np.max(levels) < z.max()

    def test_image_contours_no_range(self):
        img = Image(np.zeros((2, 2)))
        op_contours = contours(img, levels=2)
        contour = Contours([], vdims=img.vdims)
        self.assertEqual(op_contours, contour)

    def test_image_contours_x_datetime(self):
        if mpl is None:
            raise SkipTest("Matplotlib required to test datetime axes")

        x = np.array(['2023-09-01', '2023-09-03', '2023-09-05'], dtype='datetime64')
        y = [14, 15]
        z = np.array([[0, 1, 0], [0, 1, 0]])
        img = Image((x, y, z))
        op_contours = contours(img, levels=[0.5])
        # Note multiple lines which are nan-separated.
        tz = dt.timezone.utc
        expected_x = np.array(
            [dt.datetime(2023, 9, 2, tzinfo=tz), dt.datetime(2023, 9, 2, tzinfo=tz), np.nan,
             dt.datetime(2023, 9, 4, tzinfo=tz), dt.datetime(2023, 9, 4, tzinfo=tz)],
            dtype=object)

        # Separately compare nans and datetimes
        x = op_contours.dimension_values('x')
        mask = np.array([True, True, False, True, True])  # Mask ignoring nans
        np.testing.assert_array_equal(x[mask], expected_x[mask])
        np.testing.assert_array_equal(x[~mask].astype(float), expected_x[~mask].astype(float))

        np.testing.assert_array_almost_equal(op_contours.dimension_values('y').astype(float),
                                             [15, 14, np.nan, 14, 15])
        np.testing.assert_array_almost_equal(op_contours.dimension_values('z'), [0.5]*5)

    def test_image_contours_y_datetime(self):
        if mpl is None:
            raise SkipTest("Matplotlib required to test datetime axes")
        x = [14, 15, 16]
        y = np.array(['2023-09-01', '2023-09-03'], dtype='datetime64')
        z = np.array([[0, 1, 0], [0, 1, 0]])
        img = Image((x, y, z))
        op_contours = contours(img, levels=[0.5])
        # Note multiple lines which are nan-separated.
        np.testing.assert_array_almost_equal(op_contours.dimension_values('x').astype(float),
                                             [14.5, 14.5, np.nan, 15.5, 15.5])

        tz = dt.timezone.utc
        expected_y = np.array(
            [dt.datetime(2023, 9, 3, tzinfo=tz), dt.datetime(2023, 9, 1, tzinfo=tz), np.nan,
             dt.datetime(2023, 9, 1, tzinfo=tz), dt.datetime(2023, 9, 3, tzinfo=tz)],
            dtype=object)

        # Separately compare nans and datetimes
        y = op_contours.dimension_values('y')
        mask = np.array([True, True, False, True, True])  # Mask ignoring nans
        np.testing.assert_array_equal(y[mask], expected_y[mask])
        np.testing.assert_array_equal(y[~mask].astype(float), expected_y[~mask].astype(float))

        np.testing.assert_array_almost_equal(op_contours.dimension_values('z'), [0.5]*5)

    def test_image_contours_xy_datetime(self):
        if mpl is None:
            raise SkipTest("Matplotlib required to test datetime axes")
        x = np.array(['2023-09-01', '2023-09-03', '2023-09-05'], dtype='datetime64')
        y = np.array(['2023-10-07', '2023-10-08'], dtype='datetime64')
        z = np.array([[0, 1, 0], [0, 1, 0]])
        img = Image((x, y, z))
        op_contours = contours(img, levels=[0.5])
        # Note multiple lines which are nan-separated.

        tz = dt.timezone.utc
        expected_x = np.array(
            [dt.datetime(2023, 9, 2, tzinfo=tz), dt.datetime(2023, 9, 2, tzinfo=tz), np.nan,
             dt.datetime(2023, 9, 4, tzinfo=tz), dt.datetime(2023, 9, 4, tzinfo=tz)],
            dtype=object)
        expected_y = np.array(
            [dt.datetime(2023, 10, 8, tzinfo=tz), dt.datetime(2023, 10, 7, tzinfo=tz), np.nan,
             dt.datetime(2023, 10, 7, tzinfo=tz), dt.datetime(2023, 10, 8, tzinfo=tz)],
            dtype=object)

        # Separately compare nans and datetimes
        x = op_contours.dimension_values('x')
        mask = np.array([True, True, False, True, True])  # Mask ignoring nans
        np.testing.assert_array_equal(x[mask], expected_x[mask])
        np.testing.assert_array_equal(x[~mask].astype(float), expected_x[~mask].astype(float))

        y = op_contours.dimension_values('y')
        np.testing.assert_array_equal(y[mask], expected_y[mask])
        np.testing.assert_array_equal(y[~mask].astype(float), expected_y[~mask].astype(float))

        np.testing.assert_array_almost_equal(op_contours.dimension_values('z'), [0.5]*5)

    def test_image_contours_z_datetime(self):
        if mpl is None:
            raise SkipTest("Matplotlib required to test datetime axes")
        z = np.array([['2023-09-10', '2023-09-10'], ['2023-09-10', '2023-09-12']], dtype='datetime64')
        img = Image(z)
        op_contours = contours(img, levels=[np.datetime64('2023-09-11')])
        np.testing.assert_array_almost_equal(op_contours.dimension_values('x'), [0.25, 0.0])
        np.testing.assert_array_almost_equal(op_contours.dimension_values('y'), [0.0, -0.25])
        expected_z = np.array([
            dt.datetime(2023, 9, 11, 0, 0, tzinfo=dt.timezone.utc),
            dt.datetime(2023, 9, 11, 0, 0, tzinfo=dt.timezone.utc)], dtype=object)
        np.testing.assert_array_equal(op_contours.dimension_values('z'), expected_z)

    def test_qmesh_contours(self):
        qmesh = QuadMesh(([0, 1, 2], [1, 2, 3], np.array([[0, 1, 0], [3, 4, 5.], [6, 7, 8]])))
        op_contours = contours(qmesh, levels=[0.5])
        contour = Contours([[(0,  1.166667, 0.5), (0.5, 1., 0.5),
                             (np.nan, np.nan, 0.5), (1.5, 1., 0.5),
                             (2, 1.1, 0.5)]],
                            vdims=qmesh.vdims)
        self.assertEqual(op_contours, contour)

    def test_qmesh_curvilinear_contours(self):
        x = y = np.arange(3)
        xs, ys = np.meshgrid(x, y)
        zs = np.array([[0, 1, 0], [3, 4, 5.], [6, 7, 8]])
        qmesh = QuadMesh((xs, ys+0.1, zs))
        op_contours = contours(qmesh, levels=[0.5])
        contour = Contours([[(0,  0.266667, 0.5), (0.5, 0.1, 0.5),
                             (np.nan, np.nan, 0.5), (1.5, 0.1, 0.5),
                             (2, 0.2, 0.5)]],
                            vdims=qmesh.vdims)
        self.assertEqual(op_contours, contour)

    def test_qmesh_curvilinear_edges_contours(self):
        x = y = np.arange(3)
        xs, ys = np.meshgrid(x, y)
        xs = GridInterface._infer_interval_breaks(xs)
        xs = GridInterface._infer_interval_breaks(xs, 1)
        ys = GridInterface._infer_interval_breaks(ys)
        ys = GridInterface._infer_interval_breaks(ys, 1)
        zs = np.array([[0, 1, 0], [3, 4, 5.], [6, 7, 8]])
        qmesh = QuadMesh((xs, ys+0.1, zs))
        op_contours = contours(qmesh, levels=[0.5])
        contour = Contours([[(0,  0.266667, 0.5), (0.5, 0.1, 0.5),
                             (np.nan, np.nan, 0.5), (1.5, 0.1, 0.5),
                             (2, 0.2, 0.5)]],
                            vdims=qmesh.vdims)
        self.assertEqual(op_contours, contour)

    def test_image_contours_filled(self):
        img = Image(np.array([[0, 2, 0], [0, 2, 0]]))
        # Two polygons (nan-separated) without holes
        op_contours = contours(img, filled=True, levels=[0.5, 1.5])
        data = [[(-0.25, -0.25, 1), (-0.08333333, -0.25, 1), (-0.08333333, 0.25, 1),
                 (-0.25, 0.25, 1), (-0.25, -0.25, 1), (np.nan, np.nan, 1), (0.08333333, -0.25, 1),
                 (0.25, -0.25, 1), (0.25, 0.25, 1), (0.08333333, 0.25, 1), (0.08333333, -0.25, 1)]]
        polys = Polygons(data, vdims=img.vdims[0].clone(range=(0.5, 1.5)))
        self.assertEqual(op_contours, polys)

    def test_image_contours_filled_with_hole(self):
        img = Image(np.array([[0, 0, 0], [0, 1, 0.], [0, 0, 0]]))
        # Single polygon with hole
        op_contours = contours(img, filled=True, levels=[0.25, 0.75])
        data = [[(-0.25, 0.0, 0.5), (0.0, -0.25, 0.5), (0.25, 0.0, 0.5), (0.0, 0.25, 0.5),
                  (-0.25, 0.0, 0.5)]]
        polys = Polygons(data, vdims=img.vdims[0].clone(range=(0.25, 0.75)))
        self.assertEqual(op_contours, polys)
        expected_holes = [[[np.array([[0.0, -0.08333333], [-0.08333333, 0.0], [0.0,  0.08333333],
                                      [0.08333333, 0.0], [0.0, -0.08333333]])]]]
        np.testing.assert_array_almost_equal(op_contours.holes(), expected_holes)

    def test_image_contours_filled_multi_holes(self):
        img = Image(np.array([[0, 0, 0, 0, 0], [0, 1, 0, 1, 0], [0, 0, 0, 0, 0]]))
        # Single polygon with two holes
        op_contours = contours(img, filled=True, levels=[-0.5, 0.5])
        data = [[(-0.4, -0.3333333, 0), (-0.2, -0.3333333, 0), (0, -0.3333333, 0),
                 (0.2, -0.3333333, 0), (0.4, -0.3333333, 0), (0.4, 0, 0), (0.4, 0.3333333, 0),
                 (0.2, 0.3333333, 0), (0, 0.3333333, 0), (-0.2, 0.3333333, 0), (-0.4, 0.3333333, 0),
                 (-0.4, 0, 0), (-0.4, -0.3333333, 0)]]
        polys = Polygons(data, vdims=img.vdims[0].clone(range=(-0.5, 0.5)))
        self.assertEqual(op_contours, polys)
        expected_holes = [[[np.array([[-0.2, -0.16666667], [-0.3, 0], [-0.2, 0.16666667], [-0.1, 0],
                                      [-0.2, -0.16666667]]),
                            np.array([[0.2, -0.16666667], [0.1, 0], [0.2, 0.16666667], [0.3, 0],
                                      [0.2, -0.16666667]])]]]
        np.testing.assert_array_almost_equal(op_contours.holes(), expected_holes)

    def test_image_contours_filled_empty(self):
        img = Image(np.array([[0, 1, 0], [3, 4, 5.], [6, 7, 8]]))
        # Contour level outside of data limits
        op_contours = contours(img, filled=True, levels=[20.0, 23.0])
        polys = Polygons([], vdims=img.vdims[0].clone(range=(20.0, 23.0)))
        self.assertEqual(op_contours, polys)

    def test_image_contours_filled_auto_levels(self):
        z = np.array([[0, 1, 0], [3, 4, 5], [6, 7, 8]])
        img = Image(z)
        for nlevels in range(3, 20):
            op_contours = contours(img, filled=True, levels=nlevels)
            levels = [item['z'] for item in op_contours.data]
            assert len(levels) <= nlevels + 1
            delta = 0.5*(levels[1] - levels[0])
            assert np.min(levels) <= z.min() + delta
            assert np.max(levels) >= z.max() - delta

    def test_image_contours_filled_x_datetime(self):
        x = np.array(['2023-09-01', '2023-09-05', '2023-09-09'], dtype='datetime64')
        y = np.array([6, 7])
        z = np.array([[0, 2, 0], [0, 2, 0]])
        img = Image((x, y, z))
        msg = r'Datetime spatial coordinates are not supported for filled contour calculations.'
        with pytest.raises(RuntimeError, match=msg):
            _ = contours(img, filled=True, levels=[0.5, 1.5])

    def test_points_histogram(self):
        points = Points([float(i) for i in range(10)])
        op_hist = histogram(points, num_bins=3, normed=True)

        hist = Histogram(([0, 3, 6, 9], [0.1, 0.1, 0.133333]),
                         vdims=('x_frequency', 'Frequency'))
        self.assertEqual(op_hist, hist)

    def test_dataset_histogram_empty_explicit_bins(self):
        ds = Dataset([np.nan, np.nan], ['x'])
        op_hist = histogram(ds, bins=[0, 1, 2])

        hist = Histogram(([0, 1, 2], [0, 0]), vdims=('x_count', 'Count'))
        self.assertEqual(op_hist, hist)

    def test_dataset_histogram_groupby_range_shared(self):
        x = np.arange(10)
        y = np.arange(10) + 10
        xy = np.concatenate([x, y])
        label = ["x"] * 10 + ["y"] * 10

        ds = Dataset(pd.DataFrame([xy, label], index=["xy", "label"]).T, vdims=["xy", "label"])
        hist = histogram(ds, groupby="label", groupby_range="shared")
        exp = np.linspace(0, 19, 21)
        for k, v in hist.items():
            np.testing.assert_equal(exp, v.data["xy"])
            sel = np.asarray(label) == k
            assert sel.sum() == 10
            assert (v.data["xy_count"][sel] == 1).all()
            assert (v.data["xy_count"][~sel] == 0).all()

    def test_dataset_histogram_groupby_range_separated(self):
        x = np.arange(10)
        y = np.arange(10) + 10
        xy = np.concatenate([x, y])
        label = ["x"] * 10 + ["y"] * 10

        ds = Dataset(pd.DataFrame([xy, label], index=["xy", "label"]).T, vdims=["xy", "label"])
        hist = histogram(ds, groupby="label", groupby_range="separated")

        for idx, v in enumerate(hist):
            exp = np.linspace(idx * 10, 10 * idx + 9, 21)
            np.testing.assert_equal(exp, v.data["xy"])
            assert v.data["xy_count"].sum() == 10

    def test_dataset_histogram_groupby_datetime(self):
        x = pd.date_range("2020-01-01", periods=100)
        y = pd.date_range("2020-01-01", periods=100)
        xy = np.concatenate([x, y])
        label = ["x"] * 100 + ["y"] * 100
        ds = Dataset(pd.DataFrame([xy, label], index=["xy", "label"]).T, vdims=["xy", "label"])
        hist = histogram(ds, groupby="label")

        exp = pd.date_range("2020-01-01", '2020-04-09', periods=21)
        for h in hist:
            np.testing.assert_equal(exp, h.data["xy"])
            assert (h.data["xy_count"] == 5).all()

    @da_skip
    def test_dataset_histogram_dask(self):
        import dask.array as da
        ds = Dataset((da.from_array(np.array(range(10), dtype='f'), chunks=(3)),),
                     ['x'], datatype=['dask'])
        op_hist = histogram(ds, num_bins=3, normed=True)

        hist = Histogram(([0, 3, 6, 9], [0.1, 0.1, 0.133333]),
                         vdims=('x_frequency', 'Frequency'))
        self.assertIsInstance(op_hist.data['x_frequency'], da.Array)
        self.assertEqual(op_hist, hist)

    @da_skip
    def test_dataset_cumulative_histogram_dask(self):
        import dask.array as da
        ds = Dataset((da.from_array(np.array(range(10), dtype='f'), chunks=(3)),),
                     ['x'], datatype=['dask'])
        op_hist = histogram(ds, num_bins=3, cumulative=True, normed=True)

        hist = Histogram(([0, 3, 6, 9], [0.3, 0.6, 1]),
                         vdims=('x_frequency', 'Frequency'))
        self.assertIsInstance(op_hist.data['x_frequency'], da.Array)
        self.assertEqual(op_hist, hist)

    @da_skip
    def test_dataset_weighted_histogram_dask(self):
        import dask.array as da
        ds = Dataset((da.from_array(np.array(range(10), dtype='f'), chunks=3),
                      da.from_array([i/10. for i in range(10)], chunks=3)),
                     ['x', 'y'], datatype=['dask'])
        op_hist = histogram(ds, weight_dimension='y', num_bins=3, normed=True)

        hist = Histogram(([0, 3, 6, 9], [0.022222, 0.088889, 0.222222]),
                         vdims='y')
        self.assertIsInstance(op_hist.data['y'], da.Array)
        self.assertEqual(op_hist, hist)

    @ibis_skip
    @pytest.mark.usefixtures('ibis_sqlite_backend')
    def test_dataset_histogram_ibis(self):
        df = pd.DataFrame(dict(x=np.arange(10)))
        t = ibis.memtable(df, name='t')
        ds = Dataset(t, vdims='x')
        op_hist = histogram(ds, dimension='x', num_bins=3, normed=True)

        hist = Histogram(([0, 3, 6, 9], [0.1, 0.1, 0.133333]),
                         vdims=('x_frequency', 'Frequency'))
        self.assertEqual(op_hist, hist)

    @ibis_skip
    @pytest.mark.usefixtures('ibis_sqlite_backend')
    def test_dataset_cumulative_histogram_ibis(self):
        df = pd.DataFrame(dict(x=np.arange(10)))
        t = ibis.memtable(df, name='t')
        ds = Dataset(t, vdims='x')
        op_hist = histogram(ds, num_bins=3, cumulative=True, normed=True)

        hist = Histogram(([0, 3, 6, 9], [0.3, 0.6, 1]),
                         vdims=('x_frequency', 'Frequency'))
        self.assertEqual(op_hist, hist)

    @ibis_skip
    @pytest.mark.usefixtures('ibis_sqlite_backend')
    def test_dataset_histogram_explicit_bins_ibis(self):
        df = pd.DataFrame(dict(x=np.arange(10)))
        t = ibis.memtable(df, name='t')
        ds = Dataset(t, vdims='x')
        op_hist = histogram(ds, bins=[0, 1, 3], normed=False)

        hist = Histogram(([0, 1, 3], [1, 3]),
                         vdims=('x_count', 'Count'))
        self.assertEqual(op_hist, hist)

    @pytest.mark.gpu
    def test_dataset_histogram_cudf(self):
        df = pd.DataFrame(dict(x=np.arange(10)))
        t = cudf.from_pandas(df)
        ds = Dataset(t, vdims='x')
        op_hist = histogram(ds, dimension='x', num_bins=3, normed=True)

        hist = Histogram(([0, 3, 6, 9], [0.1, 0.1, 0.133333]),
                         vdims=('x_frequency', 'Frequency'))
        self.assertEqual(op_hist, hist)

    @pytest.mark.gpu
    def test_dataset_cumulative_histogram_cudf(self):
        df = pd.DataFrame(dict(x=np.arange(10)))
        t = cudf.from_pandas(df)
        ds = Dataset(t, vdims='x')
        op_hist = histogram(ds, num_bins=3, cumulative=True, normed=True)

        hist = Histogram(([0, 3, 6, 9], [0.3, 0.6, 1]),
                         vdims=('x_frequency', 'Frequency'))
        self.assertEqual(op_hist, hist)

    @pytest.mark.gpu
    def test_dataset_histogram_explicit_bins_cudf(self):
        df = pd.DataFrame(dict(x=np.arange(10)))
        t = cudf.from_pandas(df)
        ds = Dataset(t, vdims='x')
        op_hist = histogram(ds, bins=[0, 1, 3], normed=False)

        hist = Histogram(([0, 1, 3], [1, 3]),
                         vdims=('x_count', 'Count'))
        self.assertEqual(op_hist, hist)

    def test_points_histogram_bin_range(self):
        points = Points([float(i) for i in range(10)])
        op_hist = histogram(points, num_bins=3, bin_range=(0, 3), normed=True)

        hist = Histogram(([0.25, 0.25, 0.5], [0., 1., 2., 3.]),
                         vdims=('x_frequency', 'Frequency'))
        self.assertEqual(op_hist, hist)

    def test_points_histogram_explicit_bins(self):
        points = Points([float(i) for i in range(10)])
        op_hist = histogram(points, bins=[0, 1, 3], normed=False)

        hist = Histogram(([0, 1, 3], [1, 3]),
                         vdims=('x_count', 'Count'))
        self.assertEqual(op_hist, hist)

    def test_points_histogram_cumulative(self):
        arr = np.arange(4)
        points = Points(arr)
        op_hist = histogram(points, cumulative=True, num_bins=3, normed=False)

        hist = Histogram(([0, 1, 2, 3], [1, 2, 4]),
                         vdims=('x_count', 'Count'))
        self.assertEqual(op_hist, hist)

    def test_points_histogram_not_normed(self):
        points = Points([float(i) for i in range(10)])
        op_hist = histogram(points, num_bins=3, normed=False)

        hist = Histogram(([0, 3, 6, 9], [3, 3, 4]),
                         vdims=('x_count', 'Count'))
        self.assertEqual(op_hist, hist)

    def test_histogram_operation_datetime(self):
        dates = np.array([dt.datetime(2017, 1, i) for i in range(1, 5)])
        op_hist = histogram(Dataset(dates, 'Date'), num_bins=4, normed=True)
        hist_data = {
            'Date': np.array([
                '2017-01-01T00:00:00.000000', '2017-01-01T18:00:00.000000',
                '2017-01-02T12:00:00.000000', '2017-01-03T06:00:00.000000',
                '2017-01-04T00:00:00.000000'], dtype='datetime64[us]'),
            'Date_frequency': np.array([
                3.85802469e-18, 3.85802469e-18, 3.85802469e-18,
                3.85802469e-18])
        }
        hist = Histogram(hist_data, kdims='Date', vdims=('Date_frequency', 'Frequency'))
        self.assertEqual(op_hist, hist)

    def test_histogram_operation_datetime64(self):
        dates = np.array([dt.datetime(2017, 1, i) for i in range(1, 5)]).astype('M')
        op_hist = histogram(Dataset(dates, 'Date'), num_bins=4, normed=True)
        hist_data = {
            'Date': np.array([
                '2017-01-01T00:00:00.000000', '2017-01-01T18:00:00.000000',
                '2017-01-02T12:00:00.000000', '2017-01-03T06:00:00.000000',
                '2017-01-04T00:00:00.000000'], dtype='datetime64[us]'),
            'Date_frequency': np.array([
                3.85802469e-18, 3.85802469e-18, 3.85802469e-18,
                3.85802469e-18])
        }
        hist = Histogram(hist_data, kdims='Date', vdims=('Date_frequency', 'Frequency'))
        self.assertEqual(op_hist, hist)

    def test_histogram_operation_pd_period(self):
        dates = pd.date_range('2017-01-01', '2017-01-04', freq='D').to_period('D')
        op_hist = histogram(Dataset(dates, 'Date'), num_bins=4, normed=True)
        hist_data = {
            'Date': np.array([
                '2017-01-01T00:00:00.000000', '2017-01-01T18:00:00.000000',
                '2017-01-02T12:00:00.000000', '2017-01-03T06:00:00.000000',
                '2017-01-04T00:00:00.000000'], dtype='datetime64[us]'),
            'Date_frequency': np.array([
                3.85802469e-18, 3.85802469e-18, 3.85802469e-18,
                3.85802469e-18])
        }
        hist = Histogram(hist_data, kdims='Date', vdims=('Date_frequency', 'Frequency'))
        self.assertEqual(op_hist, hist)

    def test_histogram_categorical(self):
        series = Dataset(pd.Series(['A', 'B', 'C']))
        kwargs = {'bin_range': ('A', 'C'), 'normed': False, 'cumulative': False, 'num_bins': 3}
        with pytest.raises(ValueError):
            histogram(series, **kwargs)

    def test_points_histogram_weighted(self):
        points = Points([float(i) for i in range(10)])
        op_hist = histogram(points, num_bins=3, weight_dimension='y', normed=True)
        hist = Histogram(([0.022222, 0.088889, 0.222222], [0, 3, 6, 9]), vdims=['y'])
        self.assertEqual(op_hist, hist)

    def test_points_histogram_mean_weighted(self):
        points = Points([float(i) for i in range(10)])
        op_hist = histogram(points, num_bins=3, weight_dimension='y',
                            mean_weighted=True, normed=True)
        hist = Histogram(([1.,  4., 7.5], [0, 3, 6, 9]), vdims=['y'])
        self.assertEqual(op_hist, hist)

    @pytest.mark.usefixtures("mpl_backend")
    def test_histogram_dask_array_mpl(self):
        # Regression test for https://github.com/holoviz/holoviews/issues/5111
        dd = pytest.importorskip("dask.dataframe")

        data = {
            "carrier": ["A", "A", "A", "A", "B", "B", "B", "B", "B"],
            "depdelay": [127.0, 3.0, -3.0, 19.0, 264.0, -6.0, 1.0, 2.0, 83.0],
        }
        flights = dd.from_pandas(pd.DataFrame(data), npartitions=2)

        by = "carrier"
        ds = Dataset(flights, by)
        ds_grouped = ds.groupby(by)
        hists = histogram(ds_grouped, dimension="depdelay")

        # Should not error
        renderer("matplotlib").get_plot(hists)

    def test_interpolate_curve_pre(self):
        interpolated = interpolate_curve(Curve([0, 0.5, 1]), interpolation='steps-pre')
        curve = Curve([(0, 0), (0, 0.5), (1, 0.5), (1, 1), (2, 1)])
        self.assertEqual(interpolated, curve)

    def test_interpolate_curve_pre_with_values(self):
        interpolated = interpolate_curve(Curve([(0, 0, 'A'), (1, 0.5, 'B'), (2, 1, 'C')], vdims=['y', 'z']),
                                         interpolation='steps-pre')
        curve = Curve([(0, 0, 'A'), (0, 0.5, 'B'), (1, 0.5, 'B'), (1, 1, 'C'), (2, 1, 'C')], vdims=['y', 'z'])
        self.assertEqual(interpolated, curve)

    def test_interpolate_datetime_curve_pre(self):
        dates = np.array([dt.datetime(2017, 1, i) for i in range(1, 5)]).astype('M')
        values = [0, 1, 2, 3]
        interpolated = interpolate_curve(Curve((dates, values)), interpolation='steps-pre')
        dates_interp = np.array([
            '2017-01-01T00:00:00', '2017-01-01T00:00:00',
            '2017-01-02T00:00:00', '2017-01-02T00:00:00',
            '2017-01-03T00:00:00', '2017-01-03T00:00:00',
            '2017-01-04T00:00:00'
        ], dtype='datetime64[ns]')
        curve = Curve((dates_interp, [0, 1, 1, 2, 2, 3, 3]))
        self.assertEqual(interpolated, curve)

    def test_interpolate_curve_mid(self):
        interpolated = interpolate_curve(Curve([0, 0.5, 1]), interpolation='steps-mid')
        curve = Curve([(0, 0), (0.5, 0), (0.5, 0.5), (1.5, 0.5), (1.5, 1), (2, 1)])
        self.assertEqual(interpolated, curve)

    def test_interpolate_curve_mid_with_values(self):
        interpolated = interpolate_curve(Curve([(0, 0, 'A'), (1, 0.5, 'B'), (2, 1, 'C')], vdims=['y', 'z']),
                                         interpolation='steps-mid')
        curve = Curve([(0, 0, 'A'), (0.5, 0, 'A'), (0.5, 0.5, 'B'),
                       (1.5, 0.5, 'B'), (1.5, 1, 'C'), (2, 1, 'C')],
                      vdims=['y', 'z'])
        self.assertEqual(interpolated, curve)

    def test_interpolate_datetime_curve_mid(self):
        dates = np.array([dt.datetime(2017, 1, i) for i in range(1, 5)]).astype('M')
        values = [0, 1, 2, 3]
        interpolated = interpolate_curve(Curve((dates, values)), interpolation='steps-mid')
        dates_interp = np.array([
            '2017-01-01T00:00:00', '2017-01-01T12:00:00',
            '2017-01-01T12:00:00', '2017-01-02T12:00:00',
            '2017-01-02T12:00:00', '2017-01-03T12:00:00',
            '2017-01-03T12:00:00', '2017-01-04T00:00:00'
        ], dtype='datetime64[ns]')
        curve = Curve((dates_interp, [0, 0, 1, 1, 2, 2, 3, 3]))
        self.assertEqual(interpolated, curve)

    def test_interpolate_curve_post(self):
        interpolated = interpolate_curve(Curve([0, 0.5, 1]), interpolation='steps-post')
        curve = Curve([(0, 0), (1, 0), (1, 0.5), (2, 0.5), (2, 1)])
        self.assertEqual(interpolated, curve)

    def test_interpolate_curve_post_with_values(self):
        interpolated = interpolate_curve(Curve([(0, 0, 'A'), (1, 0.5, 'B'), (2, 1, 'C')], vdims=['y', 'z']),
                                         interpolation='steps-post')
        curve = Curve([(0, 0, 'A'), (1, 0, 'A'), (1, 0.5, 'B'),
                       (2, 0.5, 'B'), (2, 1, 'C')],
                      vdims=['y', 'z'])
        self.assertEqual(interpolated, curve)

    def test_interpolate_datetime_curve_post(self):
        dates = np.array([dt.datetime(2017, 1, i) for i in range(1, 5)]).astype('M')
        values = [0, 1, 2, 3]
        interpolated = interpolate_curve(Curve((dates, values)), interpolation='steps-post')
        dates_interp = np.array([
            '2017-01-01T00:00:00', '2017-01-02T00:00:00',
            '2017-01-02T00:00:00', '2017-01-03T00:00:00',
            '2017-01-03T00:00:00', '2017-01-04T00:00:00',
            '2017-01-04T00:00:00'
        ], dtype='datetime64[ns]')
        curve = Curve((dates_interp, [0, 0, 1, 1, 2, 2, 3]))
        self.assertEqual(interpolated, curve)

    def test_stack_area_overlay(self):
        areas = Area([1, 2, 3]) * Area([1, 2, 3])
        stacked = Area.stack(areas)
        area1 = Area(([0, 1, 2], [1, 2, 3], [0, 0, 0]), vdims=['y', 'Baseline'])
        area2 = Area(([0, 1, 2], [2, 4, 6], [1, 2, 3]), vdims=['y', 'Baseline'])
        self.assertEqual(stacked, area1 * area2)

    def test_stack_area_ndoverlay(self):
        areas = NdOverlay([(0, Area([1, 2, 3])), (1, Area([1, 2, 3]))])
        stacked = Area.stack(areas)
        area1 = Area(([0, 1, 2], [1, 2, 3], [0, 0, 0]), vdims=['y', 'Baseline'])
        area2 = Area(([0, 1, 2], [2, 4, 6], [1, 2, 3]), vdims=['y', 'Baseline'])
        self.assertEqual(stacked, NdOverlay([(0, area1), (1, area2)]))

    def test_pre_and_postprocess_hooks(self):
        pre_backup = operation._preprocess_hooks
        post_backup = operation._postprocess_hooks
        operation._preprocess_hooks = [lambda op, x: {'label': str(x.id)}]
        operation._postprocess_hooks = [lambda op, x, **kwargs: x.clone(**kwargs)]
        curve = Curve([1, 2, 3])
        self.assertEqual(operation(curve).label, str(curve.id))
        operation._preprocess_hooks = pre_backup
        operation._postprocess_hooks = post_backup

    @pytest.mark.usefixtures("bokeh_backend")
    def test_decimate_ordering(self):
        x = np.linspace(0, 10, 100)
        y = np.sin(x)
        curve = Curve((x, y))
        decimated = decimate(curve, max_samples=20)
        renderer("bokeh").get_plot(decimated)

        index = decimated.data[()].data.index
        assert np.all(index == np.sort(index))

    @pytest.mark.usefixtures("bokeh_backend")
    def test_decimate_same_y(self):
        data = pd.DataFrame({'x': np.arange(10), 'y': np.ones(10)})
        points = Points(data, kdims=['x', 'y']).opts(xlim=(0, 10))
        decimated = decimate(points)

        renderer("bokeh").get_plot(decimated)
        output = decimated.data[()].data
        pd.testing.assert_series_equal(data["x"], output["x"])
        pd.testing.assert_series_equal(data["y"], output["y"])


@pytest.mark.usefixtures("bokeh_backend")
class TestDendrogramOperation:

    def setup_class(self):
        pytest.importorskip("scipy")

        random.seed(1)
        self.df = pd.DataFrame(
            [(i, chr(65 + j), random.random()) for j in range(10) for i in range(5)],
            columns=["z", "x", "y"],
        )
        data = [
            [7, 8, 0, 0, 0, 0],
            [8, 6, 0, 0, 0, 0],
            [0, 0, 9, 8, 2, 7],
            [0, 0, 0, 1, 8, 2],
            [0, 7, 0, 7, 0, 0],
        ]
        self.df2 = pd.DataFrame([
            {"cluster": f"clust {i}", "gene": f"gene {j}", "value": data[i][j]}
            for j in range(6)
            for i in range(5)
        ])

        # Based on scanpy.datasets.pbmc68k_reduced
        obs = 'abcdefghij'
        var = 'mtropqnkslmtropqnkslmtropqnkslmtropqnkslmtropqnkslmtropqnkslmtropqnkslmtropqnkslmtropqnkslmtropqnksl'
        data = [
            8, 10, 4, 8, 45, 6, 32, 45, 60, 6, 23, 10, 19, 0, 10, 6, 30, 7, 7,
            6, 8, 10, 16, 0, 10, 6, 7, 21, 7, 34, 8, 10, 23, 10, 10, 6, 7, 7,
            7, 6, 8, 10, 4, 5, 10, 6, 7, 19, 7, 31, 8, 10, 4, 4, 10, 22, 7, 7,
            7, 6, 8, 10, 4, 7, 10, 33, 7, 24, 22, 6, 8, 10, 4, 12, 10, 27, 7,
            7, 7, 6, 8, 10, 13, 25, 10, 6, 21, 7, 7, 6, 8, 10, 4, 7, 41, 6, 7,
            40, 7, 23
        ]
        counts = [353, 491, 1185, 0, 1674, 2763, 710, 1613, 2377, 716]
        df = pd.DataFrame({
            "obs": [x for x in obs for _ in range(10)],
            "var": list(var),
            "data": data,
            "counts": [x for x in counts for _ in range(10)],
         })
        self.ds = Dataset(df, kdims=["obs", "var"], vdims=["data", "counts"])

        self.bokeh_renderer = renderer("bokeh")

    def get_childrens(self, adjoint):
        bk_childrens = self.bokeh_renderer.get_plot(adjoint).handles["plot"].children
        (atop, *_), (amain, *_), (aright, *_) = bk_childrens
        try:
            top = self.bokeh_renderer.get_plot(adjoint["top"]).handles["plot"]
        except SkipRendering:
            right = None
        main = self.bokeh_renderer.get_plot(adjoint["main"]).handles["plot"]
        try:
            right = self.bokeh_renderer.get_plot(adjoint["right"]).handles["plot"]
        except SkipRendering:
            right = None
        return (atop, amain, aright), (top, main, right)

    def test_right_only(self):
        dataset = Dataset(self.df)
        dendro = dendrogram(dataset, adjoint_dims=["x"], main_dim="y")
        assert isinstance(dendro, AdjointLayout)
        assert isinstance(dendro["main"], HeatMap)
        assert isinstance(dendro["right"], Dendrogram)
        assert isinstance(dendro["top"], Empty)
        assert dendro["right"].kdims == ["__dendrogram_x_x", "__dendrogram_y_x"]

    def test_top_only(self):
        dataset = Dataset(self.df)
        dendro = dendrogram(dataset, adjoint_dims=["z"], main_dim="y")
        assert isinstance(dendro, AdjointLayout)
        assert isinstance(dendro["main"], HeatMap)
        assert isinstance(dendro["right"], Empty)
        assert isinstance(dendro["top"], Dendrogram)
        assert dendro["top"].kdims == ["__dendrogram_x_z", "__dendrogram_y_z"]

    @pytest.mark.parametrize("adjoint_dims", [["x", "z"], ["z", "x"]], ids=["xz", "zx"])
    def test_both_xz(self, adjoint_dims):
        dataset = Dataset(self.df)
        dendro = dendrogram(dataset, adjoint_dims=adjoint_dims, main_dim="y")
        assert isinstance(dendro, AdjointLayout)
        assert isinstance(dendro["main"], HeatMap)
        assert isinstance(dendro["right"], Dendrogram)
        assert isinstance(dendro["top"], Dendrogram)
        assert dendro["right"].kdims == ["__dendrogram_x_x", "__dendrogram_y_x"]
        assert dendro["top"].kdims == ["__dendrogram_x_z", "__dendrogram_y_z"]

    def test_point_plot(self):
        dataset = Points(self.df)
        dendro = dendrogram(dataset, adjoint_dims=["x", "z"], main_dim="y")
        assert isinstance(dendro, AdjointLayout)
        assert isinstance(dendro["main"], Points)

    def test_depth_matches_non_adjoint(self):
        # depth dimensions is the orthogonal axis to the main plot
        dataset = Dataset(self.df)
        dendro = dendrogram(dataset, adjoint_dims=["x", "z"], main_dim="y")
        (atop, amain, aright), (top, _main, right) = self.get_childrens(dendro)

        # Verify no shared axis is changing the depth dimension of the right
        assert atop.y_range.start == top.y_range.start
        assert atop.y_range.end == top.y_range.end
        assert atop.y_range.end == top.y_range.end

        # These should be shared with the main plot
        assert atop.x_range.start == amain.x_range.start
        assert atop.x_range.end == amain.x_range.end

        # Verify no shared axis is changing the depth dimension of the right
        assert aright.x_range.start == right.y_range.start
        assert aright.x_range.end == right.y_range.end

        # These should be shared with the main plot
        assert aright.y_range.factors == amain.y_range.factors

    def test_adjoned_False_1dim(self):
        dataset = Dataset(self.df)
        dendro = dendrogram(dataset, adjoint_dims=["x"], main_dim="y", adjoined=False)

        assert isinstance(dendro, Dendrogram)

    def test_adjoned_False_2dim(self):
        dataset = Dataset(self.df)
        dendro = dendrogram(dataset, adjoint_dims=["x", "z"], main_dim="y", adjoined=False)

        assert isinstance(dendro, Layout)
        assert len(dendro) == 2
        assert isinstance(dendro[0], Dendrogram)
        assert isinstance(dendro[1], Dendrogram)

    @pytest.mark.parametrize(
        "adjoint_dims",
        (["cluster"], ["gene"], ["gene", "cluster"]),
        ids=["right", "top", "both"],
    )
    def test_invert_dendrogram(self, adjoint_dims):
        plot = Points(self.df2, kdims=["gene", "cluster"])
        dendro1 = dendrogram(plot, adjoint_dims=adjoint_dims, main_dim="value")
        dendro2 = dendrogram(plot, adjoint_dims=adjoint_dims, main_dim="value", invert=True)

        main1 = self.bokeh_renderer.get_plot(dendro1["main"]).handles["plot"]
        main2 = self.bokeh_renderer.get_plot(dendro2["main"]).handles["plot"]

        match adjoint_dims:
            case ["cluster"]:
                assert main1.x_range.factors == main2.x_range.factors
                assert main1.y_range.factors == main2.y_range.factors[::-1]
            case ["gene"]:
                assert main1.x_range.factors == main2.x_range.factors[::-1]
                assert main1.y_range.factors == main2.y_range.factors
            case _:
                assert main1.y_range.factors == main2.y_range.factors[::-1]
                assert main1.x_range.factors == main2.x_range.factors[::-1]

    @pytest.mark.parametrize("adjoint_dims", (["cluster"], ["gene"],), ids=["right", "top"])
    def test_assure_non_adjoined_axis_is_unchanged_points(self, adjoint_dims):
        # See: https://github.com/holoviz/holoviews/pull/6625#issuecomment-2981268665
        plot = Points(self.df2, kdims=["gene", "cluster"])
        main1 = self.bokeh_renderer.get_plot(plot).handles["plot"]

        dendro = dendrogram(plot, adjoint_dims=adjoint_dims, main_dim="value")
        main2 = self.bokeh_renderer.get_plot(dendro["main"]).handles["plot"]

        match adjoint_dims:
            case ["cluster"]:
                assert main1.x_range.factors == main2.x_range.factors
            case ["gene"]:
                assert main1.y_range.factors == main2.y_range.factors

    def test_assure_non_adjoined_axis_is_unchanged_heatmap(self):
        # Follow up to previous test, see
        # https://github.com/holoviz/holoviews/pull/6669#issuecomment-3237153317
        plot = HeatMap(self.ds)
        main1 = self.bokeh_renderer.get_plot(plot).handles["plot"]

        dendro = dendrogram(plot, adjoint_dims=["obs"], main_dim="data")
        main2 = self.bokeh_renderer.get_plot(dendro["main"]).handles["plot"]

        assert main1.y_range.factors == main2.y_range.factors

    @pytest.mark.parametrize(
        "adjoint_dims",
        (["cluster"], ["gene"], ["gene", "cluster"]),
        ids=["right", "top", "both"],
    )
    def test_gridded_dataset(self, adjoint_dims, rng):
        xr = pytest.importorskip("xarray")

        N = 10
        da = xr.DataArray(
            rng.normal(size=(N, N)),
            name="main",
            dims=("cluster", "gene"),
            coords={
                "cluster": [f"c{i}" for i in range(N)],
                "gene": [f"g{j}" for j in range(N)],
            },
        )

        dendro = dendrogram(Dataset(da), adjoint_dims=adjoint_dims, main_dim="main")
        assert isinstance(dendro, AdjointLayout)

    def test_failed_linkage(self):
        msg = "Could not calculate linkage for dendrogram"
        with pytest.raises(ValueError, match=msg):
            dendrogram(self.ds, adjoint_dims=["obs"], main_dim="counts")

        # This should work
        dendrogram(self.ds, adjoint_dims=["obs"], main_dim="counts", linkage_metric="euclidean")

    def test_not_primary_main_dim(self):
        # Adding hover to have access to the other dimension values
        plot = HeatMap(self.ds).opts(tools=["hover"])
        assert plot.vdims[0] == "data"
        dendro = dendrogram(
            plot,
            adjoint_dims=["obs"],
            main_dim="counts",
            linkage_metric="euclidean"
        )
        (_, amain, _), *_ = self.get_childrens(dendro)
        data = amain.renderers[0].data_source.data
        assert list(data["zvalues"]) == list(map(int, data["data"]))<|MERGE_RESOLUTION|>--- conflicted
+++ resolved
@@ -45,11 +45,8 @@
     renderer,
 )
 from holoviews.core.data.grid import GridInterface
-<<<<<<< HEAD
+from holoviews.core.operation import Operation
 from holoviews.core.options import SkipRendering
-=======
-from holoviews.core.operation import Operation
->>>>>>> 365b4a4f
 from holoviews.element.comparison import ComparisonTestCase
 from holoviews.operation.element import (
     chain,
