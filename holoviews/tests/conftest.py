import contextlib
import sys
from collections.abc import Callable

import panel as pn
import pytest
from panel.tests.conftest import port, server_cleanup  # noqa: F401
from panel.tests.util import serve_and_wait

import holoviews as hv

CUSTOM_MARKS = ("ui", "gpu")


def pytest_addoption(parser):
    for marker in CUSTOM_MARKS:
        parser.addoption(
            f"--{marker}",
            action="store_true",
            default=False,
            help=f"Run {marker} related tests",
        )


def pytest_configure(config):
    for marker in CUSTOM_MARKS:
        config.addinivalue_line("markers", f"{marker}: {marker} test marker")


def pytest_collection_modifyitems(config, items):
    skipped, selected = [], []
    markers = [m for m in CUSTOM_MARKS if config.getoption(f"--{m}")]
    empty = not markers
    for item in items:
        if empty and any(m in item.keywords for m in CUSTOM_MARKS):
            skipped.append(item)
        elif empty:
            selected.append(item)
        elif not empty and any(m in item.keywords for m in markers):
            selected.append(item)
        else:
            skipped.append(item)

    config.hook.pytest_deselected(items=skipped)
    items[:] = selected


with contextlib.suppress(ImportError):
    import matplotlib as mpl

    mpl.use("agg")


with contextlib.suppress(Exception):
    # From Dask 2023.7.1 they now automatically convert strings
    # https://docs.dask.org/en/stable/changelog.html#v2023-7-1
    # From Dask 2024.3.0 they now use `dask_expr` by default
    # https://github.com/dask/dask/issues/10995
    import dask

    dask.config.set({"dataframe.convert-string": False})
    dask.config.set({"dataframe.query-planning": False})


@pytest.fixture
def ibis_sqlite_backend():
    try:
        import ibis
    except ImportError:
        yield None
    else:
        ibis.set_backend("sqlite")
        yield
        ibis.set_backend(None)


@pytest.fixture
def bokeh_backend():
    if not hv.extension._loaded:
        hv.extension("bokeh")
    hv.renderer("bokeh")
    prev_backend = hv.Store.current_backend
    hv.Store.current_backend = "bokeh"
    yield
    hv.Store.current_backend = prev_backend


@pytest.fixture
def mpl_backend():
<<<<<<< HEAD
    if not hv.extension._loaded:
        hv.extension("matplotlib")
=======
    pytest.importorskip("matplotlib")
>>>>>>> e70ed327
    hv.renderer("matplotlib")
    prev_backend = hv.Store.current_backend
    hv.Store.current_backend = "matplotlib"
    yield
    hv.Store.current_backend = prev_backend


@pytest.fixture
def plotly_backend():
<<<<<<< HEAD
    if not hv.extension._loaded:
        hv.extension("plotly")
=======
    pytest.importorskip("plotly")
>>>>>>> e70ed327
    hv.renderer("plotly")
    prev_backend = hv.Store.current_backend
    hv.Store.current_backend = "plotly"
    yield
    hv.Store.current_backend = prev_backend


@pytest.fixture
def unimport(monkeypatch: pytest.MonkeyPatch) -> Callable[[str], None]:
    """
    Return a function for unimporting modules and preventing reimport.

    This will block any new modules from being imported.
    """

    def unimport_module(modname: str) -> None:
        # Remove if already imported
        monkeypatch.delitem(sys.modules, modname, raising=False)
        # Prevent import:
        monkeypatch.setattr(sys, "path", [])

    return unimport_module


@pytest.fixture
def serve_hv(page, port):  # noqa: F811
    def serve_and_return_page(hv_obj):
        serve_and_wait(pn.pane.HoloViews(hv_obj), port=port)
        page.goto(f"http://localhost:{port}")
        return page

    return serve_and_return_page<|MERGE_RESOLUTION|>--- conflicted
+++ resolved
@@ -87,12 +87,9 @@
 
 @pytest.fixture
 def mpl_backend():
-<<<<<<< HEAD
+    pytest.importorskip("matplotlib")
     if not hv.extension._loaded:
         hv.extension("matplotlib")
-=======
-    pytest.importorskip("matplotlib")
->>>>>>> e70ed327
     hv.renderer("matplotlib")
     prev_backend = hv.Store.current_backend
     hv.Store.current_backend = "matplotlib"
@@ -102,12 +99,9 @@
 
 @pytest.fixture
 def plotly_backend():
-<<<<<<< HEAD
+    pytest.importorskip("plotly")
     if not hv.extension._loaded:
         hv.extension("plotly")
-=======
-    pytest.importorskip("plotly")
->>>>>>> e70ed327
     hv.renderer("plotly")
     prev_backend = hv.Store.current_backend
     hv.Store.current_backend = "plotly"
