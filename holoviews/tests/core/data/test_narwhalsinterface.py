import re
from datetime import datetime

import narwhals.stable.v2 as nw
import numpy as np
import pytest

from holoviews import Dataset, Dimension
from holoviews.core.data import NarwhalsInterface
from holoviews.testing import assert_data_equal

from .base import HeterogeneousColumnTests, InterfaceTests


class BaseNarwhalsInterfaceTests(HeterogeneousColumnTests, InterfaceTests):
    """
    Test for the NarwhalsInterface.
    """

    __test__ = False

    datatype = "narwhals"
    data_type = nw.DataFrame
    narwhals_backend = None

    def setup_method(self):
        pytest.importorskip(self.narwhals_backend)
        NarwhalsInterface.narwhals_backend = self.narwhals_backend
        super().setup_method()

    def teardown_method(self):
        NarwhalsInterface.narwhals_backend = None
        super().teardown_method()

    def frame(self, *args, **kwargs):
        mod = pytest.importorskip(self.narwhals_backend)
        return mod.DataFrame(*args, **kwargs)

    def test_dataset_dtypes(self):
        assert self.dataset_hm.interface.dtype(self.dataset_hm, "x").dtype == nw.Int64
        assert self.dataset_hm.interface.dtype(self.dataset_hm, "y").dtype == nw.Int64

    def test_dataset_dataset_ht_dtypes(self):
        ds = self.table
        assert isinstance(ds.interface.dtype(ds, "Gender").dtype, nw.String)
        assert isinstance(ds.interface.dtype(ds, "Age").dtype, nw.Int64)
        assert isinstance(ds.interface.dtype(ds, "Weight").dtype, nw.Int64)
        assert isinstance(ds.interface.dtype(ds, "Height").dtype, nw.Float64)

    @pytest.mark.xfail(reason="Doesn't really make sense")
    def test_dataset_dict_init(self):
        super().test_dataset_dict_init()

    @pytest.mark.xfail(reason="Doesn't really make sense")
    def test_dataset_dict_init_alias(self):
        super().test_dataset_dict_init_alias()

    @pytest.mark.xfail(reason="Doesn't really make sense")
    def test_dataset_empty_aggregate(self):
        super().test_dataset_empty_aggregate()

    @pytest.mark.xfail(reason="Doesn't really make sense")
    def test_dataset_empty_aggregate_with_spreadfn(self):
        super().test_dataset_empty_aggregate_with_spreadfn()

    @pytest.mark.xfail(reason="Doesn't really make sense")
    def test_dataset_empty_list_init(self):
        super().test_dataset_empty_list_init()

    @pytest.mark.xfail(reason="Doesn't really make sense")
    def test_dataset_implicit_indexing_init(self):
        super().test_dataset_implicit_indexing_init(self)

    @pytest.mark.xfail(reason="Doesn't really make sense")
    def test_dataset_zip_init(self):
        super().test_dataset_zip_init()

    @pytest.mark.xfail(reason="Doesn't really make sense")
    def test_dataset_zip_init_alias(self):
        super().test_dataset_zip_init_alias()

    @pytest.mark.xfail(reason="Doesn't really make sense")
    def test_dataset_simple_zip_init(self):
        super().test_dataset_simple_zip_init()

    @pytest.mark.xfail(reason="Doesn't really make sense")
    def test_dataset_simple_zip_init_alias(self):
        super().test_dataset_simple_zip_init_alias()

    def test_dataset_get_dframe(self):
        df = self.dataset_hm.dframe()
        if isinstance(df, nw.LazyFrame):
            exp_x = df.select("x").collect()["x"]
            exp_y = df.select("y").collect()["y"]
        else:
            exp_x = df["x"]
            exp_y = df["y"]

        np.testing.assert_array_equal(exp_x, self.xs)
        np.testing.assert_array_equal(exp_y, self.y_ints)

    def test_dataset_get_dframe_by_dimension(self):
        df = self.dataset_hm.dframe(["x"])
        expected = self.frame({"x": self.xs})
        df_lazy, expected_lazy = False, False
        if isinstance(df, nw.LazyFrame):
            df = df.collect()
            df_lazy = True
        if hasattr(expected, "compute"):
            expected = expected.compute()
            expected_lazy = True
        if hasattr(expected, "collect"):
            expected = expected.collect()
            expected_lazy = True
        assert df_lazy == expected_lazy
        np.testing.assert_array_equal(df, expected)

    def test_dataset_range_with_dimension_range(self):
        dt64 = [datetime(2017, 1, i) for i in range(1, 4)]
        ds = Dataset(
            self.frame({"Date": dt64}), [Dimension("Date", range=(dt64[0], dt64[-1]))]
        )
        assert ds.range("Date") == (dt64[0], dt64[-1])

    @pytest.mark.filterwarnings(
        "ignore:Downcasting object dtype arrays on .fillna, .ffill, .bfill is deprecated:FutureWarning"
    )
    def test_select_with_neighbor(self):
        select = self.table.interface.select_mask(self.table.dataset, {"Weight": 18})
        select_neighbor = self.table.interface._select_mask_neighbor(
            self.table.dataset, {"Weight": 18}
        )

        assert len(self.table.data.filter(select)) == 1
        assert len(self.table.data.filter(select_neighbor)) == 3

    def test_histogram(self):
        df = nw.from_native(self.frame({'values': [1, 1, 2, 2, 2, 3, 3, 4, 4, 5]}))
        bins = [1, 2, 3, 4, 5, 6]

        hist, edges = NarwhalsInterface.histogram(df, bins=bins)

        assert isinstance(hist, np.ndarray)
        assert isinstance(edges, np.ndarray)
        assert len(hist) == len(bins) - 1
        assert len(edges) == len(bins)
        np.testing.assert_array_equal(edges, bins)
        assert np.all(hist >= 0)

    def test_scalar_getitem(self):
        df = nw.from_native(self.frame({
            "day": ["Mon", "Tue", "Wed", "Thu", "Fri", "Sat", "Sun"],
            "count": [1, 2, 3, 4, 5, 6, 7],
        }))
        ds = Dataset(df, kdims=["day"], vdims=["count"])
        assert ds["Mon"] == 1

    def test_non_scalar_getitem(self):
        df = nw.from_native(self.frame({
            "day": ["Mon", "Tue", "Wed", "Thu", "Fri", "Sat", "Sun"],
            "count": [1, 2, 3, 4, 5, 6, 7],
        }))
        ds = Dataset(df, kdims=["day"], vdims=["count"])
        result = ds[["Mon"]].data
        assert isinstance(result, self.data_type)
        if isinstance(result, nw.LazyFrame):
            result = result.collect()
        assert result.shape == (1, 2)


class PandasNarwhalsInterfaceTests(BaseNarwhalsInterfaceTests):
    __test__ = True
    narwhals_backend = "pandas"


class PolarsNarwhalsInterfaceTests(BaseNarwhalsInterfaceTests):
    __test__ = True
    narwhals_backend = "polars"
    force_sort = True


class PyarrowNarwhalsInterfaceTests(BaseNarwhalsInterfaceTests):
    __test__ = True
    narwhals_backend = "pyarrow"

    def frame(self, *args, **kwargs):
        pa = pytest.importorskip("pyarrow")
        return pa.table(*args, **kwargs)


class BaseNarwhalsLazyInterfaceTests(BaseNarwhalsInterfaceTests):
    data_type = (nw.DataFrame, nw.LazyFrame)

    @pytest.mark.xfail(reason="Not supported", raises=NotImplementedError)
    def test_select_with_neighbor(self):
        super().test_select_with_neighbor()


class PolarsNarwhalsLazyInterfaceTests(BaseNarwhalsLazyInterfaceTests):
    __test__ = True
    narwhals_backend = "polars"
    force_sort = True

    def frame(self, *args, **kwargs):
        pl = pytest.importorskip("polars")
        return pl.LazyFrame(*args, **kwargs)


class DaskNarwhalsLazyInterfaceTests(BaseNarwhalsLazyInterfaceTests):
    __test__ = True
    narwhals_backend = "pandas"
    force_sort = True

    def setup_method(self):
        pytest.importorskip("dask.dataframe")
        super().setup_method()

    def frame(self, *args, **kwargs):
        import dask.dataframe as dd
        import pandas as pd

        return dd.from_pandas(pd.DataFrame(*args, **kwargs), npartitions=2)


class IbisNarwhalsLazyInterfaceTests(BaseNarwhalsLazyInterfaceTests):
    __test__ = True
    narwhals_backend = "pyarrow"
    force_sort = True

    def setup_class(self):
        ibis = pytest.importorskip("ibis")
        ibis.set_backend("sqlite")

    def teardown_class(self):
        import ibis

        ibis.set_backend(None)

    def frame(self, *args, **kwargs):
        import ibis

        return ibis.memtable(*args, **kwargs)

    def test_dataset_get_dframe_by_dimension(self):
        df = self.dataset_hm.dframe(["x"])
        assert isinstance(df, nw.LazyFrame)

        expected = self.frame({"x": self.xs})
        assert df.to_native().to_pyarrow() == expected.to_pyarrow()

    @pytest.mark.xfail(reason="need to investigate failure")
    def test_dataset_aggregate_ht(self):
        # raises AttributeError: 'StringColumn' object has no attribute 'mean'
        return super().test_dataset_aggregate_ht()

    @pytest.mark.xfail(reason="need to investigate failure")
    def test_dataset_aggregate_ht_alias(self):
        # raises AttributeError: 'StringColumn' object has no attribute 'mean'
        return super().test_dataset_aggregate_ht_alias()

    @pytest.mark.xfail(reason="need to investigate failure")
    def test_dataset_aggregate_string_types(self):
        # raises AttributeError: 'StringColumn' object has no attribute 'mean'
        return super().test_dataset_aggregate_string_types()


class DuckdbNarwhalsLazyInterfaceTests(BaseNarwhalsLazyInterfaceTests):
    __test__ = True
    narwhals_backend = "pyarrow"
    force_sort = True

    def setup_method(self):
        pytest.importorskip("duckdb")
        super().setup_method()

    def frame(self, *args, **kwargs):
        import duckdb
        import pyarrow as pa

        return duckdb.from_arrow(pa.table(*args, **kwargs))

    def test_dataset_get_dframe_by_dimension(self):
        df = self.dataset_hm.dframe(["x"])
        assert isinstance(df, nw.LazyFrame)

        expected = self.frame({"x": self.xs})
        assert df.to_native().to_arrow_table() == expected.to_arrow_table()


@pytest.mark.gpu
class CudfNarwhalsInterfaceTests(BaseNarwhalsInterfaceTests):
    __test__ = True
    narwhals_backend = "cudf"
    force_sort = True

    def frame(self, *args, **kwargs):
        import cudf
        import pandas as pd

        return cudf.from_pandas(pd.DataFrame(*args, **kwargs))

    def test_dataset_get_dframe_by_dimension(self):
        df = self.dataset_hm.dframe(["x"])
        expected = self.frame({"x": self.xs})
        np.testing.assert_array_equal(df.to_numpy(), expected.to_numpy())

    def test_dataset_groupby_dynamic(self):
        msg = "Series object is not iterable."
        with pytest.raises(TypeError, match=re.escape(msg)):
            super().test_dataset_groupby_dynamic()

    def test_dataset_groupby_dynamic_alias(self):
        msg = "Series object is not iterable."
        with pytest.raises(TypeError, match=re.escape(msg)):
<<<<<<< HEAD
            super().test_dataset_groupby_dynamic()

    def test_dataset_nodata_range(self):
        msg = "cudf does not support mixed types, please type-cast the column of dataframe/series and other to same dtypes."
        with pytest.raises(TypeError, match=re.escape(msg)):
            return super().test_dataset_nodata_range()

    def test_dataset_sample_hm(self):
        samples = self.dataset_hm.sample([0, 5, 10]).dimension_values('y')
        assert samples.implementation == nw.Implementation.CUDF
        assert_data_equal(np.array([0, 10, 20]), samples.to_numpy())

    def test_dataset_sample_hm_alias(self):
        samples = self.dataset_hm_alias.sample([0, 5, 10]).dimension_values('y')
        assert samples.implementation == nw.Implementation.CUDF
        assert_data_equal(np.array([0, 10, 20]), samples.to_numpy())

    def test_dataset_add_dimensions_value_hm(self):
        table = self.dataset_hm.add_dimension('z', 1, 0)
        assert table.kdims[1] == 'z'
        data = table.dimension_values('z')
        assert data.implementation == nw.Implementation.CUDF
        assert_data_equal(np.zeros(table.shape[0]), data.to_numpy())

    def test_dataset_add_dimensions_values_hm(self):
        table =  self.dataset_hm.add_dimension('z', 1, range(1,12))
        assert table.kdims[1] == 'z'
        data = table.dimension_values('z')
        assert data.implementation == nw.Implementation.CUDF
        assert_data_equal(np.array(list(range(1,12))), data.to_numpy())

    def test_dataset_sample_ht(self):
        samples = self.dataset_ht.sample([0, 5, 10]).dimension_values('y')
        assert samples.implementation == nw.Implementation.CUDF
        assert_data_equal(np.array([0, 0.5, 1]), samples.to_numpy())
=======
            super().test_dataset_groupby_dynamic()
>>>>>>> 57851cb7
<|MERGE_RESOLUTION|>--- conflicted
+++ resolved
@@ -312,13 +312,7 @@
     def test_dataset_groupby_dynamic_alias(self):
         msg = "Series object is not iterable."
         with pytest.raises(TypeError, match=re.escape(msg)):
-<<<<<<< HEAD
             super().test_dataset_groupby_dynamic()
-
-    def test_dataset_nodata_range(self):
-        msg = "cudf does not support mixed types, please type-cast the column of dataframe/series and other to same dtypes."
-        with pytest.raises(TypeError, match=re.escape(msg)):
-            return super().test_dataset_nodata_range()
 
     def test_dataset_sample_hm(self):
         samples = self.dataset_hm.sample([0, 5, 10]).dimension_values('y')
@@ -347,7 +341,4 @@
     def test_dataset_sample_ht(self):
         samples = self.dataset_ht.sample([0, 5, 10]).dimension_values('y')
         assert samples.implementation == nw.Implementation.CUDF
-        assert_data_equal(np.array([0, 0.5, 1]), samples.to_numpy())
-=======
-            super().test_dataset_groupby_dynamic()
->>>>>>> 57851cb7
+        assert_data_equal(np.array([0, 0.5, 1]), samples.to_numpy())