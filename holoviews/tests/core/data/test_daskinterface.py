--- conflicted
+++ resolved
@@ -9,16 +9,12 @@
     pytest.skip("Could not import dask, skipping DaskInterface tests.", allow_module_level=True)
 
 from holoviews.core.data import Dataset
-<<<<<<< HEAD
-from holoviews.core.util import PANDAS_VERSION
-from holoviews.testing import assert_data_equal, assert_element_equal
-=======
 from holoviews.core.util.dependencies import (
     PANDAS_GE_3_0_0,
     PANDAS_VERSION,
     _no_import_version,
 )
->>>>>>> bd5ba62c
+from holoviews.testing import assert_data_equal, assert_element_equal
 from holoviews.util.transform import dim
 
 from .test_pandasinterface import BasePandasInterfaceTests
@@ -149,10 +145,7 @@
     def test_dataset_get_dframe_by_dimension(self):
         df = self.dataset_hm.dframe(['x'])
         expected = self.frame({'x': self.xs}, dtype=df.dtypes.iloc[0]).compute()
-<<<<<<< HEAD
         assert_data_equal(df, expected)
-=======
-        self.assertEqual(df, expected)
 
     def test_dataset_dataset_ht_dtypes(self):
         ds = self.table
@@ -165,5 +158,4 @@
         assert ds.interface.dtype(ds, 'Gender') == string_dtype
         assert ds.interface.dtype(ds, 'Age') == np.dtype(int)
         assert ds.interface.dtype(ds, 'Weight') == np.dtype(int)
-        assert ds.interface.dtype(ds, 'Height') == np.dtype('float64')
->>>>>>> bd5ba62c
+        assert ds.interface.dtype(ds, 'Height') == np.dtype('float64')