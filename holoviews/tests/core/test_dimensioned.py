--- conflicted
+++ resolved
@@ -1,11 +1,8 @@
 import gc
 import pickle
 
-<<<<<<< HEAD
 from holoviews.element.chart import Curve
 from holoviews.core.spaces import HoloMap
-=======
->>>>>>> 2ba3d78f
 from holoviews.core.element import Element
 from holoviews.core.options import Keywords, Options, OptionTree, Store
 from holoviews.core.spaces import HoloMap
