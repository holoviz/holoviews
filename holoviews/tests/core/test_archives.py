"""
Unit test of the archive system, namely FileArchive with different
exporters (not including renderers).
"""
import json
import os
import tarfile
import zipfile

import numpy as np

from holoviews import Image
from holoviews.core.io import FileArchive, Serializer


class TestFileArchive:

    def setup_method(self):
        self.image1 = Image(np.array([[1,2],[4,5]]), group='Group1', label='Im1')
        self.image2 = Image(np.array([[5,4],[3,2]]), group='Group2', label='Im2')

    def test_filearchive_init(self):
        FileArchive()

    def test_filearchive_image_pickle(self, tmp_path):
        export_name = 'archive_image'
        filenames = ['Group1-Im1.hvz', 'Group2-Im2.hvz']
        archive = FileArchive(root=os.fspath(tmp_path), export_name=export_name, pack=False)
        archive.add(self.image1)
        archive.add(self.image2)
        assert len(archive) == 2
        assert archive.listing() == filenames
        archive.export()
        assert os.path.isdir(tmp_path / export_name), f"No directory {str(export_name)!r} created on export."
        assert sorted(filenames) == sorted(os.listdir(tmp_path / export_name))
        assert archive.listing() == []

    def test_filearchive_image_pickle_zip(self, tmp_path):
        export_name = 'archive_image'
        filenames = ['Group1-Im1.hvz', 'Group2-Im2.hvz']
        archive = FileArchive(root=os.fspath(tmp_path), export_name=export_name,
                              pack=True, archive_format='zip')
        archive.add(self.image1)
        archive.add(self.image2)
        assert len(archive) == 2
        assert archive.listing() == filenames
        archive.export()
        export_folder = os.fspath(tmp_path / export_name) + '.zip'
        if not os.path.isfile(export_folder):
            raise AssertionError(f"No zip file {export_name!r} created on export.")

        namelist = [f'{export_name}/{f}' for f in filenames]
        with zipfile.ZipFile(export_folder, 'r') as f:
            expected = sorted(map(os.path.abspath, namelist))
            output = sorted(map(os.path.abspath, f.namelist()))
            assert expected == output
        assert archive.listing() == []


    def test_filearchive_image_pickle_tar(self, tmp_path):
        export_name = 'archive_image'
        filenames = ['Group1-Im1.hvz', 'Group2-Im2.hvz']
        archive = FileArchive(root=os.fspath(tmp_path), export_name=export_name,
                              pack=True, archive_format='tar')
        archive.add(self.image1)
        archive.add(self.image2)
        assert len(archive) == 2
        assert archive.listing() == filenames
        archive.export()
        export_folder = os.fspath(tmp_path / export_name) + '.tar'
        if not os.path.isfile(export_folder):
            raise AssertionError(f"No tar file {export_name!r} created on export.")

        namelist = [f'{export_name}/{f}' for f in filenames]
        with tarfile.TarFile(export_folder, 'r') as f:
            assert sorted(namelist) == sorted([el.path for el in f.getmembers()])
        assert archive.listing() == []


    def test_filearchive_image_serialize(self, tmp_path):
        export_name = 'archive_image_serizalize'
        filenames = ['Group1-Im1.pkl', 'Group2-Im2.pkl']
        archive = FileArchive(root=os.fspath(tmp_path), export_name=export_name, exporters=[Serializer], pack=False)
        archive.add(self.image1)
        archive.add(self.image2)
        assert len(archive) == 2
        assert archive.listing() == filenames
        archive.export()
        if not os.path.isdir(tmp_path / export_name):
            raise AssertionError(f"No directory {export_name!r} created on export.")
        assert sorted(filenames) == sorted(os.listdir(tmp_path / export_name))
        assert archive.listing() == []

    def test_filearchive_image_pickle_name_clash(self, tmp_path):
        export_name = 'archive_image_test_clash'
        filenames = ['Group1-Im1.hvz', 'Group1-Im1-1.hvz']
        archive = FileArchive(root=os.fspath(tmp_path), export_name=export_name, pack=False)
        archive.add(self.image1)
        archive.add(self.image1)
        assert len(archive) == 2
        assert archive.listing() == filenames
        archive.export()
        if not os.path.isdir(tmp_path / export_name):
            raise AssertionError(f"No directory {export_name!r} created on export.")
        assert sorted(filenames) == sorted(os.listdir(tmp_path / export_name))
        assert archive.listing() == []

    def test_filearchive_json_single_file(self, tmp_path):
        export_name = "archive_json"
        data = {'meta':'test'}
        archive = FileArchive(root=os.fspath(tmp_path), export_name=export_name, pack=False)
        archive.add(filename='metadata.json', data=json.dumps(data),
                    info={'mime_type':'text/json'})
        assert len(archive) == 1
        assert archive.listing() == ['metadata.json']
        archive.export()
        fname = os.fspath(tmp_path / f"{export_name}_metadata.json")
        if not os.path.isfile(fname):
            raise AssertionError(f"No file {fname!r} created on export.")
<<<<<<< HEAD
        assert json.load(open(fname)) == data
        assert archive.listing() == []
=======
        with open(fname) as f:
            self.assertEqual(json.load(f), data)
        self.assertEqual(archive.listing(), [])
>>>>>>> 994b9cd4

    """
    A test case that examines the clear() method of
    FileArchives of io.py
    """
    def test_filearchive_clear_file(self, tmp_path):
        export_name = "archive_for_clear"
        export_name = "archive_for_clear"
        archive = FileArchive(root=os.fspath(tmp_path), export_name=export_name, pack=False)
        archive.add(self.image1)
        archive.add(self.image2)
        archive.clear()
        assert archive._files == {}<|MERGE_RESOLUTION|>--- conflicted
+++ resolved
@@ -117,14 +117,9 @@
         fname = os.fspath(tmp_path / f"{export_name}_metadata.json")
         if not os.path.isfile(fname):
             raise AssertionError(f"No file {fname!r} created on export.")
-<<<<<<< HEAD
-        assert json.load(open(fname)) == data
+        with open(fname) as f:
+            assert json.load(f) == data
         assert archive.listing() == []
-=======
-        with open(fname) as f:
-            self.assertEqual(json.load(f), data)
-        self.assertEqual(archive.listing(), [])
->>>>>>> 994b9cd4
 
     """
     A test case that examines the clear() method of
