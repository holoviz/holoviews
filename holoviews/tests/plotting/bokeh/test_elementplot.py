import datetime as dt
from unittest import SkipTest

import numpy as np
import panel as pn
import pytest
from bokeh.document import Document
from bokeh.models import (
    EqHistColorMapper,
    FixedTicker,
    LinearColorMapper,
    LogColorMapper,
    LogTicker,
    NumeralTickFormatter,
    PrintfTickFormatter,
    tools,
)
from bokeh.models.formatters import CustomJSTickFormatter

<<<<<<< HEAD
from holoviews.core import  DynamicMap, NdOverlay, HoloMap
=======
from holoviews.core import Dimension, DynamicMap, HoloMap, NdOverlay
>>>>>>> 912d5206
from holoviews.core.util import dt_to_int
from holoviews.element import Curve, HeatMap, Image, Labels, Scatter
from holoviews.plotting.util import process_cmap
from holoviews.streams import PointDraw, Stream
from holoviews.util import render

from ...utils import LoggingComparisonTestCase
<<<<<<< HEAD

import panel as pn

from bokeh.document import Document
from bokeh.models import tools
from bokeh.models import (PrintfTickFormatter, FixedTicker,
                            NumeralTickFormatter, LogTicker,
                            LinearColorMapper, LogColorMapper, EqHistColorMapper)
=======
from .test_plot import TestBokehPlot, bokeh_renderer
>>>>>>> 912d5206


class TestElementPlot(LoggingComparisonTestCase, TestBokehPlot):

    def test_element_show_frame_disabled(self):
        curve = Curve(range(10)).opts(show_frame=False)
        plot = bokeh_renderer.get_plot(curve).state
        self.assertEqual(plot.outline_line_alpha, 0)

    def test_element_font_scaling(self):
        curve = Curve(range(10)).opts(fontscale=2, title='A title')
        plot = bokeh_renderer.get_plot(curve)
        fig = plot.state
        xaxis = plot.handles['xaxis']
        yaxis = plot.handles['yaxis']
        self.assertEqual(fig.title.text_font_size, '24pt')
        self.assertEqual(xaxis.axis_label_text_font_size, '26px')
        self.assertEqual(yaxis.axis_label_text_font_size, '26px')
        self.assertEqual(xaxis.major_label_text_font_size, '22px')
        self.assertEqual(yaxis.major_label_text_font_size, '22px')

    def test_element_font_scaling_fontsize_override_common(self):
        curve = Curve(range(10)).opts(fontscale=2, fontsize='14pt', title='A title')
        plot = bokeh_renderer.get_plot(curve)
        fig = plot.state
        xaxis = plot.handles['xaxis']
        yaxis = plot.handles['yaxis']
        self.assertEqual(fig.title.text_font_size, '28pt')
        self.assertEqual(xaxis.axis_label_text_font_size, '28pt')
        self.assertEqual(yaxis.axis_label_text_font_size, '28pt')
        self.assertEqual(xaxis.major_label_text_font_size, '22px')
        self.assertEqual(yaxis.major_label_text_font_size, '22px')

    def test_element_font_scaling_fontsize_override_specific(self):
        curve = Curve(range(10)).opts(
            fontscale=2, fontsize={'title': '100%', 'xlabel': '12pt', 'xticks': '1.2em'},
            title='A title')
        plot = bokeh_renderer.get_plot(curve)
        fig = plot.state
        xaxis = plot.handles['xaxis']
        yaxis = plot.handles['yaxis']
        self.assertEqual(fig.title.text_font_size, '200%')
        self.assertEqual(xaxis.axis_label_text_font_size, '24pt')
        self.assertEqual(xaxis.major_label_text_font_size, '2.4em')
        self.assertEqual(yaxis.axis_label_text_font_size, '26px')
        self.assertEqual(yaxis.major_label_text_font_size, '22px')

    def test_element_xaxis_top(self):
        curve = Curve(range(10)).opts(xaxis='top')
        plot = bokeh_renderer.get_plot(curve)
        xaxis = plot.handles['xaxis']
        self.assertTrue(xaxis in plot.state.above)

    def test_element_xaxis_bare(self):
        curve = Curve(range(10)).opts(xaxis='bare')
        plot = bokeh_renderer.get_plot(curve)
        xaxis = plot.handles['xaxis']
        self.assertEqual(xaxis.axis_label_text_font_size, '0pt')
        self.assertEqual(xaxis.major_label_text_font_size, '0pt')
        self.assertEqual(xaxis.minor_tick_line_color, None)
        self.assertEqual(xaxis.major_tick_line_color, None)
        self.assertTrue(xaxis in plot.state.below)

    def test_element_xaxis_bottom_bare(self):
        curve = Curve(range(10)).opts(xaxis='bottom-bare')
        plot = bokeh_renderer.get_plot(curve)
        xaxis = plot.handles['xaxis']
        self.assertEqual(xaxis.axis_label_text_font_size, '0pt')
        self.assertEqual(xaxis.major_label_text_font_size, '0pt')
        self.assertEqual(xaxis.minor_tick_line_color, None)
        self.assertEqual(xaxis.major_tick_line_color, None)
        self.assertTrue(xaxis in plot.state.below)

    def test_element_xaxis_top_bare(self):
        curve = Curve(range(10)).opts(xaxis='top-bare')
        plot = bokeh_renderer.get_plot(curve)
        xaxis = plot.handles['xaxis']
        self.assertEqual(xaxis.axis_label_text_font_size, '0pt')
        self.assertEqual(xaxis.major_label_text_font_size, '0pt')
        self.assertEqual(xaxis.minor_tick_line_color, None)
        self.assertEqual(xaxis.major_tick_line_color, None)
        self.assertTrue(xaxis in plot.state.above)

    def test_element_yaxis_right(self):
        curve = Curve(range(10)).opts(yaxis='right')
        plot = bokeh_renderer.get_plot(curve)
        yaxis = plot.handles['yaxis']
        self.assertTrue(yaxis in plot.state.right)

    def test_element_yaxis_bare(self):
        curve = Curve(range(10)).opts(yaxis='bare')
        plot = bokeh_renderer.get_plot(curve)
        yaxis = plot.handles['yaxis']
        self.assertEqual(yaxis.axis_label_text_font_size, '0pt')
        self.assertEqual(yaxis.major_label_text_font_size, '0pt')
        self.assertEqual(yaxis.minor_tick_line_color, None)
        self.assertEqual(yaxis.major_tick_line_color, None)
        self.assertTrue(yaxis in plot.state.left)

    def test_element_yaxis_left_bare(self):
        curve = Curve(range(10)).opts(yaxis='left-bare')
        plot = bokeh_renderer.get_plot(curve)
        yaxis = plot.handles['yaxis']
        self.assertEqual(yaxis.axis_label_text_font_size, '0pt')
        self.assertEqual(yaxis.major_label_text_font_size, '0pt')
        self.assertEqual(yaxis.minor_tick_line_color, None)
        self.assertEqual(yaxis.major_tick_line_color, None)
        self.assertTrue(yaxis in plot.state.left)

    def test_element_yaxis_right_bare(self):
        curve = Curve(range(10)).opts(yaxis='right-bare')
        plot = bokeh_renderer.get_plot(curve)
        yaxis = plot.handles['yaxis']
        self.assertEqual(yaxis.axis_label_text_font_size, '0pt')
        self.assertEqual(yaxis.major_label_text_font_size, '0pt')
        self.assertEqual(yaxis.minor_tick_line_color, None)
        self.assertEqual(yaxis.major_tick_line_color, None)
        self.assertTrue(yaxis in plot.state.right)

    def test_element_title_format(self):
        title_str = ('Label: {label}, group: {group}, '
                     'dims: {dimensions}, type: {type}')
        e = Scatter(
            [],
            label='the_label',
            group='the_group',
        ).opts(title=title_str)
        title = 'Label: the_label, group: the_group, dims: , type: Scatter'
        self.assertEqual(render(e).title.text, title)

    def test_element_hooks(self):
        def hook(plot, element):
            plot.handles['plot'].title.text = 'Called'
        curve = Curve(range(10), label='Not Called').opts(hooks=[hook])
        plot = bokeh_renderer.get_plot(curve)
        self.assertEqual(plot.state.title.text, 'Called')

    def test_element_update_visible(self):
        checkbox = pn.widgets.Checkbox(value=True)
        scatter = Scatter([]).apply.opts(visible=checkbox)
        plot = bokeh_renderer.get_plot(scatter)
        assert plot.handles['glyph_renderer'].visible
        checkbox.value = False
        assert not plot.handles['glyph_renderer'].visible
        checkbox.value = True
        assert plot.handles['glyph_renderer'].visible

    def test_element_xformatter_string(self):
        curve = Curve(range(10)).opts(xformatter='%d')
        plot = bokeh_renderer.get_plot(curve)
        xaxis = plot.handles['xaxis']
        self.assertIsInstance(xaxis.formatter, PrintfTickFormatter)
        self.assertEqual(xaxis.formatter.format, '%d')

    def test_element_yformatter_string(self):
        curve = Curve(range(10)).opts(yformatter='%d')
        plot = bokeh_renderer.get_plot(curve)
        yaxis = plot.handles['yaxis']
        self.assertIsInstance(yaxis.formatter, PrintfTickFormatter)
        self.assertEqual(yaxis.formatter.format, '%d')

    def test_element_xformatter_instance(self):
        formatter = NumeralTickFormatter()
        curve = Curve(range(10)).opts(xformatter=formatter)
        plot = bokeh_renderer.get_plot(curve)
        xaxis = plot.handles['xaxis']
        self.assertIs(xaxis.formatter, formatter)

    def test_element_yformatter_instance(self):
        formatter = NumeralTickFormatter()
        curve = Curve(range(10)).opts(yformatter=formatter)
        plot = bokeh_renderer.get_plot(curve)
        yaxis = plot.handles['yaxis']
        self.assertIs(yaxis.formatter, formatter)

    def test_empty_element_visibility(self):
        curve = Curve([])
        plot = bokeh_renderer.get_plot(curve)
        self.assertTrue(plot.handles['glyph_renderer'].visible)

    def test_element_no_xaxis(self):
        curve = Curve(range(10)).opts(xaxis=None)
        plot = bokeh_renderer.get_plot(curve).state
        self.assertFalse(plot.xaxis[0].visible)

    def test_element_no_yaxis(self):
        curve = Curve(range(10)).opts(yaxis=None)
        plot = bokeh_renderer.get_plot(curve).state
        self.assertFalse(plot.yaxis[0].visible)

    def test_element_xrotation(self):
        curve = Curve(range(10)).opts(xrotation=90)
        plot = bokeh_renderer.get_plot(curve).state
        self.assertEqual(plot.xaxis[0].major_label_orientation, np.pi/2)

    def test_element_yrotation(self):
        curve = Curve(range(10)).opts(yrotation=90)
        plot = bokeh_renderer.get_plot(curve).state
        self.assertEqual(plot.yaxis[0].major_label_orientation, np.pi/2)

    def test_element_xlabel_override(self):
        curve = Curve(range(10)).opts(xlabel='custom x-label')
        plot = bokeh_renderer.get_plot(curve).state
        self.assertEqual(plot.xaxis[0].axis_label, 'custom x-label')

    def test_element_ylabel_override(self):
        curve = Curve(range(10)).opts(ylabel='custom y-label')
        plot = bokeh_renderer.get_plot(curve).state
        self.assertEqual(plot.yaxis[0].axis_label, 'custom y-label')

    def test_element_labelled_x_disabled(self):
        curve = Curve(range(10)).opts(labelled=['y'])
        plot = bokeh_renderer.get_plot(curve).state
        self.assertEqual(plot.xaxis[0].axis_label, '')
        self.assertEqual(plot.yaxis[0].axis_label, 'y')

    def test_element_labelled_y_disabled(self):
        curve = Curve(range(10)).opts(labelled=['x'])
        plot = bokeh_renderer.get_plot(curve).state
        self.assertEqual(plot.xaxis[0].axis_label, 'x')
        self.assertEqual(plot.yaxis[0].axis_label, '')

    def test_element_labelled_both_disabled(self):
        curve = Curve(range(10)).opts(labelled=[])
        plot = bokeh_renderer.get_plot(curve).state
        self.assertEqual(plot.xaxis[0].axis_label, '')
        self.assertEqual(plot.yaxis[0].axis_label, '')

    def test_static_source_optimization(self):
        data = np.ones((5, 5))
        img = Image(data)

        def get_img(test):
            get_img.data *= test
            return img

        get_img.data = data

        stream = Stream.define('Test', test=1)()
        dmap = DynamicMap(get_img, streams=[stream])
        plot = bokeh_renderer.get_plot(dmap, doc=Document())
        source = plot.handles['source']
        self.assertEqual(source.data['image'][0].mean(), 1)
        stream.event(test=2)
        self.assertTrue(plot.static_source)
        self.assertEqual(source.data['image'][0].mean(), 2)
        self.assertNotIn(source, plot.current_handles)

    def test_stream_cleanup(self):
        stream = Stream.define('Test', test=1)()
        dmap = DynamicMap(lambda test: Curve([]), streams=[stream])
        plot = bokeh_renderer.get_plot(dmap)
        self.assertTrue(bool(stream._subscribers))
        plot.cleanup()
        self.assertFalse(bool(stream._subscribers))

    def test_element_xticks_datetime(self):
        dates = [(dt.datetime(2016, 1, i), i) for i in range(1, 4)]
        tick = dt.datetime(2016, 1, 1, 12)
        curve = Curve(dates).opts(xticks=[tick])
        plot = bokeh_renderer.get_plot(curve)
        self.assertEqual(plot.state.xaxis.ticker.ticks, [dt_to_int(tick, 'ms')])

    def test_element_xticks_datetime_label_override(self):
        dates = [(dt.datetime(2016, 1, i), i) for i in range(1, 4)]
        tick = dt.datetime(2016, 1, 1, 12)
        curve = Curve(dates).opts(xticks=[(tick, 'A')])
        plot = bokeh_renderer.get_plot(curve)
        self.assertEqual(plot.state.xaxis.ticker.ticks, [dt_to_int(tick, 'ms')])
        self.assertEqual(plot.state.xaxis.major_label_overrides, {dt_to_int(tick, 'ms'): 'A'})

    def test_element_grid_custom_xticker(self):
        curve = Curve([1, 2, 3]).opts(xticks=[0.5, 1.5], show_grid=True)
        plot = bokeh_renderer.get_plot(curve)
        self.assertIs(plot.state.xgrid[0].ticker, plot.state.xaxis[0].ticker)

    def test_element_grid_custom_yticker(self):
        curve = Curve([1, 2, 3]).opts(yticks=[0.5, 2.5], show_grid=True)
        plot = bokeh_renderer.get_plot(curve)
        self.assertIs(plot.state.ygrid[0].ticker, plot.state.yaxis[0].ticker)

    def test_element_grid_options(self):
        grid_style = {'grid_line_color': 'blue', 'grid_line_width': 1.5, 'ygrid_bounds': (0.3, 0.7),
                      'minor_xgrid_line_color': 'lightgray', 'xgrid_line_dash': [4, 4]}
        curve = Curve(range(10)).opts(show_grid=True, gridstyle=grid_style)
        plot = bokeh_renderer.get_plot(curve)
        self.assertEqual(plot.state.xgrid[0].grid_line_color, 'blue')
        self.assertEqual(plot.state.xgrid[0].grid_line_width, 1.5)
        self.assertEqual(plot.state.xgrid[0].grid_line_dash, [4, 4])
        self.assertEqual(plot.state.xgrid[0].minor_grid_line_color, 'lightgray')
        self.assertEqual(plot.state.ygrid[0].grid_line_color, 'blue')
        self.assertEqual(plot.state.ygrid[0].grid_line_width, 1.5)
        self.assertEqual(plot.state.ygrid[0].bounds, (0.3, 0.7))

    def test_change_cds_columns(self):
        lengths = {'a': 1, 'b': 2, 'c': 3}
        curve = DynamicMap(lambda a: Curve(range(lengths[a]), a), kdims=['a']).redim.values(a=['a', 'b', 'c'])
        plot = bokeh_renderer.get_plot(curve)
        self.assertEqual(sorted(plot.handles['source'].data.keys()), ['a', 'y'])
        self.assertEqual(plot.state.xaxis[0].axis_label, 'a')
        plot.update(('b',))
        self.assertEqual(sorted(plot.handles['source'].data.keys()), ['b', 'y'])
        self.assertEqual(plot.state.xaxis[0].axis_label, 'b')

    def test_update_cds_columns(self):
        curve = DynamicMap(lambda a: Curve(range(10), a), kdims=['a']).redim.values(a=['a', 'b', 'c'])
        plot = bokeh_renderer.get_plot(curve)
        self.assertEqual(sorted(plot.handles['source'].data.keys()), ['a', 'y'])
        self.assertEqual(plot.state.xaxis[0].axis_label, 'a')
        plot.update(('b',))
        self.assertEqual(sorted(plot.handles['source'].data.keys()), ['a', 'b', 'y'])
        self.assertEqual(plot.state.xaxis[0].axis_label, 'b')

    def test_categorical_axis_fontsize(self):
        curve = Curve([('A', 1), ('B', 2)]).opts(fontsize={'minor_xticks': '6pt', 'xticks': 18})
        plot = bokeh_renderer.get_plot(curve)
        xaxis = plot.handles['xaxis']
        self.assertEqual(xaxis.major_label_text_font_size, '6pt')
        self.assertEqual(xaxis.group_text_font_size, '18pt')

    def test_categorical_axis_fontsize_both(self):
        curve = Curve([('A', 1), ('B', 2)]).opts(fontsize={'xticks': 18})
        plot = bokeh_renderer.get_plot(curve)
        xaxis = plot.handles['xaxis']
        self.assertEqual(xaxis.major_label_text_font_size, '18pt')
        self.assertEqual(xaxis.group_text_font_size, '18pt')

    def test_cftime_transform_gregorian_no_warn(self):
        try:
            import cftime
        except ImportError:
            raise SkipTest('Test requires cftime library')
        gregorian_dates = [cftime.DatetimeGregorian(2000, 2, 28),
                           cftime.DatetimeGregorian(2000, 3, 1),
                           cftime.DatetimeGregorian(2000, 3, 2)]
        curve = Curve((gregorian_dates, [1, 2, 3]))
        plot = bokeh_renderer.get_plot(curve)
        xs = plot.handles['cds'].data['x']
        self.assertEqual(xs.astype('int64'),
                         np.array([951696000000, 951868800000, 951955200000]))

    def test_cftime_transform_noleap_warn(self):
        try:
            import cftime
        except ImportError:
            raise SkipTest('Test requires cftime library')
        gregorian_dates = [cftime.DatetimeNoLeap(2000, 2, 28),
                           cftime.DatetimeNoLeap(2000, 3, 1),
                           cftime.DatetimeNoLeap(2000, 3, 2)]
        curve = Curve((gregorian_dates, [1, 2, 3]))
        plot = bokeh_renderer.get_plot(curve)
        xs = plot.handles['cds'].data['x']
        self.assertEqual(xs.astype('int64'),
                         np.array([951696000000, 951868800000, 951955200000]))
        substr = (
            "Converting cftime.datetime from a non-standard calendar "
            "(noleap) to a standard calendar for plotting. This may "
            "lead to subtle errors in formatting dates, for accurate "
            "tick formatting switch to the matplotlib backend.")
        self.log_handler.assertEndsWith('WARNING', substr)

    def test_active_tools_drag(self):
        curve = Curve([1, 2, 3]).opts(active_tools=['box_zoom'])
        plot = bokeh_renderer.get_plot(curve)
        toolbar = plot.state.toolbar
        self.assertIsInstance(toolbar.active_drag, tools.BoxZoomTool)

    def test_active_tools_scroll(self):
        curve = Curve([1, 2, 3]).opts(active_tools=['wheel_zoom'])
        plot = bokeh_renderer.get_plot(curve)
        toolbar = plot.state.toolbar
        self.assertIsInstance(toolbar.active_scroll, tools.WheelZoomTool)

    def test_active_tools_tap(self):
        curve = Curve([1, 2, 3]).opts(active_tools=['tap'], tools=['tap'])
        plot = bokeh_renderer.get_plot(curve)
        toolbar = plot.state.toolbar
        self.assertIsInstance(toolbar.active_tap, tools.TapTool)

    def test_active_tools_draw_stream(self):
        scatter = Scatter([1, 2, 3]).opts(active_tools=['point_draw'])
        PointDraw(source=scatter)
        plot = bokeh_renderer.get_plot(scatter)
        toolbar = plot.state.toolbar
        self.assertIsInstance(toolbar.active_tap, tools.PointDrawTool)
        self.assertIsInstance(toolbar.active_drag, tools.PointDrawTool)

    def test_hover_tooltip_update(self):
        hmap = HoloMap({'a': Curve([1, 2, 3], vdims='a'), 'b': Curve([1, 2, 3], vdims='b')}).opts(
            tools=['hover'])
        plot = bokeh_renderer.get_plot(hmap)
        self.assertEqual(plot.handles['hover'].tooltips, [('x', '@{x}'), ('a', '@{a}')])
        plot.update(('b',))
        self.assertEqual(plot.handles['hover'].tooltips, [('x', '@{x}'), ('b', '@{b}')])

    def test_categorical_dimension_values(self):
        curve = Curve([('C', 1), ('B', 3)]).redim.values(x=['A', 'B', 'C'])
        plot = bokeh_renderer.get_plot(curve)
        x_range = plot.handles['x_range']
        self.assertEqual(x_range.factors, ['A', 'B', 'C'])

    def test_categorical_dimension_type(self):
        curve = Curve([]).redim.type(x=str)
        plot = bokeh_renderer.get_plot(curve)
        x_range = plot.handles['x_range']
        self.assertEqual(x_range.factors, [])

    #################################################################
    # Aspect tests
    #################################################################

    def test_element_aspect(self):
        curve = Curve([1, 2, 3]).opts(aspect=2)
        plot = bokeh_renderer.get_plot(curve)
        self.assertEqual(plot.state.height, None)
        self.assertEqual(plot.state.width, None)
        self.assertEqual(plot.state.frame_height, 300)
        self.assertEqual(plot.state.frame_width, 600)
        self.assertEqual(plot.state.aspect_ratio, None)

    def test_element_aspect_width(self):
        curve = Curve([1, 2, 3]).opts(aspect=2, width=400)
        plot = bokeh_renderer.get_plot(curve)
        self.assertEqual(plot.state.height, None)
        self.assertEqual(plot.state.width, None)
        self.assertEqual(plot.state.frame_height, 200)
        self.assertEqual(plot.state.frame_width, 400)
        self.assertEqual(plot.state.aspect_ratio, None)
        self.log_handler.assertContains('WARNING', "uses those values as frame_width/frame_height instead")

    def test_element_aspect_height(self):
        curve = Curve([1, 2, 3]).opts(aspect=2, height=400)
        plot = bokeh_renderer.get_plot(curve)
        self.assertEqual(plot.state.height, None)
        self.assertEqual(plot.state.width, None)
        self.assertEqual(plot.state.frame_height, 400)
        self.assertEqual(plot.state.frame_width, 800)
        self.assertEqual(plot.state.aspect_ratio, None)
        self.log_handler.assertContains('WARNING', "uses those values as frame_width/frame_height instead")

    def test_element_aspect_width_height(self):
        curve = Curve([1, 2, 3]).opts(aspect=2, height=400, width=400)
        plot = bokeh_renderer.get_plot(curve)
        self.assertEqual(plot.state.height, 400)
        self.assertEqual(plot.state.width, 400)
        self.assertEqual(plot.state.frame_height, None)
        self.assertEqual(plot.state.frame_width, None)
        self.assertEqual(plot.state.aspect_ratio, None)
        self.log_handler.assertContains('WARNING', "aspect value was ignored")

    def test_element_aspect_frame_width(self):
        curve = Curve([1, 2, 3]).opts(aspect=2, frame_width=400)
        plot = bokeh_renderer.get_plot(curve)
        self.assertEqual(plot.state.height, None)
        self.assertEqual(plot.state.width, None)
        self.assertEqual(plot.state.frame_height, 200)
        self.assertEqual(plot.state.frame_width, 400)
        self.assertEqual(plot.state.aspect_ratio, None)

    def test_element_aspect_frame_height(self):
        curve = Curve([1, 2, 3]).opts(aspect=2, frame_height=400)
        plot = bokeh_renderer.get_plot(curve)
        self.assertEqual(plot.state.height, None)
        self.assertEqual(plot.state.width, None)
        self.assertEqual(plot.state.frame_height, 400)
        self.assertEqual(plot.state.frame_width, 800)
        self.assertEqual(plot.state.aspect_ratio, None)

    def test_element_aspect_frame_width_frame_height(self):
        curve = Curve([1, 2, 3]).opts(aspect=2, frame_height=400, frame_width=400)
        plot = bokeh_renderer.get_plot(curve)
        self.assertEqual(plot.state.height, None)
        self.assertEqual(plot.state.width, None)
        self.assertEqual(plot.state.frame_height, 400)
        self.assertEqual(plot.state.frame_width, 400)
        self.assertEqual(plot.state.aspect_ratio, None)
        self.log_handler.assertContains('WARNING', "aspect value was ignored")

    def test_element_data_aspect(self):
        curve = Curve([0, 0.5, 1, 1.5]).opts(data_aspect=1.5)
        plot = bokeh_renderer.get_plot(curve)
        self.assertEqual(plot.state.height, None)
        self.assertEqual(plot.state.width, None)
        self.assertEqual(plot.state.frame_height, 300)
        self.assertEqual(plot.state.frame_width, 400)
        self.assertEqual(plot.state.aspect_scale, 1.5)

    def test_element_data_aspect_width(self):
        curve = Curve([0, 0.5, 1, 1.5]).opts(data_aspect=2, width=400)
        plot = bokeh_renderer.get_plot(curve)
        self.assertEqual(plot.state.height, None)
        self.assertEqual(plot.state.width, None)
        self.assertEqual(plot.state.frame_height, 400)
        self.assertEqual(plot.state.frame_width, 400)
        self.assertEqual(plot.state.aspect_scale, 2)
        self.log_handler.assertContains('WARNING', "uses those values as frame_width/frame_height instead")

    def test_element_data_aspect_height(self):
        curve = Curve([0, 0.5, 1, 1.5]).opts(data_aspect=2, height=400)
        plot = bokeh_renderer.get_plot(curve)
        self.assertEqual(plot.state.height, None)
        self.assertEqual(plot.state.width, None)
        self.assertEqual(plot.state.frame_height, 400)
        self.assertEqual(plot.state.frame_width, 400)
        self.assertEqual(plot.state.aspect_scale, 2)
        self.log_handler.assertContains('WARNING', "uses those values as frame_width/frame_height instead")

    def test_element_data_aspect_width_height(self):
        curve = Curve([0, 2, 3]).opts(data_aspect=2, height=400, width=400)
        plot = bokeh_renderer.get_plot(curve)
        x_range, y_range = plot.handles['x_range'], plot.handles['y_range']
        self.assertEqual(plot.state.height, 400)
        self.assertEqual(plot.state.width, 400)
        self.assertEqual(plot.state.aspect_scale, 2)
        self.assertEqual(x_range.start, -2)
        self.assertEqual(x_range.end, 4)
        self.assertEqual(y_range.start, 0)
        self.assertEqual(y_range.end, 3)

    def test_element_data_aspect_frame_width(self):
        curve = Curve([1, 2, 3]).opts(data_aspect=2, frame_width=400)
        plot = bokeh_renderer.get_plot(curve)
        self.assertEqual(plot.state.height, None)
        self.assertEqual(plot.state.width, None)
        self.assertEqual(plot.state.frame_height, 800)
        self.assertEqual(plot.state.frame_width, 400)
        self.assertEqual(plot.state.aspect_scale, 2)

    def test_element_data_aspect_frame_height(self):
        curve = Curve([1, 2, 3]).opts(data_aspect=2, frame_height=400)
        plot = bokeh_renderer.get_plot(curve)
        self.assertEqual(plot.state.height, None)
        self.assertEqual(plot.state.width, None)
        self.assertEqual(plot.state.frame_height, 400)
        self.assertEqual(plot.state.frame_width, 200)
        self.assertEqual(plot.state.aspect_scale, 2)

    def test_element_data_aspect_frame_width_frame_height(self):
        curve = Curve([1, 2, 3]).opts(data_aspect=2, frame_height=400, frame_width=400)
        plot = bokeh_renderer.get_plot(curve)
        self.assertEqual(plot.state.height, None)
        self.assertEqual(plot.state.width, None)
        self.assertEqual(plot.state.frame_height, 400)
        self.assertEqual(plot.state.frame_width, 400)
        self.assertEqual(plot.state.aspect_scale, 2)

    #################################################################
    # Aspect tests
    #################################################################

    def test_element_responsive(self):
        curve = Curve([1, 2, 3]).opts(responsive=True)
        plot = bokeh_renderer.get_plot(curve)
        self.assertEqual(plot.state.height, None)
        self.assertEqual(plot.state.width, None)
        self.assertEqual(plot.state.frame_height, None)
        self.assertEqual(plot.state.frame_width, None)
        self.assertEqual(plot.state.sizing_mode, 'stretch_both')

    def test_element_width_responsive(self):
        curve = Curve([1, 2, 3]).opts(width=400, responsive=True)
        plot = bokeh_renderer.get_plot(curve)
        self.assertEqual(plot.state.height, None)
        self.assertEqual(plot.state.width, 400)
        self.assertEqual(plot.state.frame_height, None)
        self.assertEqual(plot.state.frame_width, None)
        self.assertEqual(plot.state.sizing_mode, 'stretch_height')

    def test_element_height_responsive(self):
        curve = Curve([1, 2, 3]).opts(height=400, responsive=True)
        plot = bokeh_renderer.get_plot(curve)
        self.assertEqual(plot.state.height, 400)
        self.assertEqual(plot.state.width, None)
        self.assertEqual(plot.state.frame_height, None)
        self.assertEqual(plot.state.frame_width, None)
        self.assertEqual(plot.state.sizing_mode, 'stretch_width')

    def test_element_frame_width_responsive(self):
        curve = Curve([1, 2, 3]).opts(frame_width=400, responsive=True)
        plot = bokeh_renderer.get_plot(curve)
        self.assertEqual(plot.state.height, None)
        self.assertEqual(plot.state.width, None)
        self.assertEqual(plot.state.frame_height, None)
        self.assertEqual(plot.state.frame_width, 400)
        self.assertEqual(plot.state.sizing_mode, 'stretch_height')

    def test_element_frame_height_responsive(self):
        curve = Curve([1, 2, 3]).opts(frame_height=400, responsive=True)
        plot = bokeh_renderer.get_plot(curve)
        self.assertEqual(plot.state.height, None)
        self.assertEqual(plot.state.width, None)
        self.assertEqual(plot.state.frame_height, 400)
        self.assertEqual(plot.state.frame_width, None)
        self.assertEqual(plot.state.sizing_mode, 'stretch_width')

    def test_element_aspect_responsive(self):
        curve = Curve([1, 2, 3]).opts(aspect=2, responsive=True)
        plot = bokeh_renderer.get_plot(curve)
        self.assertEqual(plot.state.height, None)
        self.assertEqual(plot.state.width, None)
        self.assertEqual(plot.state.frame_height, None)
        self.assertEqual(plot.state.frame_width, None)
        self.assertEqual(plot.state.sizing_mode, 'scale_both')

    def test_element_aspect_width_responsive(self):
        curve = Curve([1, 2, 3]).opts(aspect=2, width=400, responsive=True)
        plot = bokeh_renderer.get_plot(curve)
        self.log_handler.assertContains('WARNING', "responsive mode could not be enabled")
        self.assertEqual(plot.state.height, None)
        self.assertEqual(plot.state.width, None)
        self.assertEqual(plot.state.frame_height, 200)
        self.assertEqual(plot.state.frame_width, 400)
        self.assertEqual(plot.state.sizing_mode, 'fixed')
        self.log_handler.assertContains('WARNING', "uses those values as frame_width/frame_height instead")

    def test_element_aspect_height_responsive(self):
        curve = Curve([1, 2, 3]).opts(aspect=2, height=400, responsive=True)
        plot = bokeh_renderer.get_plot(curve)
        self.assertEqual(plot.state.frame_height, 400)
        self.assertEqual(plot.state.frame_width, 800)
        self.log_handler.assertContains('WARNING', "responsive mode could not be enabled")
        self.assertEqual(plot.state.height, None)
        self.assertEqual(plot.state.width, None)
        self.assertEqual(plot.state.sizing_mode, 'fixed')
        self.log_handler.assertContains('WARNING', "uses those values as frame_width/frame_height instead")

    def test_element_width_height_responsive(self):
        curve = Curve([1, 2, 3]).opts(height=400, width=400, responsive=True)
        plot = bokeh_renderer.get_plot(curve)
        self.assertEqual(plot.state.height, 400)
        self.assertEqual(plot.state.width, 400)
        self.log_handler.assertContains('WARNING', "responsive mode could not be enabled")
        self.assertEqual(plot.state.frame_height, None)
        self.assertEqual(plot.state.frame_width, None)
        self.assertEqual(plot.state.sizing_mode, 'fixed')

    def test_element_aspect_frame_width_responsive(self):
        curve = Curve([1, 2, 3]).opts(aspect=2, frame_width=400, responsive=True)
        plot = bokeh_renderer.get_plot(curve)
        self.log_handler.assertContains('WARNING', "responsive mode could not be enabled")
        self.assertEqual(plot.state.height, None)
        self.assertEqual(plot.state.width, None)
        self.assertEqual(plot.state.frame_height, 200)
        self.assertEqual(plot.state.frame_width, 400)
        self.assertEqual(plot.state.sizing_mode, 'fixed')

    def test_element_aspect_frame_height_responsive(self):
        curve = Curve([1, 2, 3]).opts(aspect=2, frame_height=400, responsive=True)
        plot = bokeh_renderer.get_plot(curve)
        self.assertEqual(plot.state.frame_height, 400)
        self.assertEqual(plot.state.frame_width, 800)
        self.assertEqual(plot.state.sizing_mode, 'fixed')
        self.log_handler.assertContains('WARNING', "responsive mode could not be enabled")

    def test_element_frame_width_frame_height_responsive(self):
        curve = Curve([1, 2, 3]).opts(frame_height=400, frame_width=400, responsive=True)
        plot = bokeh_renderer.get_plot(curve)
        self.assertEqual(plot.state.frame_height, 400)
        self.assertEqual(plot.state.frame_width, 400)
        self.assertEqual(plot.state.sizing_mode, 'fixed')
        self.log_handler.assertContains('WARNING', "responsive mode could not be enabled")

    def test_element_data_aspect_responsive(self):
        curve = Curve([0, 2]).opts(data_aspect=1, responsive=True)
        plot = bokeh_renderer.get_plot(curve)
        self.assertEqual(plot.state.aspect_ratio, 0.5)
        self.assertEqual(plot.state.aspect_scale, 1)
        self.assertEqual(plot.state.sizing_mode, 'scale_both')

    def test_element_data_aspect_and_aspect_responsive(self):
        curve = Curve([0, 2]).opts(data_aspect=1, aspect=2, responsive=True)
        plot = bokeh_renderer.get_plot(curve)
        self.assertEqual(plot.state.aspect_ratio, 0.5)
        self.assertEqual(plot.state.aspect_scale, 1)
        self.assertEqual(plot.state.sizing_mode, 'scale_both')
        x_range = plot.handles['x_range']
        y_range = plot.handles['y_range']
        self.assertEqual(x_range.start, 0)
        self.assertEqual(x_range.end, 1)
        self.assertEqual(y_range.start, 0)
        self.assertEqual(y_range.end, 2)

    def test_element_data_aspect_width_responsive(self):
        curve = Curve([0, 0.5, 1, 1.5]).opts(data_aspect=2, width=400, responsive=True)
        plot = bokeh_renderer.get_plot(curve)
        self.assertEqual(plot.state.frame_height, 400)
        self.assertEqual(plot.state.frame_width, 400)
        self.assertEqual(plot.state.sizing_mode, 'fixed')
        self.log_handler.assertContains('WARNING', "responsive mode could not be enabled")
        self.log_handler.assertContains('WARNING', "uses those values as frame_width/frame_height instead")

    def test_element_data_aspect_height_responsive(self):
        curve = Curve([0, 0.5, 1, 1.5]).opts(data_aspect=2, height=400, responsive=True)
        plot = bokeh_renderer.get_plot(curve)
        self.assertEqual(plot.state.frame_height, 400)
        self.assertEqual(plot.state.frame_width, 400)
        self.assertEqual(plot.state.sizing_mode, 'fixed')
        self.log_handler.assertContains('WARNING', "responsive mode could not be enabled")
        self.log_handler.assertContains('WARNING', "uses those values as frame_width/frame_height instead")

    def test_element_data_aspect_frame_width_responsive(self):
        curve = Curve([1, 2, 3]).opts(data_aspect=2, frame_width=400, responsive=True)
        plot = bokeh_renderer.get_plot(curve)
        self.assertEqual(plot.state.frame_height, 800)
        self.assertEqual(plot.state.frame_width, 400)
        self.assertEqual(plot.state.sizing_mode, 'fixed')
        self.log_handler.assertContains('WARNING', "responsive mode could not be enabled")

    def test_element_data_aspect_frame_height_responsive(self):
        curve = Curve([1, 2, 3]).opts(data_aspect=2, frame_height=400, responsive=True)
        plot = bokeh_renderer.get_plot(curve)
        self.assertEqual(plot.state.frame_height, 400)
        self.assertEqual(plot.state.frame_width, 200)
        self.assertEqual(plot.state.sizing_mode, 'fixed')
        self.log_handler.assertContains('WARNING', "responsive mode could not be enabled")

    #################################################################
    # Custom opts tests
    #################################################################

    def test_element_backend_opts(self):
        heat_map = HeatMap([(1, 2, 3), (2, 3, 4), (3, 4, 5)]).opts(
            colorbar=True,
            backend_opts={
                "colorbar.title": "Testing",
                "colorbar.ticker": FixedTicker(ticks=(3.5, 5)),
                "colorbar.major_label_overrides": {3.5: "A", 5: "B"},
            },
        )
        plot = bokeh_renderer.get_plot(heat_map)
        colorbar = plot.handles['colorbar']
        self.assertEqual(colorbar.title, "Testing")
        self.assertEqual(colorbar.ticker.ticks, (3.5, 5))
        self.assertEqual(colorbar.major_label_overrides, {3.5: "A", 5: "B"})

    def test_element_backend_opts_alias(self):
        heat_map = HeatMap([(1, 2, 3), (2, 3, 4), (3, 4, 5)]).opts(
            colorbar=True,
            backend_opts={
                "cbar.title": "Testing",
                "cbar.ticker": FixedTicker(ticks=(3.5, 5)),
                "cbar.major_label_overrides": {3.5: "A", 5: "B"},
            },
        )
        plot = bokeh_renderer.get_plot(heat_map)
        colorbar = plot.handles['colorbar']
        self.assertEqual(colorbar.title, "Testing")
        self.assertEqual(colorbar.ticker.ticks, (3.5, 5))
        self.assertEqual(colorbar.major_label_overrides, {3.5: "A", 5: "B"})

    def test_element_backend_opts_two_accessors(self):
        heat_map = HeatMap([(1, 2, 3), (2, 3, 4), (3, 4, 5)]).opts(
            colorbar=True, backend_opts={"colorbar": "Testing"},
        )
        bokeh_renderer.get_plot(heat_map)
        self.log_handler.assertContains(
            "WARNING", "Custom option 'colorbar' expects at least two"
        )

    def test_element_backend_opts_model_not_resolved(self):
        heat_map = HeatMap([(1, 2, 3), (2, 3, 4), (3, 4, 5)]).opts(
            colorbar=True, backend_opts={"cb.title": "Testing"},
        )
        bokeh_renderer.get_plot(heat_map)
        self.log_handler.assertContains(
            "WARNING", "cb model could not be"
        )

class TestColorbarPlot(LoggingComparisonTestCase, TestBokehPlot):

    def test_colormapper_symmetric(self):
        img = Image(np.array([[0, 1], [2, 3]])).opts(symmetric=True)
        plot = bokeh_renderer.get_plot(img)
        cmapper = plot.handles['color_mapper']
        self.assertEqual(cmapper.low, -3)
        self.assertEqual(cmapper.high, 3)

    def test_colormapper_logz_int_zero_bound(self):
        img = Image(np.array([[0, 1], [2, 3]])).opts(logz=True)
        plot = bokeh_renderer.get_plot(img)
        cmapper = plot.handles['color_mapper']
        self.assertEqual(cmapper.low, 1)
        self.assertEqual(cmapper.high, 3)

    def test_colormapper_logz_float_zero_bound(self):
        img = Image(np.array([[0, 1], [2, 3.]])).opts(logz=True)
        plot = bokeh_renderer.get_plot(img)
        cmapper = plot.handles['color_mapper']
        self.assertEqual(cmapper.low, 0)
        self.assertEqual(cmapper.high, 3)
        self.log_handler.assertContains('WARNING', "Log color mapper lower bound <= 0")

    def test_colormapper_color_levels(self):
        cmap = process_cmap('viridis', provider='bokeh')
        img = Image(np.array([[0, 1], [2, 3]])).opts(color_levels=5, cmap=cmap)
        plot = bokeh_renderer.get_plot(img)
        cmapper = plot.handles['color_mapper']
        self.assertEqual(len(cmapper.palette), 5)
        self.assertEqual(cmapper.palette, ['#440154', '#440255', '#440357', '#450558', '#45065A'])

    def test_colormapper_transparent_nan(self):
        img = Image(np.array([[0, 1], [2, 3]])).opts(clipping_colors={'NaN': 'transparent'})
        plot = bokeh_renderer.get_plot(img)
        cmapper = plot.handles['color_mapper']
        self.assertEqual(cmapper.nan_color, 'rgba(0, 0, 0, 0)')

    def test_colormapper_cnorm_linear(self):
        img = Image(np.array([[0, 1], [2, 3]])).opts(cnorm='linear')
        plot = bokeh_renderer.get_plot(img)
        cmapper = plot.handles['color_mapper']
        self.assertTrue(cmapper, LinearColorMapper)

    def test_colormapper_cnorm_log(self):
        img = Image(np.array([[0, 1], [2, 3]])).opts(cnorm='log')
        plot = bokeh_renderer.get_plot(img)
        cmapper = plot.handles['color_mapper']
        self.assertTrue(cmapper, LogColorMapper)

    def test_colormapper_cnorm_eqhist(self):
        img = Image(np.array([[0, 1], [2, 3]])).opts(cnorm='eq_hist')
        plot = bokeh_renderer.get_plot(img)
        cmapper = plot.handles['color_mapper']
        self.assertTrue(cmapper, EqHistColorMapper)


    def test_colormapper_min_max_colors(self):
        img = Image(np.array([[0, 1], [2, 3]])).opts(clipping_colors={'min': 'red', 'max': 'blue'})
        plot = bokeh_renderer.get_plot(img)
        cmapper = plot.handles['color_mapper']
        self.assertEqual(cmapper.low_color, 'red')
        self.assertEqual(cmapper.high_color, 'blue')

    def test_custom_colorbar_ticker(self):
        ticker = LogTicker()
        img = Image(np.array([[0, 1], [2, 3]])).opts(colorbar=True, colorbar_opts=dict(ticker=ticker))
        plot = bokeh_renderer.get_plot(img)
        colorbar = plot.handles['colorbar']
        self.assertIs(colorbar.ticker, ticker)

    def test_colorbar_fontsize_scaling(self):
        img = Image(np.array([[0, 1], [2, 3]])).opts(colorbar=True, fontscale=2)
        plot = bokeh_renderer.get_plot(img)
        colorbar = plot.handles['colorbar']
        self.assertEqual(colorbar.title_text_font_size, '26px')
        self.assertEqual(colorbar.major_label_text_font_size, '22px')

    def test_explicit_categorical_cmap_on_integer_data(self):
        explicit_mapping = dict([(0, 'blue'), (1, 'red'), (2, 'green'), (3, 'purple')])
        points = Scatter(([0, 1, 2, 3], [0, 1, 2, 3], [0, 1, 2, 3]), vdims=['y', 'Category']).opts(
            color_index='Category', cmap=explicit_mapping
        )
        plot = bokeh_renderer.get_plot(points)
        cmapper = plot.handles['color_mapper']
        cds = plot.handles['cds']
        self.assertEqual(cds.data['Category_str__'], ['0', '1', '2', '3'])
        self.assertEqual(cmapper.factors, ['0', '1', '2', '3'])
        self.assertEqual(cmapper.palette, ['blue', 'red', 'green', 'purple'])


class TestOverlayPlot(TestBokehPlot):

    def test_overlay_projection_clashing(self):
        overlay = Curve([]).opts(projection='polar') * Curve([]).opts(projection='custom')
        msg = "An axis may only be assigned one projection type"
        with pytest.raises(ValueError, match=msg):
            bokeh_renderer.get_plot(overlay)

    def test_overlay_projection_propagates(self):
        overlay = Curve([]) * Curve([]).opts(projection='custom')
        plot = bokeh_renderer.get_plot(overlay)
        self.assertEqual([p.projection for p in plot.subplots.values()], ['custom', 'custom'])

    def test_overlay_propagates_batched(self):
        overlay = NdOverlay({
            i: Curve([1, 2, 3]).opts(yformatter='%.1f') for i in range(10)
        }).opts(yformatter='%.3f', legend_limit=1)
        plot = bokeh_renderer.get_plot(overlay)
        self.assertEqual(plot.state.yaxis.formatter.format, '%.3f')

    def test_overlay_gridstyle_applies(self):
        grid_style = {'grid_line_color': 'blue', 'grid_line_width': 2}
        overlay = (Scatter([(10,10)]).opts(gridstyle=grid_style, show_grid=True, size=20)
                   * Labels([(10, 10, 'A')]))
        plot = bokeh_renderer.get_plot(overlay)
        self.assertEqual(plot.state.xgrid[0].grid_line_color, 'blue')
        self.assertEqual(plot.state.xgrid[0].grid_line_width, 2)

    def test_ndoverlay_legend_muted(self):
        overlay = NdOverlay({i: Curve(np.random.randn(10).cumsum()) for i in range(5)}).opts(legend_muted=True)
        plot = bokeh_renderer.get_plot(overlay)
        for sp in plot.subplots.values():
            self.assertTrue(sp.handles['glyph_renderer'].muted)

    def test_overlay_legend_muted(self):
        overlay = (Curve(np.random.randn(10).cumsum(), label='A') *
                   Curve(np.random.randn(10).cumsum(), label='B')).opts(legend_muted=True)
        plot = bokeh_renderer.get_plot(overlay)
        for sp in plot.subplots.values():
            self.assertTrue(sp.handles['glyph_renderer'].muted)

    def test_overlay_legend_opts(self):
        overlay = (
            Curve(np.random.randn(10).cumsum(), label='A') *
            Curve(np.random.randn(10).cumsum(), label='B')
        ).opts(legend_opts={'background_fill_alpha': 0.5, 'background_fill_color': 'red'})
        plot = bokeh_renderer.get_plot(overlay)
        legend = plot.state.legend
        self.assertEqual(legend.background_fill_alpha, 0.5)
        self.assertEqual(legend.background_fill_color, 'red')

    def test_active_tools_drag(self):
        curve = Curve([1, 2, 3])
        scatter = Scatter([1, 2, 3])
        overlay = (scatter * curve).opts(active_tools=['box_zoom'])
        plot = bokeh_renderer.get_plot(overlay)
        toolbar = plot.state.toolbar
        self.assertIsInstance(toolbar.active_drag, tools.BoxZoomTool)

    def test_active_tools_scroll(self):
        curve = Curve([1, 2, 3])
        scatter = Scatter([1, 2, 3])
        overlay = (scatter * curve).opts(active_tools=['wheel_zoom'])
        plot = bokeh_renderer.get_plot(overlay)
        toolbar = plot.state.toolbar
        self.assertIsInstance(toolbar.active_scroll, tools.WheelZoomTool)

    def test_active_tools_tap(self):
        curve = Curve([1, 2, 3])
        scatter = Scatter([1, 2, 3]).opts(tools=['tap'])
        overlay = (scatter * curve).opts(active_tools=['tap'])
        plot = bokeh_renderer.get_plot(overlay)
        toolbar = plot.state.toolbar
        self.assertIsInstance(toolbar.active_tap, tools.TapTool)

    def test_active_tools_draw_stream(self):
        curve = Curve([1, 2, 3])
        scatter = Scatter([1, 2, 3]).opts(active_tools=['point_draw'])
        PointDraw(source=scatter)
        overlay = (scatter * curve)
        plot = bokeh_renderer.get_plot(overlay)
        toolbar = plot.state.toolbar
        self.assertIsInstance(toolbar.active_tap, tools.PointDrawTool)
        self.assertIsInstance(toolbar.active_drag, tools.PointDrawTool)

    def test_categorical_overlay_dimension_values(self):
        curve = Curve([('C', 1), ('B', 3)]).redim.values(x=['A', 'B', 'C'])
        scatter = Scatter([('A', 2)])
        plot = bokeh_renderer.get_plot(curve*scatter)
        x_range = plot.handles['x_range']
        self.assertEqual(x_range.factors, ['A', 'B', 'C'])

    def test_categorical_overlay_dimension_values_skip_factor(self):
        curve = Curve([('C', 1), ('B', 3)])
        scatter = Scatter([('A', 2)])
        plot = bokeh_renderer.get_plot((curve*scatter).redim.values(x=['A', 'C']))
        x_range = plot.handles['x_range']
        self.assertEqual(x_range.factors, ['A', 'C'])

    def test_clim_percentile(self):
        arr = np.random.rand(10,10)
        arr[0, 0] = -100
        arr[-1, -1] = 100
        im = Image(arr).opts(clim_percentile=True)

        plot = bokeh_renderer.get_plot(im)
        low, high = plot.ranges[('Image',)]['z']['robust']
        assert low > 0
        assert high < 1<|MERGE_RESOLUTION|>--- conflicted
+++ resolved
@@ -15,13 +15,8 @@
     PrintfTickFormatter,
     tools,
 )
-from bokeh.models.formatters import CustomJSTickFormatter
-
-<<<<<<< HEAD
-from holoviews.core import  DynamicMap, NdOverlay, HoloMap
-=======
-from holoviews.core import Dimension, DynamicMap, HoloMap, NdOverlay
->>>>>>> 912d5206
+
+from holoviews.core import DynamicMap, HoloMap, NdOverlay
 from holoviews.core.util import dt_to_int
 from holoviews.element import Curve, HeatMap, Image, Labels, Scatter
 from holoviews.plotting.util import process_cmap
@@ -29,18 +24,7 @@
 from holoviews.util import render
 
 from ...utils import LoggingComparisonTestCase
-<<<<<<< HEAD
-
-import panel as pn
-
-from bokeh.document import Document
-from bokeh.models import tools
-from bokeh.models import (PrintfTickFormatter, FixedTicker,
-                            NumeralTickFormatter, LogTicker,
-                            LinearColorMapper, LogColorMapper, EqHistColorMapper)
-=======
 from .test_plot import TestBokehPlot, bokeh_renderer
->>>>>>> 912d5206
 
 
 class TestElementPlot(LoggingComparisonTestCase, TestBokehPlot):
