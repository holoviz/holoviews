--- conflicted
+++ resolved
@@ -3,17 +3,13 @@
 
 import numpy as np
 import pandas as pd
-<<<<<<< HEAD
 import pytest
-from bokeh.models import CategoricalColorMapper, LinearColorMapper
-=======
 from bokeh.models import (
     CategoricalColorMapper,
     LinearColorMapper,
     MultiPolygons,
     Patches,
 )
->>>>>>> 31209ce5
 
 from holoviews.core import HoloMap, NdOverlay
 from holoviews.core.options import Cycle
