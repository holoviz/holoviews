import numpy as np

from holoviews.core.spaces import DynamicMap
from holoviews.element import Image, Curve, Scatter, Scatter3D
from holoviews.streams import Stream

from .testplot import TestMPLPlot, mpl_renderer

try:
    from matplotlib.ticker import FormatStrFormatter, FuncFormatter, PercentFormatter
except:
    pass

class TestElementPlot(TestMPLPlot):

    def test_stream_cleanup(self):
        stream = Stream.define(str('Test'), test=1)()
        dmap = DynamicMap(lambda test: Curve([]), streams=[stream])
        plot = mpl_renderer.get_plot(dmap)
        self.assertTrue(bool(stream._subscribers))
        plot.cleanup()
        self.assertFalse(bool(stream._subscribers))

    def test_element_hooks(self):
        def hook(plot, element):
            plot.handles['title'].set_text('Called')
        curve = Curve(range(10), label='Not Called').opts(hooks=[hook])
        plot = mpl_renderer.get_plot(curve)
        self.assertEqual(plot.handles['title'].get_text(), 'Called')

    def test_element_font_scaling(self):
        curve = Curve(range(10)).options(fontscale=2, title='A title')
        plot = mpl_renderer.get_plot(curve)
        ax = plot.handles['axis']
        self.assertEqual(ax.title.get_fontsize(), 24)
        self.assertEqual(ax.xaxis.label.get_fontsize(), 20)
        self.assertEqual(ax.yaxis.label.get_fontsize(), 20)
        self.assertEqual(ax.xaxis._major_tick_kw['labelsize'], 20)
        self.assertEqual(ax.yaxis._major_tick_kw['labelsize'], 20)

    def test_element_font_scaling_fontsize_override_common(self):
        curve = Curve(range(10)).options(fontscale=2, fontsize=14, title='A title')
        plot = mpl_renderer.get_plot(curve)
        ax = plot.handles['axis']
        self.assertEqual(ax.title.get_fontsize(), 28)
        self.assertEqual(ax.xaxis.label.get_fontsize(), 28)
        self.assertEqual(ax.yaxis.label.get_fontsize(), 28)
        self.assertEqual(ax.xaxis._major_tick_kw['labelsize'], 20)
        self.assertEqual(ax.yaxis._major_tick_kw['labelsize'], 20)

    def test_element_font_scaling_fontsize_override_specific(self):
        curve = Curve(range(10)).options(
            fontscale=2, fontsize={'title': 16, 'xticks': 12, 'xlabel': 6}, title='A title')
        plot = mpl_renderer.get_plot(curve)
        ax = plot.handles['axis']
        self.assertEqual(ax.title.get_fontsize(), 32)
        self.assertEqual(ax.xaxis.label.get_fontsize(), 12)
        self.assertEqual(ax.yaxis.label.get_fontsize(), 20)
        self.assertEqual(ax.xaxis._major_tick_kw['labelsize'], 24)
        self.assertEqual(ax.yaxis._major_tick_kw['labelsize'], 20)

    def test_element_xlabel(self):
        element = Curve(range(10)).options(xlabel='custom x-label')
        axes = mpl_renderer.get_plot(element).handles['axis']
        self.assertEqual(axes.get_xlabel(), 'custom x-label')

    def test_element_ylabel(self):
        element = Curve(range(10)).options(ylabel='custom y-label')
        axes = mpl_renderer.get_plot(element).handles['axis']
        self.assertEqual(axes.get_ylabel(), 'custom y-label')

    def test_element_xformatter_string(self):
        curve = Curve(range(10)).options(xformatter='%d')
        plot = mpl_renderer.get_plot(curve)
        xaxis = plot.handles['axis'].xaxis
        xformatter = xaxis.get_major_formatter()
        self.assertIsInstance(xformatter, FormatStrFormatter)
        self.assertEqual(xformatter.fmt, '%d')

    def test_element_yformatter_string(self):
        curve = Curve(range(10)).options(yformatter='%d')
        plot = mpl_renderer.get_plot(curve)
        yaxis = plot.handles['axis'].yaxis
        yformatter = yaxis.get_major_formatter()
        self.assertIsInstance(yformatter, FormatStrFormatter)
        self.assertEqual(yformatter.fmt, '%d')

    def test_element_zformatter_string(self):
        curve = Scatter3D([]).options(zformatter='%d')
        plot = mpl_renderer.get_plot(curve)
        zaxis = plot.handles['axis'].zaxis
        zformatter = zaxis.get_major_formatter()
        self.assertIsInstance(zformatter, FormatStrFormatter)
        self.assertEqual(zformatter.fmt, '%d')

    def test_element_xformatter_function(self):
        def formatter(value):
            return str(value) + ' %'
        curve = Curve(range(10)).options(xformatter=formatter)
        plot = mpl_renderer.get_plot(curve)
        xaxis = plot.handles['axis'].xaxis
        xformatter = xaxis.get_major_formatter()
        self.assertIsInstance(xformatter, FuncFormatter)

    def test_element_yformatter_function(self):
        def formatter(value):
            return str(value) + ' %'
        curve = Curve(range(10)).options(yformatter=formatter)
        plot = mpl_renderer.get_plot(curve)
        yaxis = plot.handles['axis'].yaxis
        yformatter = yaxis.get_major_formatter()
        self.assertIsInstance(yformatter, FuncFormatter)

    def test_element_zformatter_function(self):
        def formatter(value):
            return str(value) + ' %'
        curve = Scatter3D([]).options(zformatter=formatter)
        plot = mpl_renderer.get_plot(curve)
        zaxis = plot.handles['axis'].zaxis
        zformatter = zaxis.get_major_formatter()
        self.assertIsInstance(zformatter, FuncFormatter)

    def test_element_xformatter_instance(self):
        formatter = PercentFormatter()
        curve = Curve(range(10)).options(xformatter=formatter)
        plot = mpl_renderer.get_plot(curve)
        xaxis = plot.handles['axis'].xaxis
        xformatter = xaxis.get_major_formatter()
        self.assertIs(xformatter, formatter)

    def test_element_yformatter_instance(self):
        formatter = PercentFormatter()
        curve = Curve(range(10)).options(yformatter=formatter)
        plot = mpl_renderer.get_plot(curve)
        yaxis = plot.handles['axis'].yaxis
        yformatter = yaxis.get_major_formatter()
        self.assertIs(yformatter, formatter)

    def test_element_zformatter_instance(self):
        formatter = PercentFormatter()
        curve = Scatter3D([]).options(zformatter=formatter)
        plot = mpl_renderer.get_plot(curve)
        zaxis = plot.handles['axis'].zaxis
        zformatter = zaxis.get_major_formatter()
        self.assertIs(zformatter, formatter)



class TestColorbarPlot(TestMPLPlot):

    def test_colormapper_unsigned_int(self):
        img = Image(np.array([[1, 1, 1, 2], [2, 2, 3, 4]]).astype('uint16'))
        plot = mpl_renderer.get_plot(img)
        artist = plot.handles['artist']
        self.assertEqual(artist.get_clim(), (1, 4))

    def test_colormapper_symmetric(self):
        img = Image(np.array([[0, 1], [2, 3]])).options(symmetric=True)
        plot = mpl_renderer.get_plot(img)
        artist = plot.handles['artist']
        self.assertEqual(artist.get_clim(), (-3, 3))

    def test_colormapper_clims(self):
        img = Image(np.array([[0, 1], [2, 3]])).options(clims=(0, 4))
        plot = mpl_renderer.get_plot(img)
        artist = plot.handles['artist']
        self.assertEqual(artist.get_clim(), (0, 4))

    def test_colormapper_color_levels(self):
        img = Image(np.array([[0, 1], [2, 3]])).options(color_levels=5)
        plot = mpl_renderer.get_plot(img)
        artist = plot.handles['artist']
        self.assertEqual(len(artist.cmap.colors), 5)

    def test_colormapper_transparent_nan(self):
        img = Image(np.array([[0, 1], [2, 3]])).options(clipping_colors={'NaN': 'transparent'})
        plot = mpl_renderer.get_plot(img)
        cmap = plot.handles['artist'].cmap
        self.assertEqual(cmap._rgba_bad, (1.0, 1.0, 1.0, 0))

    def test_colormapper_min_max_colors(self):
        img = Image(np.array([[0, 1], [2, 3]])).options(clipping_colors={'min': 'red', 'max': 'blue'})
        plot = mpl_renderer.get_plot(img)
        cmap = plot.handles['artist'].cmap
        self.assertEqual(cmap._rgba_under, (1.0, 0, 0, 1))
        self.assertEqual(cmap._rgba_over, (0, 0, 1.0, 1))

<<<<<<< HEAD
=======
    def test_colorbar_label(self):
        scatter = Scatter(np.random.rand(100, 3), vdims=["y", "color"]).options(color_index=2, colorbar=True)
        plot = mpl_renderer.get_plot(scatter)
        cbar_ax = plot.handles['cax']
        self.assertEqual(cbar_ax.get_ylabel(), 'color')

    def test_colorbar_empty_clabel(self):
        img = Image(np.array([[1, 1, 1, 2], [2, 2, 3, 4]])).opts(clabel='', colorbar=True)
        plot = mpl_renderer.get_plot(img)
        colorbar = plot.handles['cax']
        self.assertEqual(colorbar.get_label(), '')

>>>>>>> 790344b5
    def test_colorbar_label_style_mapping(self):
        scatter = Scatter(np.random.rand(100, 3), vdims=["y", "color"]).options(color='color', colorbar=True)
        plot = mpl_renderer.get_plot(scatter)
        cbar_ax = plot.handles['cax']
        self.assertEqual(cbar_ax.get_ylabel(), 'color')


class TestOverlayPlot(TestMPLPlot):

    def test_overlay_legend_opts(self):
        overlay = (
            Curve(np.random.randn(10).cumsum(), label='A') *
            Curve(np.random.randn(10).cumsum(), label='B')
        ).options(legend_opts={'framealpha': 0.5, 'facecolor': 'red'})
        plot = mpl_renderer.get_plot(overlay)
        legend_frame = plot.handles['legend'].get_frame()
        self.assertEquals(legend_frame.get_alpha(), 0.5)
        self.assertEquals(legend_frame.get_facecolor(), (1.0, 0.0, 0.0, 0.5))<|MERGE_RESOLUTION|>--- conflicted
+++ resolved
@@ -185,10 +185,9 @@
         self.assertEqual(cmap._rgba_under, (1.0, 0, 0, 1))
         self.assertEqual(cmap._rgba_over, (0, 0, 1.0, 1))
 
-<<<<<<< HEAD
-=======
     def test_colorbar_label(self):
-        scatter = Scatter(np.random.rand(100, 3), vdims=["y", "color"]).options(color_index=2, colorbar=True)
+        scatter = Scatter(np.random.rand(100, 3), vdims=["y", "color"]).options(
+            color='color', colorbar=True)
         plot = mpl_renderer.get_plot(scatter)
         cbar_ax = plot.handles['cax']
         self.assertEqual(cbar_ax.get_ylabel(), 'color')
@@ -199,7 +198,6 @@
         colorbar = plot.handles['cax']
         self.assertEqual(colorbar.get_label(), '')
 
->>>>>>> 790344b5
     def test_colorbar_label_style_mapping(self):
         scatter = Scatter(np.random.rand(100, 3), vdims=["y", "color"]).options(color='color', colorbar=True)
         plot = mpl_renderer.get_plot(scatter)
