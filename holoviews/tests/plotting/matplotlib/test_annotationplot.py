--- conflicted
+++ resolved
@@ -1,11 +1,7 @@
 import numpy as np
-<<<<<<< HEAD
+
 import holoviews as hv
-from holoviews.element import HLines, VLines, HSpans, VSpans
-=======
-
 from holoviews.element import HLines, HSpans, VLines, VSpans
->>>>>>> 912d5206
 
 from .test_plot import TestMPLPlot, mpl_renderer
 
