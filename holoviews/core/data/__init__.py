import types
import copy

from contextlib import contextmanager
from functools import wraps

import numpy as np
import param
import pandas as pd # noqa

from param.parameterized import ParameterizedMetaclass

from ..accessors import Redim
from ..dimension import (
    Dimension, Dimensioned, LabelledData, dimension_name, process_dimensions
)
from ..element import Element
from ..ndmapping import OrderedDict, MultiDimensionalMapping
from ..spaces import HoloMap, DynamicMap

from .array import ArrayInterface
from .cudf import cuDFInterface               # noqa (API import)
from .dask import DaskInterface               # noqa (API import)
from .dictionary import DictInterface         # noqa (API import)
from .grid import GridInterface               # noqa (API import)
from .ibis import IbisInterface               # noqa (API import)
from .interface import Interface, iloc, ndloc
from .multipath import MultiInterface         # noqa (API import)
from .image import ImageInterface             # noqa (API import)
from .pandas import PandasInterface
from .spatialpandas import SpatialPandasInterface     # noqa (API import)
from .spatialpandas_dask import DaskSpatialPandasInterface # noqa (API import)
from .xarray import XArrayInterface           # noqa (API import)

# Ensures correct holoviews.core.util is sourced
from .. import util

default_datatype = 'dataframe'

datatypes = ['dataframe', 'dictionary', 'grid', 'xarray', 'multitabular',
             'spatialpandas', 'dask_spatialpandas', 'dask', 'cuDF', 'array',
             'ibis']


def concat(datasets, datatype=None):
    """Concatenates collection of datasets along NdMapping dimensions.

    Concatenates multiple datasets wrapped in an NdMapping type along
    all of its dimensions. Before concatenation all datasets are cast
    to the same datatype, which may be explicitly defined or
    implicitly derived from the first datatype that is
    encountered. For columnar data concatenation adds the columns for
    the dimensions being concatenated along and then concatenates all
    the old and new columns. For gridded data a new axis is created
    for each dimension being concatenated along and then
    hierarchically concatenates along each dimension.

    Args:
        datasets: NdMapping of Datasets to concatenate
        datatype: Datatype to cast data to before concatenation

    Returns:
        Concatenated dataset
    """
    return Interface.concatenate(datasets, datatype)


class DataConversion:
    """
    DataConversion is a very simple container object which can be
    given an existing Dataset Element and provides methods to convert
    the Dataset into most other Element types.
    """

    def __init__(self, element):
        self._element = element

    def __call__(self, new_type, kdims=None, vdims=None, groupby=None,
                 sort=False, **kwargs):
        """
        Generic conversion method for Dataset based Element
        types. Supply the Dataset Element type to convert to and
        optionally the key dimensions (kdims), value dimensions
        (vdims) and the dimensions.  to group over. Converted Columns
        can be automatically sorted via the sort option and kwargs can
        be passed through.
        """
        element_params = new_type.param.objects()
        kdim_param = element_params['kdims']
        vdim_param = element_params['vdims']
        if isinstance(kdim_param.bounds[1], int):
            ndim = min([kdim_param.bounds[1], len(kdim_param.default)])
        else:
            ndim = None
        nvdim = vdim_param.bounds[1] if isinstance(vdim_param.bounds[1], int) else None
        if kdims is None:
            kd_filter = groupby or []
            if not isinstance(kd_filter, list):
                kd_filter = [groupby]
            kdims = [kd for kd in self._element.kdims if kd not in kd_filter][:ndim]
        elif kdims and not isinstance(kdims, list): kdims = [kdims]
        if vdims is None:
            vdims = [d for d in self._element.vdims if d not in kdims][:nvdim]
        if vdims and not isinstance(vdims, list): vdims = [vdims]

        # Checks Element type supports dimensionality
        type_name = new_type.__name__
        for dim_type, dims in (('kdims', kdims), ('vdims', vdims)):
            min_d, max_d = element_params[dim_type].bounds
            if ((min_d is not None and len(dims) < min_d) or
                (max_d is not None and len(dims) > max_d)):
                raise ValueError("%s %s must be between length %s and %s." %
                                 (type_name, dim_type, min_d, max_d))

        if groupby is None:
            groupby = [d for d in self._element.kdims if d not in kdims+vdims]
        elif groupby and not isinstance(groupby, list):
            groupby = [groupby]

        if self._element.interface.gridded:
            dropped_kdims = [kd for kd in self._element.kdims if kd not in groupby+kdims]
            if dropped_kdims:
                selected = self._element.reindex(groupby+kdims, vdims)
            else:
                selected = self._element
        else:
<<<<<<< HEAD
            df_interfaces = tuple(v for k, v in Interface.interfaces.items() if "dataframe" in k.lower())
            if issubclass(self._element.interface, df_interfaces):
=======
            if issubclass(self._element.interface, PandasInterface):
>>>>>>> 8d3a7458
                ds_dims = self._element.dimensions()
                ds_kdims = [self._element.get_dimension(d) if d in ds_dims else d
                            for d in groupby+kdims]
                ds_vdims = [self._element.get_dimension(d) if d in ds_dims else d
                            for d in vdims]
                selected = self._element.clone(kdims=ds_kdims, vdims=ds_vdims)
            else:
                selected = self._element.reindex(groupby+kdims, vdims)
        params = {'kdims': [selected.get_dimension(kd, strict=True) for kd in kdims],
                  'vdims': [selected.get_dimension(vd, strict=True) for vd in vdims],
                  'label': selected.label}
        if selected.group != selected.param.objects('existing')['group'].default:
            params['group'] = selected.group
        params.update(kwargs)
        if len(kdims) == selected.ndims or not groupby:
            # Propagate dataset
            params['dataset'] = self._element.dataset
            params['pipeline'] = self._element._pipeline
            element = new_type(selected, **params)
            return element.sort() if sort else element
        group = selected.groupby(groupby, container_type=HoloMap,
                                 group_type=new_type, **params)
        if sort:
            return group.map(lambda x: x.sort(), [new_type])
        else:
            return group


@contextmanager
def disable_pipeline():
    """
    Disable PipelineMeta class from storing pipelines.
    """
    PipelineMeta.disable = True
    try:
        yield
    finally:
        PipelineMeta.disable = False


class PipelineMeta(ParameterizedMetaclass):

    # Public methods that should not be wrapped
    blacklist = ['__init__', 'clone']

    disable = False

    def __new__(mcs, classname, bases, classdict):

        for method_name in classdict:
            method_fn = classdict[method_name]
            if method_name in mcs.blacklist or method_name.startswith('_'):
                continue
            elif isinstance(method_fn, types.FunctionType):
                classdict[method_name] = mcs.pipelined(method_fn, method_name)

        inst = type.__new__(mcs, classname, bases, classdict)
        return inst

    @staticmethod
    def pipelined(method_fn, method_name):
        @wraps(method_fn)
        def pipelined_fn(*args, **kwargs):
            from ...operation.element import method as method_op
            inst = args[0]
            inst_pipeline = copy.copy(getattr(inst, '_pipeline', None))
            in_method = inst._in_method
            if not in_method:
                inst._in_method = True

            try:
                result = method_fn(*args, **kwargs)
                if PipelineMeta.disable:
                    return result

                op = method_op.instance(
                    input_type=type(inst),
                    method_name=method_name,
                    args=list(args[1:]),
                    kwargs=kwargs,
                )

                if not in_method:
                    if isinstance(result, Dataset):
                        result._pipeline = inst_pipeline.instance(
                            operations=inst_pipeline.operations + [op],
                            output_type=type(result),
                        )

                    elif isinstance(result, MultiDimensionalMapping):
                        for key, element in result.items():
                            if isinstance(element, Dataset):
                                getitem_op = method_op.instance(
                                    input_type=type(result),
                                    method_name='__getitem__',
                                    args=[key]
                                )
                                element._pipeline = inst_pipeline.instance(
                                    operations=inst_pipeline.operations + [
                                        op, getitem_op
                                    ],
                                    output_type=type(result),
                                )
            finally:
                if not in_method:
                    inst._in_method = False
            return result

        return pipelined_fn


class Dataset(Element, metaclass=PipelineMeta):
    """
    Dataset provides a general baseclass for Element types that
    contain structured data and supports a range of data formats.

    The Dataset class supports various methods offering a consistent
    way of working with the stored data regardless of the storage
    format used. These operations include indexing, selection and
    various ways of aggregating or collapsing the data with a supplied
    function.
    """

    datatype = param.List(datatypes, doc="""
        A priority list of the data types to be used for storage
        on the .data attribute. If the input supplied to the element
        constructor cannot be put into the requested format, the next
        format listed will be used until a suitable format is found (or
        the data fails to be understood).""")

    group = param.String(default='Dataset', constant=True)

    # In the 1D case the interfaces should not automatically add x-values
    # to supplied data
    _auto_indexable_1d = False

    # Define a class used to transform Datasets into other Element types
    _conversion_interface = DataConversion

    # Whether the key dimensions are specified as bins
    _binned = False

    _vdim_reductions = {}
    _kdim_reductions = {}

    def __new__(cls, data=None, kdims=None, vdims=None, **kwargs):
        """
        Allows casting a DynamicMap to an Element class like hv.Curve, by applying the
        class to each underlying element.
        """
        if isinstance(data, DynamicMap):
            class_name = cls.__name__
            repr_kdims = f'kdims={kdims!r}' if kdims else None
            repr_vdims = f'vdims={vdims!r}' if vdims else None
            repr_kwargs = (', '.join(f'{k}={v!r}' for k,v in kwargs.items())
                           if kwargs else None)
            extras = ', '.join([el for el in [repr_kdims, repr_vdims, repr_kwargs]
                               if el is not None])
            extras = ', ' + extras if extras else ''
            apply_args= f'hv.{class_name}{extras}'
            msg = "Cannot construct a {class_name} from the supplied object of type DynamicMap. Implicitly creating a DynamicMap of {class_name} objects, but instead please explicitly call .apply({apply_args}) on the supplied DynamicMap."
            cls.param.warning(cls, msg.format(class_name=class_name, apply_args=apply_args))
            return data.apply(cls, per_element=True, kdims=kdims, vdims=vdims, **kwargs)
        else:
            return super().__new__(cls)

    def __init__(self, data, kdims=None, vdims=None, **kwargs):
        from ...operation.element import (
            chain as chain_op, factory
        )
        self._in_method = False
        input_data = data
        dataset_provided = 'dataset' in kwargs
        input_dataset = kwargs.pop('dataset', None)
        input_pipeline = kwargs.pop('pipeline', None)
        input_transforms = kwargs.pop('transforms', None)

        if isinstance(data, Element):
            if 'kdims' in kwargs:
                kwargs['kdims'] = [
                    data.get_dimension(kd) if isinstance(kd, str) else kd
                    for kd in kwargs['kdims']
                ]
            if 'kdims' in kwargs:
                kwargs['vdims'] = [
                    data.get_dimension(vd) if isinstance(vd, str) else vd
                    for vd in kwargs['vdims']
                ]
            pvals = util.get_param_values(data)
            kwargs.update([(l, pvals[l]) for l in ['group', 'label']
                           if l in pvals and l not in kwargs])
        if isinstance(data, Dataset):
            if not dataset_provided and data._dataset is not None:
                input_dataset = data._dataset
            if input_pipeline is None:
                input_pipeline = data.pipeline
            if input_transforms is None:
                input_transforms = data._transforms

        kwargs.update(process_dimensions(kdims, vdims))
        kdims, vdims = kwargs.get('kdims'), kwargs.get('vdims')

        validate_vdims = kwargs.pop('_validate_vdims', True)
        initialized = Interface.initialize(type(self), data, kdims, vdims,
                                           datatype=kwargs.get('datatype'))
        (data, self.interface, dims, extra_kws) = initialized
        super().__init__(data, **dict(kwargs, **dict(dims, **extra_kws)))
        self.interface.validate(self, validate_vdims)

        # Handle _pipeline property
        if input_pipeline is None:
            input_pipeline = chain_op.instance()

        kwargs['kdims'] = self.kdims
        kwargs['vdims'] = self.vdims
        init_op = factory.instance(
            output_type=type(self),
            args=[],
            kwargs=dict(kwargs, kdims=self.kdims, vdims=self.vdims),
        )
        self._pipeline = input_pipeline.instance(
            operations=input_pipeline.operations + [init_op],
            output_type=type(self),
        )
        self._transforms = input_transforms or []

        # On lazy interfaces this allows keeping an evaluated version
        # of the dataset in memory
        self._cached = None

        # Handle initializing the dataset property.
        self._dataset = input_dataset
        if self._dataset is None and isinstance(input_data, Dataset) and not dataset_provided:
            if input_data.data is self.data:
                self._dataset = {'kdims': input_data.kdims, 'vdims': input_data.vdims}
            else:
                self._dataset = Dataset(input_data, dataset=None, pipeline=None,
                                        transforms=None, _validate_vdims=False)
                if hasattr(self, '_binned'):
                    self._dataset._binned = self._binned

    def __getstate__(self):
        "Ensures pipelines are dropped"
        obj_dict = super().__getstate__()
        if '_pipeline' in obj_dict:
            pipeline = obj_dict['_pipeline']
            obj_dict['_pipeline'] = pipeline.instance(operations=pipeline.operations[:1])
        if '_transforms' in obj_dict:
            obj_dict['_transforms'] = []
        return obj_dict

    @property
    def redim(self):
        return Redim(self, mode='dataset')

    @property
    def dataset(self):
        """
        The Dataset that this object was created from
        """
        if self._dataset is None:
            if type(self) is Dataset:
                return self
            datatype = list(util.unique_iterator(self.datatype+Dataset.datatype))
            dataset = Dataset(self, dataset=None, pipeline=None, transforms=None,
                              _validate_vdims=False, datatype=datatype)
            if hasattr(self, '_binned'):
                dataset._binned = self._binned
            return dataset
        elif not isinstance(self._dataset, Dataset):
            return Dataset(self, _validate_vdims=False, **self._dataset)
        return self._dataset

    @property
    def pipeline(self):
        """
        Chain operation that evaluates the sequence of operations that was
        used to create this object, starting with the Dataset stored in
        dataset property
        """
        return self._pipeline

    def compute(self):
        """
        Computes the data to a data format that stores the daata in
        memory, e.g. a Dask dataframe or array is converted to a
        Pandas DataFrame or NumPy array.

        Returns:
            Dataset with the data stored in in-memory format
        """
        return self.interface.compute(self)

    def persist(self):
        """
        Persists the results of a lazy data interface to memory to
        speed up data manipulation and visualization. If the
        particular data backend already holds the data in memory
        this is a no-op. Unlike the compute method this maintains
        the same data type.

        Returns:
            Dataset with the data persisted to memory
        """
        persisted = self.interface.persist(self)
        if persisted.interface is self.interface:
            return persisted
        self._cached = persisted
        return self

    def closest(self, coords=[], **kwargs):
        """Snaps coordinate(s) to closest coordinate in Dataset

        Args:
            coords: List of coordinates expressed as tuples
            **kwargs: Coordinates defined as keyword pairs

        Returns:
            List of tuples of the snapped coordinates

        Raises:
            NotImplementedError: Raised if snapping is not supported
        """
        if self.ndims > 1:
            raise NotImplementedError("Closest method currently only "
                                      "implemented for 1D Elements")

        if kwargs:
            if len(kwargs) > 1:
                raise NotImplementedError("Closest method currently only "
                                          "supports 1D indexes")
            samples = list(kwargs.values())[0]
            coords = samples if isinstance(samples, list) else [samples]

        xs = self.dimension_values(0)
        if xs.dtype.kind in 'SO':
            raise NotImplementedError("Closest only supported for numeric types")
        idxs = [np.argmin(np.abs(xs-coord)) for coord in coords]
        return [type(s)(xs[idx]) for s, idx in zip(coords, idxs)]


    def sort(self, by=None, reverse=False):
        """
        Sorts the data by the values along the supplied dimensions.

        Args:
            by: Dimension(s) to sort by
            reverse (bool, optional): Reverse sort order

        Returns:
            Sorted Dataset
        """
        if by is None:
            by = self.kdims
        elif not isinstance(by, list):
            by = [by]
        sorted_columns = self.interface.sort(self, by, reverse)
        return self.clone(sorted_columns)


    def range(self, dim, data_range=True, dimension_range=True):
        """Return the lower and upper bounds of values along dimension.

        Args:
            dimension: The dimension to compute the range on.
            data_range (bool): Compute range from data values
            dimension_range (bool): Include Dimension ranges
                Whether to include Dimension range and soft_range
                in range calculation

        Returns:
            Tuple containing the lower and upper bound
        """
        dim = self.get_dimension(dim)

        if dim is None or (not data_range and not dimension_range):
            return (None, None)
        elif all(util.isfinite(v) for v in dim.range) and dimension_range:
            return dim.range
        elif dim in self.dimensions() and data_range and bool(self):
            lower, upper = self.interface.range(self, dim)
        else:
            lower, upper = (np.NaN, np.NaN)
        if not dimension_range:
            return lower, upper
        return util.dimension_range(lower, upper, dim.range, dim.soft_range)


    def add_dimension(self, dimension, dim_pos, dim_val, vdim=False, **kwargs):
        """Adds a dimension and its values to the Dataset

        Requires the dimension name or object, the desired position in
        the key dimensions and a key value scalar or array of values,
        matching the length or shape of the Dataset.

        Args:
            dimension: Dimension or dimension spec to add
            dim_pos (int): Integer index to insert dimension at
            dim_val (scalar or ndarray): Dimension value(s) to add
            vdim: Disabled, this type does not have value dimensions
            **kwargs: Keyword arguments passed to the cloned element
        Returns:
            Cloned object containing the new dimension
        """
        if isinstance(dimension, (str, tuple)):
            dimension = Dimension(dimension)

        if dimension.name in self.kdims:
            raise Exception(f'{dimension.name} dimension already defined')

        if vdim:
            dims = self.vdims[:]
            dims.insert(dim_pos, dimension)
            dimensions = dict(vdims=dims)
            dim_pos += self.ndims
        else:
            dims = self.kdims[:]
            dims.insert(dim_pos, dimension)
            dimensions = dict(kdims=dims)

        if issubclass(self.interface, ArrayInterface) and np.asarray(dim_val).dtype != self.data.dtype:
            element = self.clone(datatype=[default_datatype])
            data = element.interface.add_dimension(element, dimension, dim_pos, dim_val, vdim)
        else:
            data = self.interface.add_dimension(self, dimension, dim_pos, dim_val, vdim)
        return self.clone(data, **dimensions)


    def select(self, selection_expr=None, selection_specs=None, **selection):
        """Applies selection by dimension name

        Applies a selection along the dimensions of the object using
        keyword arguments. The selection may be narrowed to certain
        objects using selection_specs. For container objects the
        selection will be applied to all children as well.

        Selections may select a specific value, slice or set of values:

        * value: Scalar values will select rows along with an exact
                 match, e.g.:

            ds.select(x=3)

        * slice: Slices may be declared as tuples of the upper and
                 lower bound, e.g.:

            ds.select(x=(0, 3))

        * values: A list of values may be selected using a list or
                  set, e.g.:

            ds.select(x=[0, 1, 2])

        * predicate expression: A holoviews.dim expression, e.g.:

            from holoviews import dim
            ds.select(selection_expr=dim('x') % 2 == 0)

        Args:
            selection_expr: holoviews.dim predicate expression
                specifying selection.
            selection_specs: List of specs to match on
                A list of types, functions, or type[.group][.label]
                strings specifying which objects to apply the
                selection on.
            **selection: Dictionary declaring selections by dimension
                Selections can be scalar values, tuple ranges, lists
                of discrete values and boolean arrays

        Returns:
            Returns an Dimensioned object containing the selected data
            or a scalar if a single value was selected
        """
        from ...util.transform import dim
        if selection_expr is not None and not isinstance(selection_expr, dim):
            raise ValueError("""\
The first positional argument to the Dataset.select method is expected to be a
holoviews.util.transform.dim expression. Use the selection_specs keyword
argument to specify a selection specification""")

        if selection_specs is not None and not isinstance(selection_specs, (list, tuple)):
            selection_specs = [selection_specs]
        selection = {dim_name: sel for dim_name, sel in selection.items()
                     if dim_name in self.dimensions()+['selection_mask']}
        if (selection_specs and not any(self.matches(sp) for sp in selection_specs)
            or (not selection and not selection_expr)):
            return self

        # Handle selection dim expression
        if selection_expr is not None:
            mask = selection_expr.apply(self, compute=False, keep_index=True)
            selection = {'selection_mask': mask}

        # Handle selection kwargs
        if selection:
            data = self.interface.select(self, **selection)
        else:
            data = self.data

        if np.isscalar(data):
            return data
        else:
            return self.clone(data)


    def reindex(self, kdims=None, vdims=None):
        """Reindexes Dataset dropping static or supplied kdims

        Creates a new object with a reordered or reduced set of key
        dimensions. By default drops all non-varying key dimensions.x

        Args:
            kdims (optional): New list of key dimensionsx
            vdims (optional): New list of value dimensions

        Returns:
            Reindexed object
        """
        gridded = self.interface.gridded
        scalars = []
        if gridded:
            coords = [(d, self.interface.coords(self, d.name)) for d in self.kdims]
            scalars = [d for d, vs in coords if len(vs) == 1]

        if kdims is None:
            # If no key dimensions are defined and interface is gridded
            # drop all scalar key dimensions
            key_dims = [d for d in self.kdims if (not vdims or d not in vdims)
                        and d not in scalars]
        elif not isinstance(kdims, list):
            key_dims = [self.get_dimension(kdims, strict=True)]
        else:
            key_dims = [self.get_dimension(k, strict=True) for k in kdims]
        dropped = [d for d in self.kdims if d not in key_dims and d not in scalars]

        new_type = None
        if vdims is None:
            val_dims = [d for d in self.vdims if not kdims or d not in kdims]
        else:
            val_dims = [self.get_dimension(v, strict=True) for v in vdims]
            new_type = self._vdim_reductions.get(len(val_dims), type(self))

        data = self.interface.reindex(self, key_dims, val_dims)
        datatype = self.datatype
        if gridded and dropped:
            interfaces = self.interface.interfaces
            datatype = [dt for dt in datatype if not
                        getattr(interfaces.get(dt, None), 'gridded', True)]
        return self.clone(data, kdims=key_dims, vdims=val_dims,
                          new_type=new_type, datatype=datatype)


    def __getitem__(self, slices):
        """
        Allows slicing and selecting values in the Dataset object.
        Supports multiple indexing modes:

           (1) Slicing and indexing along the values of each dimension
               in the columns object using either scalars, slices or
               sets of values.
           (2) Supplying the name of a dimension as the first argument
               will return the values along that dimension as a numpy
               array.
           (3) Slicing of all key dimensions and selecting a single
               value dimension by name.
           (4) A boolean array index matching the length of the Dataset
               object.
        """
        slices = util.process_ellipses(self, slices, vdim_selection=True)
        if getattr(getattr(slices, 'dtype', None), 'kind', None) == 'b':
            if not len(slices) == len(self):
                raise IndexError("Boolean index must match length of sliced object")
            return self.clone(self.select(selection_mask=slices))
        elif (isinstance(slices, ()) and len(slices) == 1) or slices is Ellipsis:
            return self
        if not isinstance(slices, tuple): slices = (slices,)
        value_select = None
        if len(slices) == 1 and slices[0] in self.dimensions():
            return self.dimension_values(slices[0])
        elif len(slices) == self.ndims+1 and slices[self.ndims] in self.dimensions():
            selection = dict(zip(self.dimensions('key', label=True), slices))
            value_select = slices[self.ndims]
        elif len(slices) == self.ndims+1 and isinstance(slices[self.ndims],
                                                        (Dimension,str)):
            raise IndexError(f"{slices[self.ndims]!r} is not an available value dimension")
        else:
            selection = dict(zip(self.dimensions(label=True), slices))
        data = self.select(**selection)
        if value_select:
            if data.shape[0] == 1:
                return data[value_select][0]
            else:
                return data.reindex(vdims=[value_select])
        return data


    def sample(self, samples=[], bounds=None, closest=True, **kwargs):
        """Samples values at supplied coordinates.

        Allows sampling of element with a list of coordinates matching
        the key dimensions, returning a new object containing just the
        selected samples. Supports multiple signatures:

        Sampling with a list of coordinates, e.g.:

            ds.sample([(0, 0), (0.1, 0.2), ...])

        Sampling a range or grid of coordinates, e.g.:

            1D: ds.sample(3)
            2D: ds.sample((3, 3))

        Sampling by keyword, e.g.:

            ds.sample(x=0)

        Args:
            samples: List of nd-coordinates to sample
            bounds: Bounds of the region to sample
                Defined as two-tuple for 1D sampling and four-tuple
                for 2D sampling.
            closest: Whether to snap to closest coordinates
            **kwargs: Coordinates specified as keyword pairs
                Keywords of dimensions and scalar coordinates

        Returns:
            Element containing the sampled coordinates
        """
        if kwargs and samples != []:
            raise Exception('Supply explicit list of samples or kwargs, not both.')
        elif kwargs:
            sample = [slice(None) for _ in range(self.ndims)]
            for dim, val in kwargs.items():
                sample[self.get_dimension_index(dim)] = val
            samples = [tuple(sample)]
        elif isinstance(samples, tuple) or util.isscalar(samples):
            if self.ndims == 1:
                xlim = self.range(0)
                lower, upper = (xlim[0], xlim[1]) if bounds is None else bounds
                edges = np.linspace(lower, upper, samples+1)
                linsamples = [(l+u)/2.0 for l,u in zip(edges[:-1], edges[1:])]
            elif self.ndims == 2:
                (rows, cols) = samples
                if bounds:
                    (l,b,r,t) = bounds
                else:
                    l, r = self.range(0)
                    b, t = self.range(1)

                xedges = np.linspace(l, r, cols+1)
                yedges = np.linspace(b, t, rows+1)
                xsamples = [(lx+ux)/2.0 for lx,ux in zip(xedges[:-1], xedges[1:])]
                ysamples = [(ly+uy)/2.0 for ly,uy in zip(yedges[:-1], yedges[1:])]

                Y,X = np.meshgrid(ysamples, xsamples)
                linsamples = list(zip(X.flat, Y.flat))
            else:
                raise NotImplementedError("Regular sampling not implemented "
                                          "for elements with more than two dimensions.")
            samples = list(util.unique_iterator(self.closest(linsamples)))

        # Note: Special handling sampling of gridded 2D data as Curve
        # may be replaced with more general handling
        # see https://github.com/holoviz/holoviews/issues/1173
        from ...element import Table, Curve
        datatype = ['dataframe', 'dictionary', 'dask', 'ibis', 'cuDF']
        if len(samples) == 1:
            sel = {kd.name: s for kd, s in zip(self.kdims, samples[0])}
            dims = [kd for kd, v in sel.items() if not np.isscalar(v)]
            selection = self.select(**sel)

            # If a 1D cross-section of 2D space return Curve
            if self.interface.gridded and self.ndims == 2 and len(dims) == 1:
                new_type = Curve
                kdims = [self.get_dimension(kd) for kd in dims]
            else:
                new_type = Table
                kdims = self.kdims

            if np.isscalar(selection):
                selection = [samples[0]+(selection,)]
            else:
                reindexed = selection.clone(new_type=Dataset, datatype=datatype).reindex(kdims)
                selection = tuple(reindexed.columns(kdims+self.vdims).values())

            datatype = list(util.unique_iterator(self.datatype+['dataframe', 'dict']))
            return self.clone(selection, kdims=kdims, new_type=new_type,
                              datatype=datatype)

        lens = {len(util.wrap_tuple(s)) for s in samples}
        if len(lens) > 1:
            raise IndexError('Sample coordinates must all be of the same length.')

        if closest:
            try:
                samples = self.closest(samples)
            except NotImplementedError:
                pass
        samples = [util.wrap_tuple(s) for s in samples]
        sampled = self.interface.sample(self, samples)
        return self.clone(sampled, new_type=Table, datatype=datatype)


    def reduce(self, dimensions=[], function=None, spreadfn=None, **reductions):
        """Applies reduction along the specified dimension(s).

        Allows reducing the values along one or more key dimension
        with the supplied function. Supports two signatures:

        Reducing with a list of dimensions, e.g.:

            ds.reduce(['x'], np.mean)

        Defining a reduction using keywords, e.g.:

            ds.reduce(x=np.mean)

        Args:
            dimensions: Dimension(s) to apply reduction on
                Defaults to all key dimensions
            function: Reduction operation to apply, e.g. numpy.mean
            spreadfn: Secondary reduction to compute value spread
                Useful for computing a confidence interval, spread, or
                standard deviation.
            **reductions: Keyword argument defining reduction
                Allows reduction to be defined as keyword pair of
                dimension and function

        Returns:
            The Dataset after reductions have been applied.
        """
        if any(dim in self.vdims for dim in dimensions):
            raise Exception("Reduce cannot be applied to value dimensions")
        function, dims = self._reduce_map(dimensions, function, reductions)
        dims = [d for d in self.kdims if d not in dims]
        return self.aggregate(dims, function, spreadfn)


    def aggregate(self, dimensions=None, function=None, spreadfn=None, **kwargs):
        """Aggregates data on the supplied dimensions.

        Aggregates over the supplied key dimensions with the defined
        function or dim_transform specified as a tuple of the transformed
        dimension name and dim transform.

        Args:
            dimensions: Dimension(s) to aggregate on
                Default to all key dimensions
            function: Aggregation function or transform to apply
                Supports both simple functions and dimension transforms
            spreadfn: Secondary reduction to compute value spread
                Useful for computing a confidence interval, spread, or
                standard deviation.
            **kwargs: Keyword arguments either passed to the aggregation function
                or to create new names for the transformed variables

        Returns:
            Returns the aggregated Dataset
        """
        from ...util.transform import dim
        if dimensions is None: dimensions = self.kdims
        elif not isinstance(dimensions, list): dimensions = [dimensions]
        if isinstance(function, tuple) or any(isinstance(v, dim) for v in kwargs.values()):
            dataset = self.clone(new_type=Dataset)
            if dimensions:
                dataset = dataset.groupby(dimensions)
            args = () if function is None else (function,)
            transformed = dataset.apply.transform(*args, drop=True, **kwargs)
            if not isinstance(transformed, Dataset):
                transformed = transformed.collapse()
            return transformed.clone(new_type=type(self))

        ndims = len(dimensions)
        min_d, max_d = self.param.objects('existing')['kdims'].bounds
        generic_type = (min_d is not None and ndims < min_d) or (max_d is not None and ndims > max_d)
        new_type = Dataset if generic_type else None

        # Handle functions
        kdims = [self.get_dimension(d, strict=True) for d in dimensions]
        if not self:
            if spreadfn:
                spread_name = spreadfn.__name__
                vdims = [d for vd in self.vdims for d in [vd, vd.clone('_'.join([vd.name, spread_name]))]]
            else:
                vdims = self.vdims
            if not kdims and len(vdims) == 1:
                return np.nan
            return self.clone([], kdims=kdims, vdims=vdims, new_type=new_type)

        vdims = self.vdims
        aggregated, dropped = self.interface.aggregate(self, kdims, function, **kwargs)
        aggregated = self.interface.unpack_scalar(self, aggregated)
        vdims = [vd for vd in vdims if vd not in dropped]

        if spreadfn:
            error, _ = self.interface.aggregate(self, dimensions, spreadfn)
            spread_name = spreadfn.__name__
            ndims = len(vdims)
            error = self.clone(error, kdims=kdims, new_type=Dataset)
            combined = self.clone(aggregated, kdims=kdims, new_type=Dataset)
            for i, d in enumerate(vdims):
                dim = d.clone('_'.join([d.name, spread_name]))
                dvals = error.dimension_values(d, flat=False)
                idx = vdims.index(d)
                combined = combined.add_dimension(dim, idx+1, dvals, True)
                vdims = combined.vdims
            return combined.clone(new_type=new_type)

        if np.isscalar(aggregated):
            return aggregated
        else:
            try:
                # Should be checking the dimensions declared on the element are compatible
                return self.clone(aggregated, kdims=kdims, vdims=vdims)
            except Exception:
                datatype = self.param.objects('existing')['datatype'].default
                return self.clone(aggregated, kdims=kdims, vdims=vdims,
                                  new_type=new_type, datatype=datatype)


    def groupby(self, dimensions=[], container_type=HoloMap, group_type=None,
                dynamic=False, **kwargs):
        """Groups object by one or more dimensions

        Applies groupby operation over the specified dimensions
        returning an object of type container_type (expected to be
        dictionary-like) containing the groups.

        Args:
            dimensions: Dimension(s) to group by
            container_type: Type to cast group container to
            group_type: Type to cast each group to
            dynamic: Whether to return a DynamicMap
            **kwargs: Keyword arguments to pass to each group

        Returns:
            Returns object of supplied container_type containing the
            groups. If dynamic=True returns a DynamicMap instead.
        """
        if not isinstance(dimensions, list): dimensions = [dimensions]
        if not len(dimensions): dimensions = self.dimensions('key', True)
        if group_type is None: group_type = type(self)

        dimensions = [self.get_dimension(d, strict=True) for d in dimensions]
        dim_names = [d.name for d in dimensions]

        if dynamic:
            group_dims = [kd for kd in self.kdims if kd not in dimensions]
            kdims = [self.get_dimension(d) for d in kwargs.pop('kdims', group_dims)]
            drop_dim = len(group_dims) != len(kdims)
            group_kwargs = dict(util.get_param_values(self), kdims=kdims)
            group_kwargs.update(kwargs)
            def load_subset(*args):
                constraint = dict(zip(dim_names, args))
                group = self.select(**constraint)
                if np.isscalar(group):
                    return group_type(([group],), group=self.group,
                                      label=self.label, vdims=self.vdims)
                data = group.reindex(kdims)
                if drop_dim and self.interface.gridded:
                    data = data.columns()
                return group_type(data, **group_kwargs)
            dynamic_dims = [d.clone(values=list(self.interface.values(self, d.name, False)))
                            for d in dimensions]
            return DynamicMap(load_subset, kdims=dynamic_dims)

        return self.interface.groupby(self, dim_names, container_type,
                                      group_type, **kwargs)

    def transform(self, *args, **kwargs):
        """Transforms the Dataset according to a dimension transform.

        Transforms may be supplied as tuples consisting of the
        dimension(s) and the dim transform to apply or keyword
        arguments mapping from dimension(s) to dim transforms. If the
        arg or kwarg declares multiple dimensions the dim transform
        should return a tuple of values for each.

        A transform may override an existing dimension or add a new
        one in which case it will be added as an additional value
        dimension.

        Args:
            args: Specify the output arguments and transforms as a
                  tuple of dimension specs and dim transforms
            drop (bool): Whether to drop all variables not part of the transform
            keep_index (bool): Whether to keep indexes
                  Whether to apply transform on datastructure with
                  index, e.g. pandas.Series or xarray.DataArray,
                  (important for dask datastructures where index may
                  be required to align datasets).
            kwargs: Specify new dimensions in the form new_dim=dim_transform

        Returns:
            Transformed dataset with new dimensions
        """
        drop = kwargs.pop('drop', False)
        keep_index = kwargs.pop('keep_index', True)
        transforms = OrderedDict()
        for s, transform in list(args)+list(kwargs.items()):
            transforms[util.wrap_tuple(s)] = transform

        new_data = OrderedDict()
        for signature, transform in transforms.items():
            applied = transform.apply(
                self, compute=False, keep_index=keep_index
            )
            if len(signature) == 1:
                new_data[signature[0]] = applied
            else:
                for s, vals in zip(signature, applied):
                    new_data[s] = vals

        new_dims = []
        for d in new_data:
            if self.get_dimension(d) is None:
                new_dims.append(d)

        ds = self
        if ds.interface.datatype in ('image', 'array'):
            ds = ds.clone(datatype=[dt for dt in ds.datatype if dt != ds.interface.datatype])

        if drop:
            kdims = [ds.get_dimension(d) for d in new_data if d in ds.kdims]
            vdims = [ds.get_dimension(d) or d for d in new_data if d not in ds.kdims]
            data = OrderedDict([(dimension_name(d), values) for d, values in new_data.items()])
            return ds.clone(data, kdims=kdims, vdims=vdims)
        else:
            new_data = OrderedDict([(dimension_name(d), values) for d, values in new_data.items()])
            data = ds.interface.assign(ds, new_data)
            data, drop = data if isinstance(data, tuple) else (data, [])
            kdims = [kd for kd in self.kdims if kd.name not in drop]
            return ds.clone(data, kdims=kdims, vdims=ds.vdims+new_dims)

    def __len__(self):
        "Number of values in the Dataset."
        return self.interface.length(self)

    def __bool__(self):
        "Whether the Dataset contains any values"
        return self.interface.nonzero(self)

    @property
    def shape(self):
        "Returns the shape of the data."
        return self.interface.shape(self)


    def dimension_values(self, dimension, expanded=True, flat=True):
        """Return the values along the requested dimension.

        Args:
            dimension: The dimension to return values for
            expanded (bool, optional): Whether to expand values
                Whether to return the expanded values, behavior depends
                on the type of data:
                  * Columnar: If false returns unique values
                  * Geometry: If false returns scalar values per geometry
                  * Gridded: If false returns 1D coordinates
            flat (bool, optional): Whether to flatten array

        Returns:
            NumPy array of values along the requested dimension
        """
        dim = self.get_dimension(dimension, strict=True)
        values = self.interface.values(self, dim, expanded, flat)
        if dim.nodata is not None:
            # Ensure nodata applies to boolean data in py2
            values = np.where(values==dim.nodata, np.NaN, values)
        return values

    def get_dimension_type(self, dim):
        """Get the type of the requested dimension.

        Type is determined by Dimension.type attribute or common
        type of the dimension values, otherwise None.

        Args:
            dimension: Dimension to look up by name or by index

        Returns:
            Declared type of values along the dimension
        """
        dim_obj = self.get_dimension(dim)
        if dim_obj and dim_obj.type is not None:
            return dim_obj.type
        return self.interface.dimension_type(self, dim_obj)


    def dframe(self, dimensions=None, multi_index=False):
        """Convert dimension values to DataFrame.

        Returns a pandas dataframe of columns along each dimension,
        either completely flat or indexed by key dimensions.

        Args:
            dimensions: Dimensions to return as columns
            multi_index: Convert key dimensions to (multi-)index

        Returns:
            DataFrame of columns corresponding to each dimension
        """
        if dimensions is None:
            dimensions = [d.name for d in self.dimensions()]
        else:
            dimensions = [self.get_dimension(d, strict=True).name for d in dimensions]
        df = self.interface.dframe(self, dimensions)
        if multi_index:
            df = df.set_index([d for d in dimensions if d in self.kdims])
        return df


    def columns(self, dimensions=None):
        """Convert dimension values to a dictionary.

        Returns a dictionary of column arrays along each dimension
        of the element.

        Args:
            dimensions: Dimensions to return as columns

        Returns:
            Dictionary of arrays for each dimension
        """
        if dimensions is None:
            dimensions = self.dimensions()
        else:
            dimensions = [self.get_dimension(d, strict=True) for d in dimensions]
        return OrderedDict([(d.name, self.dimension_values(d)) for d in dimensions])


    @property
    def to(self):
        "Returns the conversion interface with methods to convert Dataset"
        return self._conversion_interface(self)


    def clone(self, data=None, shared_data=True, new_type=None, link=True,
              *args, **overrides):
        """Clones the object, overriding data and parameters.

        Args:
            data: New data replacing the existing data
            shared_data (bool, optional): Whether to use existing data
            new_type (optional): Type to cast object to
            link (bool, optional): Whether clone should be linked
                Determines whether Streams and Links attached to
                original object will be inherited.
            *args: Additional arguments to pass to constructor
            **overrides: New keyword arguments to pass to constructor

        Returns:
            Cloned object
        """
        if 'datatype' not in overrides:
            datatypes = [self.interface.datatype] + self.datatype
            overrides['datatype'] = list(util.unique_iterator(datatypes))

        if data is None:
            overrides['_validate_vdims'] = False

            # Allows datatype conversions
            if shared_data:
                data = self
                if link:
                    overrides['plot_id'] = self._plot_id
        elif self._in_method and 'dataset' not in overrides:
            overrides['dataset'] = self.dataset

        return super().clone(data, shared_data, new_type, *args, **overrides)

    # Overrides of superclass methods that are needed so that PipelineMeta
    # will find them to wrap with pipeline support
    @wraps(Dimensioned.options)
    def options(self, *args, **kwargs):
        return super().options(*args, **kwargs)

    @wraps(LabelledData.map)
    def map(self, *args, **kwargs):
        return super().map(*args, **kwargs)

    @wraps(LabelledData.relabel)
    def relabel(self, *args, **kwargs):
        return super().relabel(*args, **kwargs)

    @property
    def iloc(self):
        """Returns iloc indexer with support for columnar indexing.

        Returns an iloc object providing a convenient interface to
        slice and index into the Dataset using row and column indices.
        Allow selection by integer index, slice and list of integer
        indices and boolean arrays.

        Examples:

        * Index the first row and column:

            dataset.iloc[0, 0]

        * Select rows 1 and 2 with a slice:

            dataset.iloc[1:3, :]

        * Select with a list of integer coordinates:

            dataset.iloc[[0, 2, 3]]
        """
        return iloc(self)


    @property
    def ndloc(self):
        """Returns ndloc indexer with support for gridded indexing.

        Returns an ndloc object providing nd-array like indexing for
        gridded datasets. Follows NumPy array indexing conventions,
        allowing for indexing, slicing and selecting a list of indices
        on multi-dimensional arrays using integer indices. The order
        of array indices is inverted relative to the Dataset key
        dimensions, e.g. an Image with key dimensions 'x' and 'y' can
        be indexed with ``image.ndloc[iy, ix]``, where ``iy`` and
        ``ix`` are integer indices along the y and x dimensions.

        Examples:

        * Index value in 2D array:

            dataset.ndloc[3, 1]

        * Slice along y-axis of 2D array:

            dataset.ndloc[2:5, :]

        * Vectorized (non-orthogonal) indexing along x- and y-axes:

            dataset.ndloc[[1, 2, 3], [0, 2, 3]]
        """
        return ndloc(self)<|MERGE_RESOLUTION|>--- conflicted
+++ resolved
@@ -124,12 +124,8 @@
             else:
                 selected = self._element
         else:
-<<<<<<< HEAD
             df_interfaces = tuple(v for k, v in Interface.interfaces.items() if "dataframe" in k.lower())
             if issubclass(self._element.interface, df_interfaces):
-=======
-            if issubclass(self._element.interface, PandasInterface):
->>>>>>> 8d3a7458
                 ds_dims = self._element.dimensions()
                 ds_kdims = [self._element.get_dimension(d) if d in ds_dims else d
                             for d in groupby+kdims]
