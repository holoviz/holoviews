import sys
from collections import defaultdict

import numpy as np
import pandas as pd

from ..dimension import dimension_name
from ..util import isscalar, unique_array, unique_iterator
from .interface import DataError, Interface
from .multipath import MultiInterface, ensure_ring
from .pandas import PandasInterface


class SpatialPandasInterface(MultiInterface):

    base_interface = PandasInterface

    datatype = 'spatialpandas'

    multi = True

    types = ()

    @classmethod
    def loaded(cls):
        return 'spatialpandas' in sys.modules

    @classmethod
    def applies(cls, obj):
        if not cls.loaded():
            return False
        is_sdf = isinstance(obj, cls.data_types())
        if 'geopandas' in sys.modules and 'geoviews' not in sys.modules:
            import geopandas as gpd
            is_sdf |= isinstance(obj, (gpd.GeoDataFrame, gpd.GeoSeries))
        return is_sdf

    @classmethod
    def data_types(cls):
        from spatialpandas import GeoDataFrame, GeoSeries
        return (GeoDataFrame, GeoSeries, cls.array_type())

    @classmethod
    def array_type(cls):
        from spatialpandas.geometry import GeometryArray
        return GeometryArray

    @classmethod
    def series_type(cls):
        from spatialpandas import GeoSeries
        return GeoSeries

    @classmethod
    def frame_type(cls):
        from spatialpandas import GeoDataFrame
        return GeoDataFrame

    @classmethod
    def geo_column(cls, data):
        col = 'geometry'
        stypes = cls.series_type()
        if col in data and isinstance(data[col], stypes):
            return col
        cols = [c for c in data.columns if isinstance(data[c], stypes)]
        if not cols:
            raise ValueError('No geometry column found in spatialpandas.GeoDataFrame, '
                             'use the PandasInterface instead.')
        return cols[0]

    @classmethod
    def init(cls, eltype, data, kdims, vdims):
        from spatialpandas import GeoDataFrame

        if kdims is None:
            kdims = eltype.kdims

        if vdims is None:
            vdims = eltype.vdims

        if isinstance(data, cls.series_type()):
            data = data.to_frame()

        if 'geopandas' in sys.modules:
            import geopandas as gpd
            if isinstance(data, gpd.GeoSeries):
                data = data.to_frame()
            if isinstance(data, gpd.GeoDataFrame):
                data = GeoDataFrame(data)
        if isinstance(data, list):
            if 'shapely' in sys.modules:
                data = from_shapely(data)
            if isinstance(data, list):
                data = from_multi(eltype, data, kdims, vdims)
        elif isinstance(data, cls.array_type()):
            data = GeoDataFrame({'geometry': data})
        elif not isinstance(data, cls.frame_type()):
            raise ValueError(f"{cls.__name__} only support spatialpandas DataFrames.")
        elif 'geometry' not in data:
            cls.geo_column(data)

        index_names = data.index.names if isinstance(data, pd.DataFrame) else [data.index.name]
        if index_names == [None]:
            index_names = ['index']

        for kd in kdims+vdims:
            kd = dimension_name(kd)
            if kd in data.columns:
                continue
            if any(kd == ('index' if name is None else name)
                   for name in index_names):
                data = data.reset_index()
                break

        return data, {'kdims': kdims, 'vdims': vdims}, {}

    @classmethod
    def validate(cls, dataset, vdims=True):
        dim_types = 'key' if vdims else 'all'
        geom_dims = cls.geom_dims(dataset)
        if len(geom_dims) != 2:
            raise DataError('Expected %s instance to declare two key '
                            'dimensions corresponding to the geometry '
                            'coordinates but %d dimensions were found '
                            'which did not refer to any columns.'
                            % (type(dataset).__name__, len(geom_dims)), cls)
        not_found = [d.name for d in dataset.dimensions(dim_types)
                     if d not in geom_dims and d.name not in dataset.data]
        if not_found:
            raise DataError("Supplied data does not contain specified "
                             "dimensions, the following dimensions were "
                             "not found: %s" % repr(not_found), cls)

    @classmethod
    def dtype(cls, dataset, dimension):
        dim = dataset.get_dimension(dimension, strict=True)
        if dim in cls.geom_dims(dataset):
            col = cls.geo_column(dataset.data)
            return dataset.data[col].dtype.subtype
        return dataset.data[dim.name].dtype

    @classmethod
    def has_holes(cls, dataset):
        from spatialpandas.geometry import (
            MultiPolygon,
            MultiPolygonDtype,
            Polygon,
            PolygonDtype,
        )
        col = cls.geo_column(dataset.data)
        series = dataset.data[col]
        if not isinstance(series.dtype, (MultiPolygonDtype, PolygonDtype)):
            return False
        for geom in series:
            if isinstance(geom, Polygon) and len(geom.data) > 1:
                return True
            elif isinstance(geom, MultiPolygon):
                for p in geom.data:
                    if len(p) > 1:
                        return True
        return False

    @classmethod
    def holes(cls, dataset):
        holes = []
        if not len(dataset.data):
            return holes
        col = cls.geo_column(dataset.data)
        series = dataset.data[col]
        return [geom_to_holes(geom) for geom in series]

    @classmethod
    def select(cls, dataset, selection_mask=None, **selection):
        xdim, ydim = cls.geom_dims(dataset)
        selection.pop(xdim.name, None)
        selection.pop(ydim.name, None)
        df = dataset.data
        if not selection:
            return df
        elif selection_mask is None:
            selection_mask = cls.select_mask(dataset, selection)
        indexed = cls.indexed(dataset, selection)
        df = df[selection_mask]
        if indexed and len(df) == 1 and len(dataset.vdims) == 1:
            return df[dataset.vdims[0].name].iloc[0]
        return df

    @classmethod
    def select_mask(cls, dataset, selection):
        return cls.base_interface.select_mask(dataset, selection)

    @classmethod
    def geom_dims(cls, dataset):
        return [d for d in dataset.kdims + dataset.vdims
                if d.name not in dataset.data]

    @classmethod
    def dimension_type(cls, dataset, dim):
        dim = dataset.get_dimension(dim)
        return cls.dtype(dataset, dim).type

    @classmethod
    def isscalar(cls, dataset, dim, per_geom=False):
        """
        Tests if dimension is scalar in each subpath.
        """
        dim = dataset.get_dimension(dim)
        if (dim in cls.geom_dims(dataset)):
            return False
        elif per_geom:
            return all(isscalar(v) or len(list(unique_array(v))) == 1
                       for v in dataset.data[dim.name])
        dim = dataset.get_dimension(dim)
        return len(dataset.data[dim.name].unique()) == 1

    @classmethod
    def range(cls, dataset, dim):
        dim = dataset.get_dimension(dim)
        geom_dims = cls.geom_dims(dataset)
        if dim in geom_dims:
            col = cls.geo_column(dataset.data)
            idx = geom_dims.index(dim)
            bounds = dataset.data[col].total_bounds
            if idx == 0:
                return (bounds[0], bounds[2])
            else:
                return (bounds[1], bounds[3])
        else:
            return cls.base_interface.range(dataset, dim)

    @classmethod
    def groupby(cls, dataset, dimensions, container_type, group_type, **kwargs):
        geo_dims = cls.geom_dims(dataset)
        if any(d in geo_dims for d in dimensions):
            raise DataError("SpatialPandasInterface does not allow grouping "
                            "by geometry dimension.", cls)
        return cls.base_interface.groupby(dataset, dimensions, container_type, group_type, **kwargs)

    @classmethod
    def aggregate(cls, columns, dimensions, function, **kwargs):
        raise NotImplementedError

    @classmethod
    def sample(cls, columns, samples=None):
        if samples is None:
            samples = []
        raise NotImplementedError

    @classmethod
    def reindex(cls, dataset, kdims=None, vdims=None):
        return dataset.data

    @classmethod
    def shape(cls, dataset):
        return (cls.length(dataset), len(dataset.dimensions()))

    @classmethod
    def sort(cls, dataset, by=None, reverse=False):
        if by is None:
            by = []
        geo_dims = cls.geom_dims(dataset)
        if any(d in geo_dims for d in by):
            raise DataError("SpatialPandasInterface does not allow sorting "
                            "by geometry dimension.", cls)
        return cls.base_interface.sort(dataset, by, reverse)

    @classmethod
    def length(cls, dataset):
        from spatialpandas.geometry import MultiPointDtype, Point
        col_name = cls.geo_column(dataset.data)
        column = dataset.data[col_name]
        geom_type = cls.geom_type(dataset)
        if not isinstance(column.dtype, MultiPointDtype) and geom_type != 'Point':
            return cls.base_interface.length(dataset)
        length = 0
        for geom in column:
            if isinstance(geom, Point):
                length += 1
            else:
                length += (len(geom.buffer_values)//2)
        return length

    @classmethod
    def nonzero(cls, dataset):
        return bool(len(dataset.data.head(1)))

    @classmethod
    def redim(cls, dataset, dimensions):
        return cls.base_interface.redim(dataset, dimensions)

    @classmethod
    def add_dimension(cls, dataset, dimension, dim_pos, values, vdim):
        data = dataset.data.copy()
        geom_col = cls.geo_column(dataset.data)
        if dim_pos >= list(data.columns).index(geom_col):
            dim_pos -= 1
        if dimension.name not in data:
            data.insert(dim_pos, dimension.name, values)
        return data

    @classmethod
    def iloc(cls, dataset, index):
        from spatialpandas import GeoSeries
        from spatialpandas.geometry import MultiPointDtype
        rows, cols = index
        geom_dims = cls.geom_dims(dataset)
        geom_col = cls.geo_column(dataset.data)
        scalar = False
        columns = list(dataset.data.columns)
        if isinstance(cols, slice):
            cols = [d.name for d in dataset.dimensions()][cols]
        elif np.isscalar(cols):
            scalar = np.isscalar(rows)
            cols = [dataset.get_dimension(cols).name]
        else:
            cols = [dataset.get_dimension(d).name for d in index[1]]
        if not all(d in cols for d in geom_dims):
            raise DataError("Cannot index a dimension which is part of the "
                            "geometry column of a spatialpandas DataFrame.", cls)
        cols = list(unique_iterator([
            columns.index(geom_col) if c in geom_dims else columns.index(c) for c in cols
        ]))

        if not isinstance(dataset.data[geom_col].dtype, MultiPointDtype):
            if scalar:
                return dataset.data.iloc[rows[0], cols[0]]
            elif isscalar(rows):
                rows = [rows]
            return dataset.data.iloc[rows, cols]

        geoms = dataset.data[geom_col]
        count = 0
        new_geoms, indexes = [], []
        for i, geom in enumerate(geoms):
            length = int(len(geom.buffer_values)/2)
            if np.isscalar(rows):
                if count <= rows < (count+length):
                    idx = (rows-count)*2
                    data = geom.buffer_values[idx:idx+2]
                    new_geoms.append(type(geom)(data))
                    indexes.append(i)
                    break
            elif isinstance(rows, slice):
                if rows.start is not None and rows.start > (count+length):
                    continue
                elif rows.stop is not None and rows.stop < count:
                    break
                start = None if rows.start is None else max(rows.start - count, 0)*2
                stop = None if rows.stop is None else min(rows.stop - count, length)*2
                if rows.step is not None:
                    dataset.param.warning(".iloc step slicing currently not supported for"
                                          "the multi-tabular data format.")
                sliced = geom.buffer_values[start:stop]
                if len(sliced):
                    indexes.append(i)
                    new_geoms.append(type(geom)(sliced))
            else:
                sub_rows = [v for r in rows for v in ((r-count)*2, (r-count)*2+1)
                            if count <= r < (count+length)]
                if sub_rows:
                    indexes.append(i)
                    idxs = np.array(sub_rows, dtype=int)
                    new_geoms.append(type(geom)(geom.buffer_values[idxs]))
            count += length

        new = dataset.data.iloc[indexes].copy()
        new[geom_col] = GeoSeries(new_geoms)
        return new

    @classmethod
    def values(cls, dataset, dimension, expanded=True, flat=True, compute=True, keep_index=False):
        dimension = dataset.get_dimension(dimension)
        geom_dims = dataset.interface.geom_dims(dataset)
        data = dataset.data
        isgeom = (dimension in geom_dims)
        geom_col = cls.geo_column(dataset.data)
        is_points = cls.geom_type(dataset) == 'Point'
        if isgeom and keep_index:
            return data[geom_col]
        elif not isgeom:
            if is_points:
                return data[dimension.name].values
            return get_value_array(data, dimension, expanded, keep_index, geom_col, is_points)
        elif not len(data):
            return np.array([])

        geom_type = cls.geom_type(dataset)
        index = geom_dims.index(dimension)
        geom_series = data[geom_col]
        if compute and hasattr(geom_series, 'compute'):
            geom_series = geom_series.compute()
        return geom_array_to_array(geom_series.values, index, expanded, geom_type)

    @classmethod
    def split(cls, dataset, start, end, datatype, **kwargs):
        from spatialpandas import GeoDataFrame, GeoSeries

        from ...element import Polygons

        objs = []
        if not len(dataset.data):
            return []
        xdim, ydim = cls.geom_dims(dataset)
        value_dims = [dim for dim in dataset.kdims+dataset.vdims
                      if dim not in (xdim, ydim)]
        row = dataset.data.iloc[0]
        col = cls.geo_column(dataset.data)
        geom_type = cls.geom_type(dataset)
        if datatype is not None:
            arr = geom_to_array(row[col], geom_type=geom_type)
            d = {(xdim.name, ydim.name): arr}
            d.update({dim.name: row[dim.name] for dim in value_dims})
            ds = dataset.clone(d, datatype=['dictionary'])

        holes = cls.holes(dataset) if cls.has_holes(dataset) else None
        for i, row in dataset.data.iterrows():
            if datatype is None:
                gdf = GeoDataFrame({c: GeoSeries([row[c]]) if c == 'geometry' else [row[c]]
                                    for c in dataset.data.columns})
                objs.append(dataset.clone(gdf))
                continue

            geom = row[col]
            gt = geom_type or get_geom_type(dataset.data, col)
            arr = geom_to_array(geom, geom_type=gt)
            d = {xdim.name: arr[:, 0], ydim.name: arr[:, 1]}
            d.update({dim.name: row[dim.name] for dim in value_dims})
            if datatype in ('dictionary', 'columns'):
                if holes is not None:
                    d[Polygons._hole_key] = holes[i]
                d['geom_type'] = gt
                objs.append(d)
                continue

            ds.data = d
            if datatype == 'array':
                obj = ds.array(**kwargs)
            elif datatype == 'dataframe':
                obj = ds.dframe(**kwargs)
            else:
                raise ValueError(f"{datatype} datatype not support")
            objs.append(obj)
        return objs

    @classmethod
    def dframe(cls, dataset, dimensions):
        if dimensions:
            return dataset.data[dimensions]
        else:
            return dataset.data.copy()

    @classmethod
    def as_dframe(cls, dataset):
        return dataset.data




def get_geom_type(gdf, col):
    """Return the HoloViews geometry type string for the geometry column.

    Args:
        gdf: The GeoDataFrame to get the geometry from
        col: The geometry column

    Returns:
        A string representing the type of geometry
    """
    from spatialpandas.geometry import (
        LineDtype,
        MultiLineDtype,
        MultiPointDtype,
        MultiPolygonDtype,
        PointDtype,
        PolygonDtype,
        RingDtype,
    )

    column = gdf[col]
    if isinstance(column.dtype, (PointDtype, MultiPointDtype)):
        return 'Point'
    elif isinstance(column.dtype, (LineDtype, MultiLineDtype)):
        return 'Line'
    elif isinstance(column.dtype, (PolygonDtype, MultiPolygonDtype)):
        return 'Polygon'
    elif isinstance(column.dtype, RingDtype):
        return 'Ring'


def geom_to_array(geom, index=None, multi=False, geom_type=None):
    """Converts spatialpandas geometry to an array.

    Args:
        geom: spatialpandas geometry
        index: The column index to return
        multi: Whether to concatenate multiple arrays or not

    Returns:
        Array or list of arrays.
    """
    from spatialpandas.geometry import (
        Line,
        MultiPoint,
        MultiPolygon,
        Point,
        Polygon,
        Ring,
    )
    if isinstance(geom, Point):
        if index is None:
            return np.array([[geom.x, geom.y]])
        arrays = [np.array([geom.y if index else geom.x])]
    elif isinstance(geom, (Polygon, Line, Ring)):
        exterior = geom.data[0] if isinstance(geom, Polygon) else geom.data
        arr = np.array(exterior.as_py()).reshape(-1, 2)
        if isinstance(geom, (Polygon, Ring)):
            arr = ensure_ring(arr)
        arrays = [arr if index is None else arr[:, index]]
    elif isinstance(geom, MultiPoint):
        if index is None:
            arrays = [np.array(geom.buffer_values).reshape(-1, 2)]
        else:
            arrays = [np.array(geom.buffer_values[index::2])]
    else:
        arrays = []
        for g in geom.data:
            exterior = g[0] if isinstance(geom, MultiPolygon) else g
            arr = np.array(exterior.as_py()).reshape(-1, 2)
            if isinstance(geom, MultiPolygon):
                arr = ensure_ring(arr)
            arrays.append(arr if index is None else arr[:, index])
            if geom_type != 'Point':
                arrays.append([[np.nan, np.nan]] if index is None else [np.nan])
        if geom_type != 'Point':
            arrays = arrays[:-1]
    if multi:
        return arrays
    elif len(arrays) == 1:
        return arrays[0]
    else:
        return np.concatenate(arrays)


def geom_array_to_array(geom_array, index, expand=False, geom_type=None):
    """Converts spatialpandas extension arrays to a flattened array.

    Args:
        geom: spatialpandas geometry
        index: The column index to return

    Returns:
        Flattened array
    """
    from spatialpandas.geometry import MultiPointArray, PointArray
    if isinstance(geom_array, PointArray):
        return geom_array.y if index else geom_array.x
    arrays = []
    multi_point = isinstance(geom_array, MultiPointArray) or geom_type == 'Point'
    for geom in geom_array:
        array = geom_to_array(geom, index, multi=expand, geom_type=geom_type)
        if expand:
            arrays.extend(array)
            if not multi_point:
                arrays.append([np.nan])
        else:
            arrays.append(array)
    if expand:
        if not multi_point:
            arrays = arrays[:-1]
        return np.concatenate(arrays) if arrays else np.array([])
    else:
        array = np.empty(len(arrays), dtype=object)
        array[:] = arrays
        return array


def geom_length(geom):
    from spatialpandas.geometry import MultiLine, MultiPolygon, Polygon, Ring
    if isinstance(geom, Polygon):
        offset = 0
        exterior = geom.data[0]
        if exterior[0] != exterior[-2] or exterior[1] != exterior[-1]:
            offset = 1
        return len(exterior)//2 + offset
    elif isinstance(geom, (MultiPolygon, MultiLine)):
        length = 0
        for g in geom.data:
            offset = 0
            if isinstance(geom, MultiLine):
                exterior = g
            else:
                exterior = g[0]
                if exterior[0] != exterior[-2] or exterior[1] != exterior[-1]:
                    offset = 1
            length += (len(exterior)//2 + 1) + offset
        return length-1 if length else 0
    else:
        offset = 0
        exterior = geom.buffer_values
        if isinstance(geom, Ring) and (exterior[0] != exterior[-2] or exterior[1] != exterior[-1]):
            offset = 1
        return len(exterior)//2


def get_value_array(data, dimension, expanded, keep_index, geom_col,
                    is_points, geom_length=geom_length):
    """Returns an array of values from a GeoDataFrame.

    Args:
        data: GeoDataFrame
        dimension: The dimension to get the values from
        expanded: Whether to expand the value array
        keep_index: Whether to return a Series
        geom_col: The column in the data that contains the geometries
        is_points: Whether the geometries are points
        geom_length: The function used to compute the length of each geometry

    Returns:
        An array containing the values along a dimension
    """
    column = data[dimension.name]
    if keep_index:
        return column
    all_scalar = True
    arrays, scalars = [], []
    for i, geom in enumerate(data[geom_col]):
        length = 1 if is_points else geom_length(geom)
        val = column.iloc[i]
        scalar = isscalar(val)
        if scalar:
            val = np.array([val])
        if not scalar and len(unique_array(val)) == 1:
            val = val[:1]
            scalar = True
        all_scalar &= scalar
        scalars.append(scalar)
        if not expanded or not scalar:
            arrays.append(val)
        elif scalar:
            arrays.append(np.full(length, val))
        if expanded and not is_points and not i == (len(data[geom_col])-1):
            arrays.append(np.array([np.nan]))

    if not len(data):
        return np.array([])
    if expanded:
        return np.concatenate(arrays) if len(arrays) > 1 else arrays[0]
    elif (all_scalar and arrays):
        return np.array([a[0] for a in arrays])
    else:
        array = np.empty(len(arrays), dtype=object)
        array[:] = [a[0] if s else a for s, a in zip(scalars, arrays)]
        return array


def geom_to_holes(geom):
    """Extracts holes from spatialpandas Polygon geometries.

    Args:
        geom: spatialpandas geometry

    Returns:
        List of arrays representing holes
    """
    from spatialpandas.geometry import MultiPolygon, Polygon
    if isinstance(geom, Polygon):
        holes = []
        for i, hole in enumerate(geom.data):
            if i == 0:
                continue
            hole = ensure_ring(np.array(hole.as_py()).reshape(-1, 2))
            holes.append(hole)
        return [holes]
    elif isinstance(geom, MultiPolygon):
        holes = []
        for poly in geom.data:
            poly_holes = []
            for i, hole in enumerate(poly):
                if i == 0:
                    continue
                arr = ensure_ring(np.array(hole.as_py()).reshape(-1, 2))
                poly_holes.append(arr)
            holes.append(poly_holes)
        return holes
    elif 'Multi' in type(geom).__name__:
        return [[]]*len(geom)
    else:
        return [[]]


def to_spatialpandas(data, xdim, ydim, columns=None, geom='point'):
    """Converts list of dictionary format geometries to spatialpandas line geometries.

    Args:
        data: List of dictionaries representing individual geometries
        xdim: Name of x-coordinates column
        ydim: Name of y-coordinates column
        columns: List of columns to add
        geom: The type of geometry

    Returns:
        A spatialpandas.GeoDataFrame version of the data
    """
<<<<<<< HEAD
    if columns is None:
        columns = []
    from spatialpandas import GeoSeries, GeoDataFrame
=======
    from spatialpandas import GeoDataFrame, GeoSeries
>>>>>>> 912d5206
    from spatialpandas.geometry import (
        Line,
        LineArray,
        MultiLineArray,
        MultiPointArray,
        MultiPolygonArray,
        Point,
        PointArray,
        Polygon,
        PolygonArray,
        Ring,
        RingArray,
    )

    from ...element import Polygons
    poly = any(Polygons._hole_key in d for d in data) or geom == 'Polygon'
    if poly:
        geom_type = Polygon
        single_array, multi_array = PolygonArray, MultiPolygonArray
    elif geom == 'Line':
        geom_type = Line
        single_array, multi_array = LineArray, MultiLineArray
    elif geom == 'Ring':
        geom_type = Ring
        single_array, multi_array = RingArray, MultiLineArray
    else:
        geom_type = Point
        single_array, multi_array = PointArray, MultiPointArray

    array_type = None
    hole_arrays, geom_arrays = [], []
    for geom in data:
        geom = dict(geom)
        if xdim not in geom or ydim not in geom:
            raise ValueError('Could not find geometry dimensions')
        xs, ys = geom.pop(xdim), geom.pop(ydim)
        xscalar, yscalar = isscalar(xs), isscalar(ys)
        if xscalar and yscalar:
            xs, ys = np.array([xs]), np.array([ys])
        elif xscalar:
            xs = np.full_like(ys, xs)
        elif yscalar:
            ys = np.full_like(xs, ys)
        geom_array = np.column_stack([xs, ys])

        if geom_type in (Polygon, Ring):
            geom_array = ensure_ring(geom_array)

        splits = np.where(np.isnan(geom_array[:, :2].astype('float')).sum(axis=1))[0]
        split_geoms = np.split(geom_array, splits+1) if len(splits) else [geom_array]
        split_holes = geom.pop(Polygons._hole_key, None)
        if split_holes is not None:
            if len(split_holes) != len(split_geoms):
                raise DataError('Polygons with holes containing multi-geometries '
                                'must declare a list of holes for each geometry.',
                                SpatialPandasInterface)
            else:
                split_holes = [[ensure_ring(np.asarray(h)) for h in hs] for hs in split_holes]

        geom_arrays.append(split_geoms)
        hole_arrays.append(split_holes)
        if geom_type is Point:
            if len(splits) > 1 or any(len(g) > 1 for g in split_geoms):
                array_type = multi_array
            elif array_type is None:
                array_type = single_array
        elif len(splits):
            array_type = multi_array
        elif array_type is None:
            array_type = single_array

    converted = defaultdict(list)
    for geom, arrays, holes in zip(data, geom_arrays, hole_arrays):
        parts = []
        for i, g in enumerate(arrays):
            if i != (len(arrays)-1):
                g = g[:-1]
            if len(g) < (3 if poly else 2) and geom_type is not Point:
                continue
            if poly:
                parts.append([])
                subparts = parts[-1]
            else:
                subparts = parts
            subparts.append(g[:, :2])
            if poly and holes is not None:
                subparts += [np.array(h) for h in holes[i]]

        for c, v in geom.items():
            converted[c].append(v)

        if array_type is PointArray:
            parts = parts[0].flatten()
        elif array_type is MultiPointArray:
            parts = np.concatenate([sp.flatten() for sp in parts])
        elif array_type is multi_array:
            parts = [[ssp.flatten() for ssp in sp] if poly else sp.flatten() for sp in parts]
        else:
            parts = [np.asarray(sp).flatten() for sp in parts[0]] if poly else parts[0].flatten()
        converted['geometry'].append(parts)

    if converted:
        geometries = converted['geometry']
        if array_type is PointArray:
            geometries = np.concatenate(geometries)
        geom_array = array_type(geometries)
        if poly:
            geom_array = geom_array.oriented()
        converted['geometry'] = GeoSeries(geom_array)
    else:
        converted['geometry'] = GeoSeries(single_array([]))
    return GeoDataFrame(converted, columns=['geometry']+columns)


def to_geom_dict(eltype, data, kdims, vdims, interface=None):
    """Converts data from any list format to a dictionary based format.

    Args:
        eltype: Element type to convert
        data: The original data
        kdims: The declared key dimensions
        vdims: The declared value dimensions

    Returns:
        A list of dictionaries containing geometry coordinates and values.
    """
    from . import Dataset

    xname, yname = (kd.name for kd in kdims[:2])
    if isinstance(data, dict):
        data = {k: v if isscalar(v) else _asarray(v) for k, v in data.items()}
        return data
    new_el = Dataset(data, kdims, vdims)
    if new_el.interface is interface:
        return new_el.data
    new_dict = {}
    for d in new_el.dimensions():
        if d in (xname, yname):
            scalar = False
        else:
            scalar = new_el.interface.isscalar(new_el, d)
        vals = new_el.dimension_values(d, not scalar)
        new_dict[d.name] = vals[0] if scalar else vals
    return new_dict


def from_multi(eltype, data, kdims, vdims):
    """Converts list formats into spatialpandas.GeoDataFrame.

    Args:
        eltype: Element type to convert
        data: The original data
        kdims: The declared key dimensions
        vdims: The declared value dimensions

    Returns:
        A GeoDataFrame containing in the list based format.
    """
    from spatialpandas import GeoDataFrame

    xname, yname = (kd.name for kd in kdims[:2])

    new_data, types, geom_types = [], [], []
    for d in data:
        types.append(type(d))
        new_dict = to_geom_dict(eltype, d, kdims, vdims, SpatialPandasInterface)
        if 'geom_type' in new_dict and new_dict['geom_type'] not in geom_types:
            geom_types.append(new_dict['geom_type'])
        new_data.append(new_dict)
        if not isinstance(new_data[-1], dict):
            types[-1] = type(new_data[-1])
    if len(set(types)) > 1:
        raise DataError('Mixed types not supported')
    if new_data and types[0] is GeoDataFrame:
        data = pd.concat(new_data)
    else:
        columns = [d.name for d in kdims+vdims if d not in (xname, yname)]
        if len(geom_types) == 1:
            geom = geom_types[0]
        else:
            geom = SpatialPandasInterface.geom_type(eltype)
        data = to_spatialpandas(new_data, xname, yname, columns, geom)
    return data


def from_shapely(data):
    """Converts shapely based data formats to spatialpandas.GeoDataFrame.

    Args:
        data: A list of shapely objects or dictionaries containing
              shapely objects

    Returns:
        A GeoDataFrame containing the shapely geometry data.
    """

    from shapely.geometry.base import BaseGeometry
    from spatialpandas import GeoDataFrame, GeoSeries

    if not data:
        pass
    elif all(isinstance(d, BaseGeometry) for d in data):
        data = GeoSeries(data).to_frame()
    elif all(isinstance(d, dict) and 'geometry' in d and isinstance(d['geometry'], BaseGeometry)
             for d in data):
        new_data = {col: [] for col in data[0]}
        for d in data:
            for col, val in d.items():
                new_data[col].append(val if isscalar(val) or isinstance(val, BaseGeometry) else np.asarray(val))
        new_data['geometry'] = GeoSeries(new_data['geometry'])
        data = GeoDataFrame(new_data)
    return data


def _asarray(v):
    """Convert input to array

    First it tries with a normal `np.asarray(v)` if this does not work
    it tries with `np.asarray(v, dtype=object)`.

    The ValueError raised is because of an inhomogeneous shape of the input,
    which raises an error in numpy v1.24 and above.

    Reason why it is not located in holoviews.core.util is that there is a already a
    function called `asarray`.
    """
    try:
        return np.asarray(v)
    except ValueError:
        return np.asarray(v, dtype=object)


Interface.register(SpatialPandasInterface)<|MERGE_RESOLUTION|>--- conflicted
+++ resolved
@@ -700,13 +700,7 @@
     Returns:
         A spatialpandas.GeoDataFrame version of the data
     """
-<<<<<<< HEAD
-    if columns is None:
-        columns = []
-    from spatialpandas import GeoSeries, GeoDataFrame
-=======
     from spatialpandas import GeoDataFrame, GeoSeries
->>>>>>> 912d5206
     from spatialpandas.geometry import (
         Line,
         LineArray,
@@ -722,6 +716,9 @@
     )
 
     from ...element import Polygons
+
+    if columns is None:
+        columns = []
     poly = any(Polygons._hole_key in d for d in data) or geom == 'Polygon'
     if poly:
         geom_type = Polygon
