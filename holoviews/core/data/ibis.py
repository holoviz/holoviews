--- conflicted
+++ resolved
@@ -189,13 +189,9 @@
     dimension_type = dtype
 
     @classmethod
-<<<<<<< HEAD
     def sort(cls, dataset, by=None, reverse=False):
         if by is None:
             by = []
-        if ibis4():
-=======
-    def sort(cls, dataset, by=[], reverse=False):
         if ibis_version() >= Version("6.0"):
             import ibis
             order = ibis.desc if reverse else ibis.asc
@@ -203,7 +199,6 @@
         elif ibis4():
             # Tuple syntax will be removed in Ibis 7.0:
             # https://github.com/ibis-project/ibis/pull/6082
->>>>>>> fce8dda9
             return dataset.data.order_by([(dataset.get_dimension(x).name, not reverse) for x in by])
         else:
             # sort_by will be removed in Ibis 5.0
