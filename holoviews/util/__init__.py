--- conflicted
+++ resolved
@@ -296,12 +296,8 @@
         if kwargs and len(kwargs) != 1 and next(iter(kwargs.keys())) != 'backend':
             raise Exception('opts.defaults only accepts "backend" keyword argument')
 
-<<<<<<< HEAD
-        expanded = cls._expand_options(util.merge_options_to_dict(options))
-=======
         backend = kwargs.get('backend')
         expanded = cls._expand_options(util.merge_options_to_dict(options), backend=backend)
->>>>>>> bd36adc8
         expanded = expanded or {}
         cls._linemagic(expanded, backend=backend)
 
