--- conflicted
+++ resolved
@@ -7,18 +7,9 @@
 import param
 import bokeh
 
-<<<<<<< HEAD
-from pyviz_comms import bokeh_msg_handler
-from param.parameterized import bothmethod
 from bokeh.document import Document
 from bokeh.io import curdoc
 from bokeh.models import Model
-from bokeh.protocol import Protocol
-=======
-from bokeh.document import Document
-from bokeh.io import curdoc
-from bokeh.models import Model
->>>>>>> 343f28d4
 from bokeh.themes.theme import Theme
 from panel.io.notebook import render_mimebundle
 from param.parameterized import bothmethod
@@ -60,38 +51,12 @@
     webgl = param.Boolean(default=False, doc="""
         Whether to render plots with WebGL if available""")
 
-<<<<<<< HEAD
-    _loaded = False
-
-    # Define the handler for updating bokeh plots
-    comm_msg_handler = bokeh_msg_handler
-
-    def __call__(self, obj, fmt=None, doc=None):
-        """
-        Render the supplied HoloViews component using the appropriate
-        backend. The output is not a file format but a suitable,
-        in-memory byte stream together with any suitable metadata.
-        """
-        plot, fmt =  self._validate(obj, fmt, doc=doc)
-        info = {'file-ext': fmt, 'mime_type': MIME_TYPES[fmt]}
-
-        if self.mode == 'server':
-            return self.server_doc(plot, doc), info
-        elif isinstance(plot, Viewable):
-            return plot, info
-        elif fmt == 'png':
-            png = self._figure_data(plot, fmt=fmt, doc=doc)
-            return png, info
-        elif fmt == 'json':
-            return self.diff(plot), info
-=======
     # Defines the valid output formats for each mode.
     mode_formats = {'fig': ['html', 'auto', 'png'],
                     'holomap': ['widgets', 'scrubber', 'auto', None]}
 
     _loaded = False
     _render_with_panel = True
->>>>>>> 343f28d4
 
     @bothmethod
     def _save_prefix(self_or_cls, ext):
@@ -113,44 +78,6 @@
         return plot
 
 
-<<<<<<< HEAD
-    @bothmethod
-    def app(self_or_cls, plot, show=False, new_window=False, websocket_origin=None, port=0):
-        """
-        Creates a bokeh app from a HoloViews object or plot. By
-        default simply attaches the plot to bokeh's curdoc and returns
-        the Document, if show option is supplied creates an
-        Application instance and displays it either in a browser
-        window or inline if notebook extension has been loaded.  Using
-        the new_window option the app may be displayed in a new
-        browser tab once the notebook extension has been loaded.  A
-        websocket origin is required when launching from an existing
-        tornado server (such as the notebook) and it is not on the
-        default port ('localhost:8888').
-        """
-        pane = HoloViews(plot)
-        if new_window:
-            return pane._get_server(port, websocket_origin, show=show)
-        else:
-            kwargs = {'notebook_url': websocket_origin} if websocket_origin else {}
-            return pane.app(port, **kwargs)
-
-    @bothmethod
-    def server_doc(self_or_cls, obj, doc=None):
-        """
-        Get a bokeh Document with the plot attached. May supply
-        an existing doc, otherwise bokeh.io.curdoc() is used to
-        attach the plot to the global document instance.
-        """
-        return HoloViews(obj).server_doc(doc)
-
-
-    def components(self, obj, fmt=None, comm=True, **kwargs):
-        return super(BokehRenderer, self).components(obj, fmt, comm, **kwargs)
-
-
-=======
->>>>>>> 343f28d4
     def _figure_data(self, plot, fmt, doc=None, as_script=False, **kwargs):
         """
         Given a plot instance, an output format and an optional bokeh
@@ -186,33 +113,13 @@
                 src = HTML_TAGS['base64'].format(mime_type=mime_type, b64=b64)
                 div = tag.format(src=src, mime_type=mime_type, css='')
         else:
-<<<<<<< HEAD
-            raise ValueError('Unsupported format: {fmt}'.format(fmt=fmt))
-=======
             div = render_mimebundle(plot.state, doc, plot.comm)[0]['text/html']
->>>>>>> 343f28d4
 
         plot.document = doc
         if as_script:
             return div
         else:
             return data
-<<<<<<< HEAD
-
-
-    def diff(self, plot, binary=True):
-        """
-        Returns a json diff required to update an existing plot with
-        the latest plot data.
-        """
-        events = list(plot.document._held_events)
-        if not events:
-            return None
-        msg = Protocol("1.0").create("PATCH-DOC", events, use_buffers=binary)
-        plot.document._held_events = []
-        return msg
-=======
->>>>>>> 343f28d4
 
 
     @classmethod
