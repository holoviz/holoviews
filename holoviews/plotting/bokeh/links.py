import numpy as np

<<<<<<< HEAD
from bokeh.models import CustomJS, Toolbar
=======
from bokeh.models import CustomJS, ToolbarBox
from bokeh.models.tools import RangeTool
>>>>>>> b40916ed

from ...core.util import isscalar
from ..links import (
    Link, RectanglesTableLink, DataLink, RangeToolLink,
    SelectionLink, VertexTableLink
)
from ..plot import GenericElementPlot, GenericOverlayPlot


class LinkCallback:

    source_model = None
    target_model = None
    source_handles = []
    target_handles = []

    on_source_events = []
    on_source_changes = []

    on_target_events = []
    on_target_changes = []

    source_code = None
    target_code = None

    def __init__(self, root_model, link, source_plot, target_plot=None):
        self.root_model = root_model
        self.link = link
        self.source_plot = source_plot
        self.target_plot = target_plot
        self.validate()

        references = {k: v for k, v in link.param.get_param_values()
                      if k not in ('source', 'target', 'name')}

        for sh in self.source_handles+[self.source_model]:
            key = '_'.join(['source', sh])
            references[key] = source_plot.handles[sh]

        for p, value in link.param.get_param_values():
            if p in ('name', 'source', 'target'):
                continue
            references[p] = value

        if target_plot is not None:
            for sh in self.target_handles+[self.target_model]:
                key = '_'.join(['target', sh])
                references[key] = target_plot.handles[sh]

        if self.source_model in source_plot.handles:
            src_model = source_plot.handles[self.source_model]
            src_cb = CustomJS(args=references, code=self.source_code)
            for ch in self.on_source_changes:
                src_model.js_on_change(ch, src_cb)
            for ev in self.on_source_events:
                src_model.js_on_event(ev, src_cb)
            self.src_cb = src_cb
        else:
            self.src_cb = None

        if target_plot is not None and self.target_model in target_plot.handles and self.target_code:
            tgt_model = target_plot.handles[self.target_model]
            tgt_cb = CustomJS(args=references, code=self.target_code)
            for ch in self.on_target_changes:
                tgt_model.js_on_change(ch, tgt_cb)
            for ev in self.on_target_events:
                tgt_model.js_on_event(ev, tgt_cb)
            self.tgt_cb = tgt_cb
        else:
            self.tgt_cb = None

    @classmethod
    def find_links(cls, root_plot):
        """
        Traverses the supplied plot and searches for any Links on
        the plotted objects.
        """
        plot_fn = lambda x: isinstance(x, GenericElementPlot) and not isinstance(x, GenericOverlayPlot)
        plots = root_plot.traverse(lambda x: x, [plot_fn])
        potentials = [cls.find_link(plot) for plot in plots]
        source_links = [p for p in potentials if p is not None]
        found = []
        for plot, links in source_links:
            for link in links:
                if not link._requires_target:
                    # If link has no target don't look further
                    found.append((link, plot, None))
                    continue
                potentials = [cls.find_link(p, link) for p in plots]
                tgt_links = [p for p in potentials if p is not None]
                if tgt_links:
                    found.append((link, plot, tgt_links[0][0]))
        return found

    @classmethod
    def find_link(cls, plot, link=None):
        """
        Searches a GenericElementPlot for a Link.
        """
        registry = Link.registry.items()
        for source in plot.link_sources:
            if link is None:
                links = [
                    l for src, links in registry for l in links
                    if src is source or (src._plot_id is not None and
                                         src._plot_id == source._plot_id)]
                if links:
                    return (plot, links)
            else:
                if ((link.target is source) or
                    (link.target is not None and
                     link.target._plot_id is not None and
                     link.target._plot_id == source._plot_id)):
                    return (plot, [link])

    def validate(self):
        """
        Should be subclassed to check if the source and target plots
        are compatible to perform the linking.
        """


class RangeToolLinkCallback(LinkCallback):
    """
    Attaches a RangeTool to the source plot and links it to the
    specified axes on the target plot
    """

    def __init__(self, root_model, link, source_plot, target_plot):
<<<<<<< HEAD
        try:
            from bokeh.models.tools import RangeTool
        except:
            raise Exception('RangeToolLink requires bokeh >= 0.13')
        toolbars = list(root_model.select({'type': Toolbar}))
=======
        toolbars = list(root_model.select({'type': ToolbarBox}))
>>>>>>> b40916ed
        axes = {}
        if 'x' in link.axes:
            axes['x_range'] = target_plot.handles['x_range']
        if 'y' in link.axes:
            axes['y_range'] = target_plot.handles['y_range']
        tool = RangeTool(**axes)
        source_plot.state.add_tools(tool)
        if toolbars:
            toolbars[0].tools.append(tool)


class DataLinkCallback(LinkCallback):
    """
    Merges the source and target ColumnDataSource
    """

    def __init__(self, root_model, link, source_plot, target_plot):
        src_cds = source_plot.handles['source']
        tgt_cds = target_plot.handles['source']
        if src_cds is tgt_cds:
            return

        src_len = [len(v) for v in src_cds.data.values()]
        tgt_len = [len(v) for v in tgt_cds.data.values()]
        if src_len and tgt_len and (src_len[0] != tgt_len[0]):
            raise Exception('DataLink source data length must match target '
                            'data length, found source length of %d and '
                            'target length of %d.' % (src_len[0], tgt_len[0]))

        # Ensure the data sources are compatible (i.e. overlapping columns are equal)
        for k, v in tgt_cds.data.items():
            if k not in src_cds.data:
                continue
            v = np.asarray(v)
            col = np.asarray(src_cds.data[k])
            if len(v) and isinstance(v[0], np.ndarray):
                continue # Skip ragged arrays
            if not ((isscalar(v) and v == col) or
                    (v.dtype.kind not in 'iufc' and (v==col).all()) or
                    np.allclose(v, np.asarray(src_cds.data[k]), equal_nan=True)):
                raise ValueError('DataLink can only be applied if overlapping '
                                 'dimension values are equal, %s column on source '
                                 'does not match target' % k)

        src_cds.data.update(tgt_cds.data)
        renderer = target_plot.handles.get('glyph_renderer')
        if renderer is None:
            pass
        elif 'data_source' in renderer.properties():
            renderer.update(data_source=src_cds)
        else:
            renderer.update(source=src_cds)
        target_plot.handles['source'] = src_cds
        target_plot.handles['cds'] = src_cds
        for callback in target_plot.callbacks:
            callback.initialize(plot_id=root_model.ref['id'])


class SelectionLinkCallback(LinkCallback):

    source_model = 'selected'
    target_model = 'selected'

    on_source_changes = ['indices']
    on_target_changes = ['indices']

    source_handles = ['cds']
    target_handles = ['cds']

    source_code = """
    target_selected.indices = source_selected.indices
    target_cds.properties.selected.change.emit()
    """

    target_code = """
    source_selected.indices = target_selected.indices
    source_cds.properties.selected.change.emit()
    """

class RectanglesTableLinkCallback(DataLinkCallback):

    source_model = 'cds'
    target_model = 'cds'

    source_handles = ['glyph']

    on_source_changes = ['selected', 'data']
    on_target_changes = ['patching']

    source_code = """
    var xs = source_cds.data[source_glyph.x.field]
    var ys = source_cds.data[source_glyph.y.field]
    var ws = source_cds.data[source_glyph.width.field]
    var hs = source_cds.data[source_glyph.height.field]

    var x0 = []
    var x1 = []
    var y0 = []
    var y1 = []
    for (var i = 0; i < xs.length; i++) {
      var hw = ws[i]/2.
      var hh = hs[i]/2.
      x0.push(xs[i]-hw)
      x1.push(xs[i]+hw)
      y0.push(ys[i]-hh)
      y1.push(ys[i]+hh)
    }
    target_cds.data[columns[0]] = x0
    target_cds.data[columns[1]] = y0
    target_cds.data[columns[2]] = x1
    target_cds.data[columns[3]] = y1
    """

    target_code = """
    var x0s = target_cds.data[columns[0]]
    var y0s = target_cds.data[columns[1]]
    var x1s = target_cds.data[columns[2]]
    var y1s = target_cds.data[columns[3]]

    var xs = []
    var ys = []
    var ws = []
    var hs = []
    for (var i = 0; i < x0s.length; i++) {
      var x0 = Math.min(x0s[i], x1s[i])
      var y0 = Math.min(y0s[i], y1s[i])
      var x1 = Math.max(x0s[i], x1s[i])
      var y1 = Math.max(y0s[i], y1s[i])
      xs.push((x0+x1)/2.)
      ys.push((y0+y1)/2.)
      ws.push(x1-x0)
      hs.push(y1-y0)
    }
    source_cds.data['x'] = xs
    source_cds.data['y'] = ys
    source_cds.data['width'] = ws
    source_cds.data['height'] = hs
    """

    def __init__(self, root_model, link, source_plot, target_plot=None):
        DataLinkCallback.__init__(self, root_model, link, source_plot, target_plot)
        LinkCallback.__init__(self, root_model, link, source_plot, target_plot)
        columns = [kd.name for kd in source_plot.current_frame.kdims]
        self.src_cb.args['columns'] = columns
        self.tgt_cb.args['columns'] = columns


class VertexTableLinkCallback(LinkCallback):

    source_model = 'cds'
    target_model = 'cds'

    on_source_changes = ['selected', 'data', 'patching']
    on_target_changes = ['data', 'patching']

    source_code = """
    var index = source_cds.selected.indices[0];
    if (index == undefined) {
      var xs_column = [];
      var ys_column = [];
    } else {
      var xs_column = source_cds.data['xs'][index];
      var ys_column = source_cds.data['ys'][index];
    }
    if (xs_column == undefined) {
      var xs_column = [];
      var ys_column = [];
    }
    var xs = []
    var ys = []
    var empty = []
    for (var i = 0; i < xs_column.length; i++) {
      xs.push(xs_column[i])
      ys.push(ys_column[i])
      empty.push(null)
    }
    var [x, y] = vertex_columns
    target_cds.data[x] = xs
    target_cds.data[y] = ys
    var length = xs.length
    for (var col in target_cds.data) {
      if (vertex_columns.indexOf(col) != -1) { continue; }
      else if (col in source_cds.data) {
        var path = source_cds.data[col][index];
        if ((path == undefined)) {
          var data = empty;
        } else if (path.length == length) {
          var data = source_cds.data[col][index];
        } else {
          var data = empty;
        }
      } else {
        var data = empty;
      }
      target_cds.data[col] = data;
    }
    target_cds.change.emit()
    target_cds.data = target_cds.data
    """

    target_code = """
    if (!source_cds.selected.indices.length) { return }
    var [x, y] = vertex_columns
    var xs_column = target_cds.data[x]
    var ys_column = target_cds.data[y]
    var xs = []
    var ys = []
    var points = []
    for (var i = 0; i < xs_column.length; i++) {
      xs.push(xs_column[i])
      ys.push(ys_column[i])
      points.push(i)
    }
    var index = source_cds.selected.indices[0]
    var xpaths = source_cds.data['xs']
    var ypaths = source_cds.data['ys']
    var length = source_cds.data['xs'].length
    for (var col in target_cds.data) {
      if ((col == x) || (col == y)) { continue; }
      if (!(col in source_cds.data)) {
        var empty = []
        for (var i = 0; i < length; i++)
          empty.push([])
        source_cds.data[col] = empty
      }
      source_cds.data[col][index] = target_cds.data[col]
      for (var p of points) {
        for (var pindex = 0; pindex < xpaths.length; pindex++) {
          if (pindex != index) { continue }
          var xs = xpaths[pindex]
          var ys = ypaths[pindex]
          var column = source_cds.data[col][pindex]
          if (column.length != xs.length) {
            for (var ind = 0; ind < xs.length; ind++) {
              column.push(null)
            }
          }
          for (var ind = 0; ind < xs.length; ind++) {
            if ((xs[ind] == xpaths[index][p]) && (ys[ind] == ypaths[index][p])) {
              column[ind] = target_cds.data[col][p]
              xs[ind] = xs[p];
              ys[ind] = ys[p];
            }
          }
        }
      }
    }
    xpaths[index] = xs;
    ypaths[index] = ys;
    source_cds.change.emit()
    source_cds.properties.data.change.emit();
    source_cds.data = source_cds.data
    """


callbacks = Link._callbacks['bokeh']

callbacks[RangeToolLink] = RangeToolLinkCallback
callbacks[DataLink] = DataLinkCallback
callbacks[SelectionLink] = SelectionLinkCallback
callbacks[VertexTableLink] = VertexTableLinkCallback
callbacks[RectanglesTableLink] = RectanglesTableLinkCallback<|MERGE_RESOLUTION|>--- conflicted
+++ resolved
@@ -1,18 +1,20 @@
 import numpy as np
 
-<<<<<<< HEAD
-from bokeh.models import CustomJS, Toolbar
-=======
-from bokeh.models import CustomJS, ToolbarBox
+from bokeh.models import CustomJS
 from bokeh.models.tools import RangeTool
->>>>>>> b40916ed
-
+
+from .util import bokeh3
 from ...core.util import isscalar
 from ..links import (
     Link, RectanglesTableLink, DataLink, RangeToolLink,
     SelectionLink, VertexTableLink
 )
 from ..plot import GenericElementPlot, GenericOverlayPlot
+
+if bokeh3:
+    from bokeh.models import Toolbar
+else:
+    from bokeh.models import ToolbarBox as Toolbar
 
 
 class LinkCallback:
@@ -135,15 +137,7 @@
     """
 
     def __init__(self, root_model, link, source_plot, target_plot):
-<<<<<<< HEAD
-        try:
-            from bokeh.models.tools import RangeTool
-        except:
-            raise Exception('RangeToolLink requires bokeh >= 0.13')
         toolbars = list(root_model.select({'type': Toolbar}))
-=======
-        toolbars = list(root_model.select({'type': ToolbarBox}))
->>>>>>> b40916ed
         axes = {}
         if 'x' in link.axes:
             axes['x_range'] = target_plot.handles['x_range']
