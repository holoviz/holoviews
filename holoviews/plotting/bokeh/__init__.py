--- conflicted
+++ resolved
@@ -14,11 +14,7 @@
                         Table, ItemTable, Area, HSV, QuadMesh, VectorField,
                         Graph, Nodes, EdgePaths, Distribution, Bivariate,
                         TriMesh, Violin, Chord, Div, HexTiles, Labels, Sankey,
-<<<<<<< HEAD
-                        Tiles, Sticks)
-=======
-                        Tiles, Segments, Slope, Rectangles)
->>>>>>> 4eb9e510
+                        Tiles, Segments, Slope, Rectangles, Sticks)
 from ...core.options import Options, Cycle, Palette
 try:
     from ...interface import DFrame
@@ -35,12 +31,8 @@
 from .element import OverlayPlot, ElementPlot
 from .chart import (PointPlot, CurvePlot, SpreadPlot, ErrorPlot, HistogramPlot,
                     SideHistogramPlot, BarPlot, SpikesPlot, SideSpikesPlot,
-<<<<<<< HEAD
                     AreaPlot, VectorFieldPlot, StickPlot)
-=======
-                    AreaPlot, VectorFieldPlot)
 from .geometry import SegmentPlot, RectanglesPlot
->>>>>>> 4eb9e510
 from .graphs import GraphPlot, NodePlot, TriMeshPlot, ChordPlot
 from .heatmap import HeatMapPlot, RadialHeatMapPlot
 from .hex_tiles import HexTilesPlot
