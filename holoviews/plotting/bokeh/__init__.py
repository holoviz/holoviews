--- conflicted
+++ resolved
@@ -14,11 +14,7 @@
                         Table, ItemTable, Area, HSV, QuadMesh, VectorField,
                         Graph, Nodes, EdgePaths, Distribution, Bivariate,
                         TriMesh, Violin, Chord, Div, HexTiles, Labels, Sankey,
-<<<<<<< HEAD
-                        Tiles, Segments, Slope, Rectangles, VLines, VSpans, HLines, HSpans)
-=======
-                        Tiles, Segments, Slope, Rectangles, ImageStack)
->>>>>>> 3f968064
+                        Tiles, Segments, Slope, Rectangles, VLines, VSpans, HLines, HSpans, ImageStack)
 from ...core.options import Options, Cycle, Palette
 
 from .annotation import (
