--- conflicted
+++ resolved
@@ -9,19 +9,13 @@
 from bokeh.models import FactorRange, Circle, VBar, HBar
 
 from .selection import BokehOverlaySelectionDisplay
-<<<<<<< HEAD
+from ...core import NdOverlay
 from ...core.dimension import Dimensioned
-from ...core.ndmapping import sorted_context
-from ...core.util import dimension_sanitizer, wrap_tuple, isfinite
-=======
-from ...core import NdOverlay
-from ...core.dimension import Dimension, Dimensioned
 from ...core.ndmapping import sorted_context
 from ...core.util import (
     basestring, dimension_sanitizer, wrap_tuple, unique_iterator,
     isfinite, is_dask_array, is_cupy_array
 )
->>>>>>> 790344b5
 from ...operation.stats import univariate_kde
 from ...util.transform import dim
 from .chart import AreaPlot
