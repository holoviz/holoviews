from __future__ import absolute_import, division, unicode_literals

from collections import defaultdict

import param
import numpy as np

from bokeh.models import BoxAnnotation, Span, Arrow, Slope
from panel.models import HTML

try:
    from bokeh.models.arrow_heads import TeeHead, NormalHead
    arrow_start = {'<->': NormalHead, '<|-|>': NormalHead}
    arrow_end = {'->': NormalHead, '-[': TeeHead, '-|>': NormalHead,
                 '-': None}
except:
    from bokeh.models.arrow_heads import OpenHead, NormalHead
    arrow_start = {'<->': NormalHead, '<|-|>': NormalHead}
    arrow_end = {'->': NormalHead, '-[': OpenHead, '-|>': NormalHead,
                 '-': None}
from bokeh.transform import dodge

from ...core.util import datetime_types, dimension_sanitizer
from ...element import HLine, VLine, VSpan
from ..plot import GenericElementPlot
from .element import AnnotationPlot, ElementPlot, CompositeElementPlot, ColorbarPlot
from .selection import BokehOverlaySelectionDisplay
from .styles import base_properties, fill_properties, line_properties, text_properties
from .plot import BokehPlot
from .util import date_to_integer


class TextPlot(ElementPlot, AnnotationPlot):

    style_opts = text_properties+['color', 'angle', 'visible']
    _plot_methods = dict(single='text', batched='text')

    selection_display = None
    
    def get_data(self, element, ranges, style):
        mapping = dict(x='x', y='y', text='text')
        if self.static_source:
            return dict(x=[], y=[], text=[]), mapping, style
        if self.invert_axes:
            data = dict(x=[element.y], y=[element.x])
        else:
            data = dict(x=[element.x], y=[element.y])
        self._categorize_data(data, ('x', 'y'), element.dimensions())
        data['text'] = [element.text]
        if 'text_align' not in style:
            style['text_align'] = element.halign
        baseline = 'middle' if element.valign == 'center' else element.valign
        if 'text_baseline' not in style:
            style['text_baseline'] = baseline
        if 'text_font_size' not in style:
            style['text_font_size'] = '%dPt' % element.fontsize
        if 'color' in style:
            style['text_color'] = style.pop('color')
        style['angle'] = np.deg2rad(style.get('angle', element.rotation))
        return (data, mapping, style)

    def get_batched_data(self, element, ranges=None):
        data = defaultdict(list)
        zorders = self._updated_zorders(element)
        for (key, el), zorder in zip(element.data.items(), zorders):
            style = self.lookup_options(element.last, 'style')
            style = style.max_cycles(len(self.ordering))[zorder]
            eldata, elmapping, style = self.get_data(el, ranges, style)
            for k, eld in eldata.items():
                data[k].extend(eld)
        return data, elmapping, style

    def get_extents(self, element, ranges=None, range_type='combined'):
        return None, None, None, None




class LabelsPlot(ColorbarPlot, AnnotationPlot):

    show_legend = param.Boolean(default=False, doc="""
        Whether to show legend for the plot.""")

    xoffset = param.Number(default=None, doc="""
      Amount of offset to apply to labels along x-axis.""")

    yoffset = param.Number(default=None, doc="""
      Amount of offset to apply to labels along x-axis.""")

<<<<<<< HEAD
    style_opts = text_properties + ['cmap', 'angle', 'visible']
=======
    # Deprecated options

    color_index = param.ClassSelector(default=None, class_=(basestring, int),
                                      allow_None=True, doc="""
        Deprecated in favor of color style mapping, e.g. `color=dim('color')`""")

    selection_display = BokehOverlaySelectionDisplay()
>>>>>>> 790344b5

    style_opts = base_properties + text_properties + ['cmap', 'angle']

    _nonvectorized_styles = base_properties + ['cmap']

    _plot_methods = dict(single='text', batched='text')
    _batched_style_opts = text_properties

    def get_data(self, element, ranges, style):
        style = self.style[self.cyclic_index]
        if 'angle' in style and isinstance(style['angle'], (int, float)):
            style['angle'] = np.deg2rad(style.get('angle', 0))

        dims = element.dimensions()
        coords = (1, 0) if self.invert_axes else (0, 1)
        xdim, ydim, tdim = (dimension_sanitizer(dims[i].name) for i in coords+(2,))
        mapping = dict(x=xdim, y=ydim, text=tdim)
        data = {d: element.dimension_values(d) for d in (xdim, ydim)}
        if self.xoffset is not None:
            mapping['x'] = dodge(xdim, self.xoffset)
        if self.yoffset is not None:
            mapping['y'] = dodge(ydim, self.yoffset)
        data[tdim] = [dims[2].pprint_value(v) for v in element.dimension_values(2)]
        self._categorize_data(data, (xdim, ydim), element.dimensions())
        return data, mapping, style



class LineAnnotationPlot(ElementPlot, AnnotationPlot):

    style_opts = line_properties + ['level', 'visible']

    apply_ranges = param.Boolean(default=False, doc="""
        Whether to include the annotation in axis range calculations.""")

    _allow_implicit_categories = False
    _plot_methods = dict(single='Span')

    selection_display = None

    def get_data(self, element, ranges, style):
        data, mapping = {}, {}
        dim = 'width' if isinstance(element, HLine) else 'height'
        if self.invert_axes:
            dim = 'width' if dim == 'height' else 'height'
        mapping['dimension'] = dim
        loc = element.data
        if isinstance(loc, datetime_types):
            loc = date_to_integer(loc)
        mapping['location'] = loc
        return (data, mapping, style)

    def _init_glyph(self, plot, mapping, properties):
        """
        Returns a Bokeh glyph object.
        """
        box = Span(level=properties.get('level', 'glyph'), **mapping)
        plot.renderers.append(box)
        return None, box

    def get_extents(self, element, ranges=None, range_type='combined'):
        loc = element.data
        if isinstance(element, VLine):
            dim = 'x'
        elif isinstance(element, HLine):
            dim = 'y'
        if self.invert_axes:
            dim = 'x' if dim == 'y' else 'x'
        ranges[dim]['soft'] = loc, loc
        return super(LineAnnotationPlot, self).get_extents(element, ranges, range_type)


class BoxAnnotationPlot(ElementPlot, AnnotationPlot):

    apply_ranges = param.Boolean(default=False, doc="""
        Whether to include the annotation in axis range calculations.""")

    style_opts = line_properties + fill_properties + ['level', 'visible']

    _allow_implicit_categories = False
    _plot_methods = dict(single='BoxAnnotation')

    selection_display = None

    def get_data(self, element, ranges, style):
        data, mapping = {}, {}
        kwd_dim1 = 'left' if isinstance(element, VSpan) else 'bottom'
        kwd_dim2 = 'right' if isinstance(element, VSpan) else 'top'
        if self.invert_axes:
            kwd_dim1 = 'bottom' if kwd_dim1 == 'left' else 'left'
            kwd_dim2 = 'top' if kwd_dim2 == 'right' else 'right'

        locs = element.data
        if isinstance(locs, datetime_types):
            locs = [date_to_integer(loc) for loc in locs]
        mapping[kwd_dim1] = locs[0]
        mapping[kwd_dim2] = locs[1]
        return (data, mapping, style)

    def _init_glyph(self, plot, mapping, properties):
        """
        Returns a Bokeh glyph object.
        """
        box = BoxAnnotation(level=properties.get('level', 'glyph'), **mapping)
        plot.renderers.append(box)
        return None, box


class SlopePlot(ElementPlot, AnnotationPlot):

    style_opts = line_properties + ['level']

    _plot_methods = dict(single='Slope')

    selection_display = None

    def get_data(self, element, ranges, style):
        data, mapping = {}, {}
        gradient, intercept = element.data
        if self.invert_axes:
            if gradient == 0:
                gradient = np.inf, np.inf
            else:
                gradient, intercept = 1/gradient, -(intercept/gradient)
        mapping['gradient'] = gradient
        mapping['y_intercept'] = intercept
        return (data, mapping, style)

    def _init_glyph(self, plot, mapping, properties):
        """
        Returns a Bokeh glyph object.
        """
        slope = Slope(level=properties.get('level', 'glyph'), **mapping)
        plot.add_layout(slope)
        return None, slope

    def get_extents(self, element, ranges=None, range_type='combined'):
        return None, None, None, None



class SplinePlot(ElementPlot, AnnotationPlot):
    """
    Draw the supplied Spline annotation (see Spline docstring).
    Does not support matplotlib Path codes.
    """

    style_opts = line_properties + ['visible']
    _plot_methods = dict(single='bezier')

    selection_display = None

    def get_data(self, element, ranges, style):
        if self.invert_axes:
            data_attrs = ['y0', 'x0', 'cy0', 'cx0', 'cy1', 'cx1', 'y1', 'x1']
        else:
            data_attrs = ['x0', 'y0', 'cx0', 'cy0', 'cx1', 'cy1', 'x1', 'y1']
        verts = np.array(element.data[0])
        inds = np.where(np.array(element.data[1])==1)[0]
        data = {da: [] for da in data_attrs}
        skipped = False
        for vs in np.split(verts, inds[1:]):
            if len(vs) != 4:
                skipped = len(vs) > 1
                continue
            for x, y, xl, yl in zip(vs[:, 0], vs[:, 1], data_attrs[::2], data_attrs[1::2]):
                data[xl].append(x)
                data[yl].append(y)
        if skipped:
            self.param.warning(
                'Bokeh SplinePlot only support cubic splines, unsupported '
                'splines were skipped during plotting.')
        data = {da: data[da] for da in data_attrs}
        return (data, dict(zip(data_attrs, data_attrs)), style)



class ArrowPlot(CompositeElementPlot, AnnotationPlot):

    style_opts = (['arrow_%s' % p for p in line_properties+fill_properties+['size']] +
                  text_properties)

    _style_groups = {'arrow': 'arrow', 'text': 'text'}

    _draw_order = ['arrow_1', 'text_1']

    selection_display = None

    def get_data(self, element, ranges, style):
        plot = self.state
        label_mapping = dict(x='x', y='y', text='text')
        arrow_mapping = dict(x_start='x_start', x_end='x_end',
                             y_start='y_start', y_end='y_end')

        # Compute arrow
        x1, y1 = element.x, element.y
        axrange = plot.x_range if self.invert_axes else plot.y_range
        span = (axrange.end - axrange.start) / 6.
        if element.direction == '^':
            x2, y2 = x1, y1-span
            label_mapping['text_baseline'] = 'top'
        elif element.direction == '<':
            x2, y2 = x1+span, y1
            label_mapping['text_align'] = 'left'
            label_mapping['text_baseline'] = 'middle'
        elif element.direction == '>':
            x2, y2 = x1-span, y1
            label_mapping['text_align'] = 'right'
            label_mapping['text_baseline'] = 'middle'
        else:
            x2, y2 = x1, y1+span
            label_mapping['text_baseline'] = 'bottom'
        arrow_data = {'x_end': [x1], 'y_end': [y1],
                      'x_start': [x2], 'y_start': [y2]}

        # Define arrowhead
        arrow_mapping['arrow_start'] = arrow_start.get(element.arrowstyle, None)
        arrow_mapping['arrow_end'] = arrow_end.get(element.arrowstyle, NormalHead)

        # Compute label
        if self.invert_axes:
            label_data = dict(x=[y2], y=[x2])
        else:
            label_data = dict(x=[x2], y=[y2])
        label_data['text'] = [element.text]
        return ({'text_1': label_data, 'arrow_1': arrow_data},
                {'arrow_1': arrow_mapping, 'text_1': label_mapping}, style)


    def _init_glyph(self, plot, mapping, properties, key):
        """
        Returns a Bokeh glyph object.
        """
        properties = {k: v for k, v in properties.items() if 'legend' not in k}

        if key == 'arrow_1':
            source = properties.pop('source')
            arrow_end = mapping.pop('arrow_end')
            arrow_start = mapping.pop('arrow_start')
            for p in ('alpha', 'color'):
                v = properties.pop(p, None)
                for t in ('line', 'fill'):
                    if v is None:
                        continue
                    key = '_'.join([t, p])
                    if key not in properties:
                        properties[key] = v
            start = arrow_start(**properties) if arrow_start else None
            end = arrow_end(**properties) if arrow_end else None
            line_props = {p: v for p, v in properties.items() if p.startswith('line_')}
            renderer = Arrow(start=start, end=end, source=source,
                             **dict(line_props, **mapping))
            glyph = renderer
        else:
            properties = {p if p == 'source' else 'text_'+p: v
                          for p, v in properties.items()}
            renderer, glyph = super(ArrowPlot, self)._init_glyph(
                plot, mapping, properties, key)
        plot.renderers.append(renderer)
        return renderer, glyph

    def get_extents(self, element, ranges=None, range_type='combined'):
        return None, None, None, None



class DivPlot(BokehPlot, GenericElementPlot, AnnotationPlot):

    height = param.Number(default=300)

    width = param.Number(default=300)

    sizing_mode = param.ObjectSelector(default=None, objects=[
        'fixed', 'stretch_width', 'stretch_height', 'stretch_both',
        'scale_width', 'scale_height', 'scale_both', None], doc="""

        How the component should size itself.

        * "fixed" :
          Component is not responsive. It will retain its original
          width and height regardless of any subsequent browser window
          resize events.
        * "stretch_width"
          Component will responsively resize to stretch to the
          available width, without maintaining any aspect ratio. The
          height of the component depends on the type of the component
          and may be fixed or fit to component's contents.
        * "stretch_height"
          Component will responsively resize to stretch to the
          available height, without maintaining any aspect ratio. The
          width of the component depends on the type of the component
          and may be fixed or fit to component's contents.
        * "stretch_both"
          Component is completely responsive, independently in width
          and height, and will occupy all the available horizontal and
          vertical space, even if this changes the aspect ratio of the
          component.
        * "scale_width"
          Component will responsively resize to stretch to the
          available width, while maintaining the original or provided
          aspect ratio.
        * "scale_height"
          Component will responsively resize to stretch to the
          available height, while maintaining the original or provided
          aspect ratio.
        * "scale_both"
          Component will responsively resize to both the available
          width and height, while maintaining the original or provided
          aspect ratio.
    """)

    finalize_hooks = param.HookList(default=[], doc="""
        Deprecated; use hooks options instead.""")

    hooks = param.HookList(default=[], doc="""
        Optional list of hooks called when finalizing a plot. The
        hook is passed the plot object and the displayed element, and
        other plotting handles can be accessed via plot.handles.""")

    _stream_data = False

    selection_display = None

    def __init__(self, element, plot=None, **params):
        super(DivPlot, self).__init__(element, **params)
        self.callbacks = []
        self.handles = {} if plot is None else self.handles['plot']
        self.static = len(self.hmap) == 1 and len(self.keys) == len(self.hmap)

    def get_data(self, element, ranges, style):
        return element.data, {}, style

    def initialize_plot(self, ranges=None, plot=None, plots=None, source=None):
        """
        Initializes a new plot object with the last available frame.
        """
        # Get element key and ranges for frame
        element = self.hmap.last
        key = self.keys[-1]
        self.current_frame = element
        self.current_key = key

        data, _, _ = self.get_data(element, ranges, {})
        div = HTML(text=data, width=self.width, height=self.height,
                   sizing_mode=self.sizing_mode)
        self.handles['plot'] = div
        self._execute_hooks(element)
        self.drawn = True
        return div

    def update_frame(self, key, ranges=None, plot=None):
        """
        Updates an existing plot with data corresponding
        to the key.
        """
        element = self._get_frame(key)
        text, _, _ = self.get_data(element, ranges, {})
        self.state.update(text=text, sizing_mode=self.sizing_mode)<|MERGE_RESOLUTION|>--- conflicted
+++ resolved
@@ -32,7 +32,7 @@
 
 class TextPlot(ElementPlot, AnnotationPlot):
 
-    style_opts = text_properties+['color', 'angle', 'visible']
+    style_opts = base_properties+text_properties+['color', 'angle']
     _plot_methods = dict(single='text', batched='text')
 
     selection_display = None
@@ -87,17 +87,7 @@
     yoffset = param.Number(default=None, doc="""
       Amount of offset to apply to labels along x-axis.""")
 
-<<<<<<< HEAD
-    style_opts = text_properties + ['cmap', 'angle', 'visible']
-=======
-    # Deprecated options
-
-    color_index = param.ClassSelector(default=None, class_=(basestring, int),
-                                      allow_None=True, doc="""
-        Deprecated in favor of color style mapping, e.g. `color=dim('color')`""")
-
     selection_display = BokehOverlaySelectionDisplay()
->>>>>>> 790344b5
 
     style_opts = base_properties + text_properties + ['cmap', 'angle']
 
