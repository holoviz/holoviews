--- conflicted
+++ resolved
@@ -3,17 +3,9 @@
 from html import escape
 
 import numpy as np
-<<<<<<< HEAD
 import pandas as pd
-
-from bokeh.models import BoxAnnotation, Span, Arrow, Slope
-from panel.models import HTML
-
-from bokeh.models import TeeHead, NormalHead
-=======
 import param
 from bokeh.models import Arrow, BoxAnnotation, NormalHead, Slope, Span, TeeHead
->>>>>>> 912d5206
 from bokeh.transform import dodge
 from panel.models import HTML
 
