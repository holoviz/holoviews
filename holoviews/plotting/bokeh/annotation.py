--- conflicted
+++ resolved
@@ -7,20 +7,7 @@
 from bokeh.models import BoxAnnotation, Span, Arrow, Slope
 from panel.models import HTML
 
-<<<<<<< HEAD
 from bokeh.models import TeeHead, NormalHead
-=======
-try:
-    from bokeh.models.arrow_heads import TeeHead, NormalHead
-    arrow_start = {'<->': NormalHead, '<|-|>': NormalHead}
-    arrow_end = {'->': NormalHead, '-[': TeeHead, '-|>': NormalHead,
-                 '-': None}
-except ImportError:
-    from bokeh.models.arrow_heads import OpenHead, NormalHead
-    arrow_start = {'<->': NormalHead, '<|-|>': NormalHead}
-    arrow_end = {'->': NormalHead, '-[': OpenHead, '-|>': NormalHead,
-                 '-': None}
->>>>>>> b40916ed
 from bokeh.transform import dodge
 
 from ...core.util import datetime_types, dimension_sanitizer
