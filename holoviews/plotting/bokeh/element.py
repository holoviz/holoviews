--- conflicted
+++ resolved
@@ -1349,7 +1349,6 @@
             plot_method = plot_method[int(self.invert_axes)]
         if 'legend_field' in properties and 'legend_label' in properties:
             del properties['legend_label']
-<<<<<<< HEAD
 
         # ALERT: This only handles XYGlyph types right now
         # and note guard against Field (unhashable) when using FactorRanges
@@ -1363,10 +1362,8 @@
             if plot.extra_y_ranges and (y in plot.extra_y_ranges):
                 properties['y_range_name'] = mapping['y']
 
-=======
         if "name" not in properties:
             properties["name"] = properties.get("legend_label") or properties.get("legend_field")
->>>>>>> d48950a8
         renderer = getattr(plot, plot_method)(**dict(properties, **mapping))
         return renderer, renderer.glyph
 
