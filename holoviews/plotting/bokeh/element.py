--- conflicted
+++ resolved
@@ -1370,23 +1370,14 @@
             plot_method = plot_method[int(self.invert_axes)]
         if 'legend_field' in properties and 'legend_label' in properties:
             del properties['legend_label']
-<<<<<<< HEAD
-=======
 
         if self.handles['x_range'].name in plot.extra_x_ranges:
             properties['x_range_name'] = self.handles['y_range'].name
         if self.handles['y_range'].name in plot.extra_y_ranges:
             properties['y_range_name'] = self.handles['y_range'].name
 
->>>>>>> 2ab0ebfe
         if "name" not in properties:
             properties["name"] = properties.get("legend_label") or properties.get("legend_field")
-
-        if self.handles['x_range'].name in plot.extra_x_ranges:
-            properties['x_range_name'] = self.handles['y_range'].name
-        if self.handles['y_range'].name in plot.extra_y_ranges:
-            properties['y_range_name'] = self.handles['y_range'].name
-
         renderer = getattr(plot, plot_method)(**dict(properties, **mapping))
         return renderer, renderer.glyph
 
