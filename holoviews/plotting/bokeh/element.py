import warnings

from itertools import chain
from types import FunctionType

import param
import numpy as np
import bokeh
import bokeh.plotting
from bokeh.core.properties import value
from bokeh.document.events import ModelChangedEvent
from bokeh.models import (
    BinnedTicker, ColorBar, ColorMapper, CustomJS, EqHistColorMapper,
    GlyphRenderer, Legend, Renderer, Title, tools,
)
from bokeh.models.axes import CategoricalAxis, DatetimeAxis
from bokeh.models.formatters import (
    TickFormatter, MercatorTickFormatter
)
from bokeh.models.layouts import Tabs
from bokeh.models.mappers import (
    LinearColorMapper, LogColorMapper, CategoricalColorMapper
)
from bokeh.models.scales import LogScale
from bokeh.models.ranges import Range1d, DataRange1d, FactorRange
from bokeh.models.tickers import (
    Ticker, BasicTicker, FixedTicker, LogTicker, MercatorTicker
)
from bokeh.models.tools import Tool

from packaging.version import Version

from ...core import DynamicMap, CompositeOverlay, Element, Dimension, Dataset
from ...core.options import abbreviated_exception, Keywords, SkipRendering
from ...core import util
from ...element import (
    Annotation, Contours, Graph, Path, Tiles, VectorField
)
from ...streams import Buffer, RangeXY, PlotSize
from ...util.transform import dim
from ..plot import GenericElementPlot, GenericOverlayPlot
from ..util import (
    dim_axis_label, process_cmap, color_intervals, dim_range_key
)
from .plot import BokehPlot
from .styles import (
    base_properties, legend_dimensions, line_properties, mpl_to_bokeh,
    property_prefixes, rgba_tuple, text_properties, validate
)
from .tabular import TablePlot
from .util import (
    TOOL_TYPES, bokeh_version, bokeh3, bokeh32, date_to_integer,
    decode_bytes, get_tab_title, glyph_order, py2js_tickformatter,
    recursive_model_update, theme_attr_json, cds_column_replace,
    hold_policy, match_dim_specs, compute_layout_properties,
    wrap_formatter, match_ax_type, match_yaxis_type_to_range,
    prop_is_none, remove_legend, property_to_dict, dtype_fix_hook,
    get_scale, get_axis_class
)

if bokeh3:
    from bokeh.models.formatters import CustomJSTickFormatter
    from bokeh.models.layouts import TabPanel
else:
    from bokeh.models.formatters import FuncTickFormatter as CustomJSTickFormatter
    from bokeh.models.layouts import Panel as TabPanel

try:
    TOOLS_MAP = Tool._known_aliases
except Exception:
    TOOLS_MAP = TOOL_TYPES


class ElementPlot(BokehPlot, GenericElementPlot):

    active_tools = param.List(default=None, doc="""
        Allows specifying which tools are active by default. Note
        that only one tool per gesture type can be active, e.g.
        both 'pan' and 'box_zoom' are drag tools, so if both are
        listed only the last one will be active. As a default 'pan'
        and 'wheel_zoom' will be used if the tools are enabled.""")

    align = param.ObjectSelector(default='start', objects=['start', 'center', 'end'], doc="""
        Alignment (vertical or horizontal) of the plot in a layout.""")

    autorange = param.ObjectSelector(default=None, objects=['x', 'y', None], doc="""
        Whether to auto-range along either the x- or y-axis, i.e.
        when panning or zooming along the orthogonal axis it will
        ensure all the data along the selected axis remains visible.""")

    border = param.Number(default=10, doc="""
        Minimum border around plot.""")

    aspect = param.Parameter(default=None, doc="""
        The aspect ratio mode of the plot. By default, a plot may
        select its own appropriate aspect ratio but sometimes it may
        be necessary to force a square aspect ratio (e.g. to display
        the plot as an element of a grid). The modes 'auto' and
        'equal' correspond to the axis modes of the same name in
        matplotlib, a numeric value specifying the ratio between plot
        width and height may also be passed. To control the aspect
        ratio between the axis scales use the data_aspect option
        instead.""")

    backend_opts = param.Dict(default={}, doc="""
        A dictionary of custom options to apply to the plot or
        subcomponents of the plot. The keys in the dictionary mirror
        attribute access on the underlying models stored in the plot's
        handles, e.g. {'colorbar.margin': 10} will index the colorbar
        in the Plot.handles and then set the margin to 10.""")

    data_aspect = param.Number(default=None, doc="""
        Defines the aspect of the axis scaling, i.e. the ratio of
        y-unit to x-unit.""")

    width = param.Integer(default=300, allow_None=True, bounds=(0, None), doc="""
        The width of the component (in pixels). This can be either
        fixed or preferred width, depending on width sizing policy.""")

    height = param.Integer(default=300, allow_None=True, bounds=(0, None), doc="""
        The height of the component (in pixels).  This can be either
        fixed or preferred height, depending on height sizing policy.""")

    frame_width = param.Integer(default=None, allow_None=True, bounds=(0, None), doc="""
        The width of the component (in pixels). This can be either
        fixed or preferred width, depending on width sizing policy.""")

    frame_height = param.Integer(default=None, allow_None=True, bounds=(0, None), doc="""
        The height of the component (in pixels).  This can be either
        fixed or preferred height, depending on height sizing policy.""")

    min_width = param.Integer(default=None, bounds=(0, None), doc="""
        Minimal width of the component (in pixels) if width is adjustable.""")

    min_height = param.Integer(default=None, bounds=(0, None), doc="""
        Minimal height of the component (in pixels) if height is adjustable.""")

    max_width = param.Integer(default=None, bounds=(0, None), doc="""
        Minimal width of the component (in pixels) if width is adjustable.""")

    max_height = param.Integer(default=None, bounds=(0, None), doc="""
        Minimal height of the component (in pixels) if height is adjustable.""")

    margin = param.Parameter(default=None, doc="""
        Allows to create additional space around the component. May
        be specified as a two-tuple of the form (vertical, horizontal)
        or a four-tuple (top, right, bottom, left).""")

    multi_y = param.Boolean(default=False, doc="""
       Enables multiple axes (one per value dimension) in
       overlays and useful for creating twin-axis plots.

       When enabled, axis options are no longer propagated between the
       elements and the overlay container, allowing customization on a
       per-axis basis.""")

    subcoordinate_y = param.ClassSelector(default=False, class_=(bool, float, int), doc="""
       Enables sub-coordinate scales for this plot.""")

    subcoordinate_scale = param.Number(default=1, doc="""
       Scale factor for subcoordinate ranges to control the level of overlap.""")

    responsive = param.ObjectSelector(default=False, objects=[False, True, 'width', 'height'])

    fontsize = param.Parameter(default={'title': '12pt'}, allow_None=True,  doc="""
       Specifies various fontsizes of the displayed text.

       Finer control is available by supplying a dictionary where any
       unmentioned keys reverts to the default sizes, e.g:

          {'ticks': '20pt', 'title': '15pt', 'ylabel': '5px', 'xlabel': '5px'}""")

    gridstyle = param.Dict(default={}, doc="""
        Allows customizing the grid style, e.g. grid_line_color defines
        the line color for both grids while xgrid_line_color exclusively
        customizes the x-axis grid lines.""")

    labelled = param.List(default=['x', 'y'], doc="""
        Whether to plot the 'x' and 'y' labels.""")

    lod = param.Dict(default={'factor': 10, 'interval': 300,
                              'threshold': 2000, 'timeout': 500}, doc="""
        Bokeh plots offer "Level of Detail" (LOD) capability to
        accommodate large (but not huge) amounts of data. The available
        options are:

          * factor    : Decimation factor to use when applying
                        decimation.
          * interval  : Interval (in ms) downsampling will be enabled
                        after an interactive event.
          * threshold : Number of samples before downsampling is enabled.
          * timeout   : Timeout (in ms) for checking whether interactive
                        tool events are still occurring.""")

    show_frame = param.Boolean(default=True, doc="""
        Whether or not to show a complete frame around the plot.""")

    shared_axes = param.Boolean(default=True, doc="""
        Whether to invert the share axes across plots
        for linked panning and zooming.""")

    default_tools = param.List(default=['save', 'pan', 'wheel_zoom',
                                        'box_zoom', 'reset'],
        doc="A list of plugin tools to use on the plot.")

    tools = param.List(default=[], doc="""
        A list of plugin tools to use on the plot.""")

    toolbar = param.ObjectSelector(default='right',
                                   objects=["above", "below",
                                            "left", "right", "disable", None],
                                   doc="""
        The toolbar location, must be one of 'above', 'below',
        'left', 'right', None.""")

    xformatter = param.ClassSelector(
        default=None, class_=(str, TickFormatter, FunctionType), doc="""
        Formatter for ticks along the x-axis.""")

    yformatter = param.ClassSelector(
        default=None, class_=(str, TickFormatter, FunctionType), doc="""
        Formatter for ticks along the x-axis.""")

    _categorical = False
    _allow_implicit_categories = True

    # Declare which styles cannot be mapped to a non-scalar dimension
    _nonvectorized_styles = []

    # Declares the default types for continuous x- and y-axes
    _x_range_type = Range1d
    _y_range_type = Range1d

    # Whether the plot supports streaming data
    _stream_data = True

    def __init__(self, element, plot=None, **params):
        self.current_ranges = None
        super().__init__(element, **params)
        self.handles = {} if plot is None else self.handles['plot']
        self.static = len(self.hmap) == 1 and len(self.keys) == len(self.hmap)
        self.callbacks, self.source_streams = self._construct_callbacks()
        self.static_source = False
        self.streaming = [s for s in self.streams if isinstance(s, Buffer)]
        self.geographic = bool(self.hmap.last.traverse(lambda x: x, Tiles))
        if self.geographic and self.projection is None:
            self.projection = 'mercator'

        # Whether axes are shared between plots
        self._shared = {'x-main-range': False, 'y-main-range': False}
        self._js_on_data_callbacks = []

        # Flag to check whether plot has been updated
        self._updated = False

    def _hover_opts(self, element):
        if self.batched:
            dims = list(self.hmap.last.kdims)
        else:
            dims = list(self.overlay_dims.keys())
        dims += element.dimensions()
        return list(util.unique_iterator(dims)), {}

    def _init_tools(self, element, callbacks=[]):
        """
        Processes the list of tools to be supplied to the plot.
        """
        tooltips, hover_opts = self._hover_opts(element)
        tooltips = [(ttp.pprint_label, '@{%s}' % util.dimension_sanitizer(ttp.name))
                    if isinstance(ttp, Dimension) else ttp for ttp in tooltips]
        if not tooltips: tooltips = None

        callbacks = callbacks+self.callbacks
        cb_tools, tool_names = [], []
        hover = False
        for cb in callbacks:
            for handle in cb.models:
                if handle and handle in TOOLS_MAP:
                    tool_names.append(handle)
                    if handle == 'hover':
                        tool = tools.HoverTool(
                            tooltips=tooltips, tags=['hv_created'],
                            **hover_opts)
                        hover = tool
                    else:
                        tool = TOOLS_MAP[handle]()
                    cb_tools.append(tool)
                    self.handles[handle] = tool

        tool_list = []
        for tool in cb_tools + self.default_tools + self.tools:
            if tool in tool_names:
                continue
            if tool in ['vline', 'hline']:
                tool = tools.HoverTool(
                    tooltips=tooltips, tags=['hv_created'], mode=tool, **hover_opts
                )
            elif bokeh32 and tool in ['wheel_zoom', 'xwheel_zoom', 'ywheel_zoom']:
                if tool.startswith('x'):
                    zoom_dims = 'width'
                elif tool.startswith('y'):
                    zoom_dims = 'height'
                else:
                    zoom_dims = 'both'
                tool = tools.WheelZoomTool(
                    zoom_together='none', dimensions=zoom_dims, tags=['hv_created']
                )
            tool_list.append(tool)

        copied_tools = []
        for tool in tool_list:
            if isinstance(tool, tools.Tool):
                properties = tool.properties_with_values(include_defaults=False)
                tool = type(tool)(**properties)
            copied_tools.append(tool)

        hover_tools = [t for t in copied_tools if isinstance(t, tools.HoverTool)]
        if 'hover' in copied_tools:
            hover = tools.HoverTool(tooltips=tooltips, tags=['hv_created'], **hover_opts)
            copied_tools[copied_tools.index('hover')] = hover
        elif any(hover_tools):
            hover = hover_tools[0]
        if hover:
            self.handles['hover'] = hover

        box_tools = [t for t in copied_tools if isinstance(t, tools.BoxSelectTool)]
        if box_tools:
            self.handles['box_select'] = box_tools[0]
        lasso_tools = [t for t in copied_tools if isinstance(t, tools.LassoSelectTool)]
        if lasso_tools:
            self.handles['lasso_select'] = lasso_tools[0]

        # Link the selection properties between tools
        if box_tools and lasso_tools:
            box_tools[0].js_link('mode', lasso_tools[0], 'mode')
            lasso_tools[0].js_link('mode', box_tools[0], 'mode')

        return copied_tools

    def _update_hover(self, element):
        tool = self.handles['hover']
        if 'hv_created' in tool.tags:
            tooltips, hover_opts = self._hover_opts(element)
            tooltips = [(ttp.pprint_label, '@{%s}' % util.dimension_sanitizer(ttp.name))
                        if isinstance(ttp, Dimension) else ttp for ttp in tooltips]
            tool.tooltips = tooltips
        else:
            plot_opts = element.opts.get('plot', 'bokeh')
            new_hover = [t for t in plot_opts.kwargs.get('tools', [])
                         if isinstance(t, tools.HoverTool)]
            if new_hover:
                tool.tooltips = new_hover[0].tooltips

    def _get_hover_data(self, data, element, dimensions=None):
        """
        Initializes hover data based on Element dimension values.
        If empty initializes with no data.
        """
        if 'hover' not in self.handles or self.static_source:
            return

        for d in (dimensions or element.dimensions()):
            dim = util.dimension_sanitizer(d.name)
            if dim not in data:
                data[dim] = element.dimension_values(d)

        for k, v in self.overlay_dims.items():
            dim = util.dimension_sanitizer(k.name)
            if dim not in data:
                data[dim] = [v] * len(next(iter(data.values())))

    def _shared_axis_range(self, plots, specs, range_type, axis_type, pos):
        """
        Given a list of other plots return the shared axis from another
        plot by matching the dimensions specs stored as tags on the
        dimensions. Returns None if there is no such axis.
        """
        dim_range = None
        categorical = range_type is FactorRange
        for plot in plots:
            if plot is None or specs is None:
                continue
            ax = 'x' if pos == 0 else 'y'
            plot_range = getattr(plot, f'{ax}_range', None)
            axes = getattr(plot, f'{ax}axis', None)
            extra_ranges = getattr(plot, f'extra_{ax}_ranges', {})

            if (
                plot_range and plot_range.tags and
                match_dim_specs(plot_range.tags[0], specs) and
                match_ax_type(axes[0], axis_type) and
                not (categorical and not isinstance(dim_range, FactorRange))
            ):
                dim_range = plot_range

            if dim_range is not None:
                break

            for extra_range in extra_ranges.values():
                if (
                    extra_range.tags and match_dim_specs(extra_range.tags[0], specs) and
                    match_yaxis_type_to_range(axes, axis_type, extra_range.name) and
                    not (categorical and not isinstance(dim_range, FactorRange))
                ):
                    dim_range = extra_range
                    break

        return dim_range

    def _axis_props(self, plots, subplots, element, ranges, pos, *, dim=None,
                    range_tags_extras=[], extra_range_name=None):

        el = element.traverse(lambda x: x, [lambda el: isinstance(el, Element) and not isinstance(el, (Annotation, Tiles))])
        el = el[0] if el else element
        if isinstance(el, Graph):
            el = el.nodes

        range_el = el if self.batched and not isinstance(self, OverlayPlot) else element

        # For y-axes check if we explicitly passed in a dimension.
        # This is used by certain plot types to create an axis from
        # a synthetic dimension and exclusively supported for y-axes.
        if pos == 1 and dim:
            dims = [dim]
            v0, v1 = util.max_range([
                elrange.get(dim.name, {'combined': (None, None)})['combined']
                for elrange in ranges.values()
            ])
            axis_label = str(dim)
            specs = ((dim.name, dim.label, dim.unit),)
        else:
            if isinstance(self, OverlayPlot):
                l, b, r, t = self.get_extents(range_el, ranges, dimension=dim)
            else:
                l, b, r, t = self.get_extents(range_el, ranges)
            if self.invert_axes:
                l, b, r, t = b, l, t, r
            if pos == 1 and self.subcoordinate_y:
                offset = (self.subcoordinate_scale)/2.
                v0, v1 = 0-offset, sum(self.traverse(lambda p: p.subcoordinate_y))-1+offset
            else:
                v0, v1 = (l, r) if pos == 0 else (b, t)

            axis_dims = list(self._get_axis_dims(el))
            if self.invert_axes:
                axis_dims[0], axis_dims[1] = axis_dims[:2][::-1]
            dims = axis_dims[pos]
            if dims:
                if not isinstance(dims, list):
                    dims = [dims]
                specs = tuple((d.name, d.label, d.unit) for d in dims)
            else:
                specs = None

            if dim:
                axis_label = str(dim)
            else:
                xlabel, ylabel, zlabel = self._get_axis_labels(dims if dims else (None, None))
                if self.invert_axes:
                    xlabel, ylabel = ylabel, xlabel
                axis_label = ylabel if pos else xlabel
            if dims:
                dims = dims[:2][::-1]

        categorical = any(self.traverse(lambda plot: plot._categorical))
        if dims is not None and any(dim.name in ranges and 'factors' in ranges[dim.name] for dim in dims):
            categorical = True
        else:
            categorical = any(isinstance(v, (str, bytes)) for v in (v0, v1))
        categorical &= not self.subcoordinate_y

        range_types = (self._x_range_type, self._y_range_type)
        if self.invert_axes: range_types = range_types[::-1]
        range_type = range_types[pos]
        # If multi_x/y then grab opts from element
        axis_type = 'log' if (self.logx, self.logy)[pos] else 'auto'
        if dims:
            if len(dims) > 1 or range_type is FactorRange:
                axis_type = 'auto'
                categorical = True
            elif el.get_dimension(dims[0]):
                dim_type = el.get_dimension_type(dims[0])
                if ((dim_type is np.object_ and issubclass(type(v0), util.datetime_types)) or
                    dim_type in util.datetime_types):
                    axis_type = 'datetime'

        norm_opts = self.lookup_options(el, 'norm').options
        shared_name = extra_range_name or ('x-main-range' if pos == 0 else 'y-main-range')
        if plots and self.shared_axes and not norm_opts.get('axiswise', False) and not dim:
            dim_range = self._shared_axis_range(plots, specs, range_type, axis_type, pos)
            if dim_range:
                self._shared[shared_name] = True

        if self._shared.get(shared_name) and not dim:
            pass
        elif categorical:
            axis_type = 'auto'
            dim_range = FactorRange()
<<<<<<< HEAD
        elif None in [v0, v1] or any(True if isinstance(el, (str, bytes)+util.cftime_types) else not util.isfinite(el) for el in [v0, v1]):
=======
        elif None in [v0, v1] or any(
            True if isinstance(el, (str, bytes)+util.cftime_types)
            else not util.isfinite(el) for el in [v0, v1]
        ):
>>>>>>> e3dee544
            dim_range = range_type()
        else:
            dim_range = range_type(start=v0, end=v1, name=dim.name if dim else None)

        if not dim_range.tags and specs is not None:
            dim_range.tags.append(specs)
            dim_range.tags.append(range_tags_extras)

        if extra_range_name:
            dim_range.name = extra_range_name
        return axis_type, axis_label, dim_range

    def _create_extra_axes(self, plots, subplots, element, ranges):
        if self.subplots is None:
            # Occurs with subcoordinate_y is set
            return {}, {}
        if self.invert_axes:
            axpos0, axpos1 = 'below', 'above'
        else:
            axpos0, axpos1 = 'left', 'right'

        ax_specs, yaxes, dimensions = {}, {}, {}
        subcoordinate_axes = 0
        for i, (el, sp) in enumerate(zip(element, self.subplots.values())):
            ax_dims = sp._get_axis_dims(el)[:2]
            if sp.invert_axes:
                ax_dims[::-1]
            yd = ax_dims[1]
            opts = el.opts.get('plot', backend='bokeh').kwargs
            if not isinstance(yd, Dimension) or yd.name in yaxes:
                continue
            if self.subcoordinate_y:
                if opts.get('subcoordinate_y') is None:
                    continue
                ax_name = el.label or f'Trace {i}'
                subcoordinate_axes += 1
            else:
                ax_name = yd.name
            dimensions[ax_name] = yd
            yaxes[ax_name] = {
                'position': opts.get('yaxis', axpos1 if len(yaxes) else axpos0),
                'autorange': opts.get('autorange', None),
                'logx': opts.get('logx', False),
                'logy': opts.get('logy', False),
                'invert_yaxis': opts.get('invert_yaxis', False),
                # 'xlim': opts.get('xlim', (np.nan, np.nan)), # TODO
                'ylim': opts.get('ylim', (np.nan, np.nan)),
                'label': opts.get('ylabel', dim_axis_label(yd)),
                'fontsize': {
                    'axis_label_text_font_size': sp._fontsize('ylabel').get('fontsize'),
                    'major_label_text_font_size': sp._fontsize('yticks').get('fontsize')
                },
                'subcoordinate_y': subcoordinate_axes-1 if self.subcoordinate_y else None
            }

        for ydim, info in yaxes.items():
            range_tags_extras = {'invert_yaxis': info['invert_yaxis']}
            if info['subcoordinate_y'] is not None:
                range_tags_extras['subcoordinate_y'] = info['subcoordinate_y']
            if info['autorange'] == 'y':
                range_tags_extras['autorange'] = True
                lowerlim, upperlim = info['ylim'][0], info['ylim'][1]
                if not ((lowerlim is None) or np.isnan(lowerlim)):
                    range_tags_extras['y-lowerlim'] = lowerlim
                if not ((upperlim is None) or np.isnan(upperlim)):
                    range_tags_extras['y-upperlim'] = upperlim
            else:
                range_tags_extras['autorange'] = False
            ax_props = self._axis_props(
                plots, subplots, element, ranges, pos=1, dim=dimensions[ydim],
                range_tags_extras=range_tags_extras,
                extra_range_name=ydim
            )
            log_enabled = info['logx'] if self.invert_axes else info['logy']
            ax_type = 'log' if log_enabled else ax_props[0]
            ax_specs[ydim] = (
                ax_type, info['label'], ax_props[2], info['position'], info['fontsize']
            )
        return yaxes, ax_specs

    def _init_plot(self, key, element, plots, ranges=None):
        """
        Initializes Bokeh figure to draw Element into and sets basic
        figure and axis attributes including axes types, labels,
        titles and plot height and width.
        """
        subplots = list(self.subplots.values()) if self.subplots else []

        axis_specs = {'x': {}, 'y': {}}
        axis_specs['x']['x'] = self._axis_props(plots, subplots, element, ranges, pos=0) + (self.xaxis, {})
        if self.multi_y:
            if not bokeh32:
                self.param.warning('Independent axis zooming for multi_y=True only supported for Bokeh >=3.2')
            yaxes, extra_axis_specs = self._create_extra_axes(plots, subplots, element, ranges)
            axis_specs['y'].update(extra_axis_specs)
        else:
            range_tags_extras = {'invert_yaxis': self.invert_yaxis}
            if self.autorange == 'y':
                range_tags_extras['autorange'] = True
                lowerlim, upperlim = self.ylim
                if not ((lowerlim is None) or np.isnan(lowerlim)):
                    range_tags_extras['y-lowerlim'] = lowerlim
                if not ((upperlim is None) or np.isnan(upperlim)):
                    range_tags_extras['y-upperlim'] = upperlim
            else:
                range_tags_extras['autorange'] = False
            axis_specs['y']['y'] = self._axis_props(
                plots, subplots, element, ranges, pos=1, range_tags_extras=range_tags_extras
            ) + (self.yaxis, {})


        if self.subcoordinate_y:
            _, extra_axis_specs = self._create_extra_axes(plots, subplots, element, ranges)
            axis_specs['y'].update(extra_axis_specs)

        properties, axis_props = {}, {'x': {}, 'y': {}}
        for axis, axis_spec in axis_specs.items():
            for (axis_dim, (axis_type, axis_label, axis_range, axis_position, fontsize)) in axis_spec.items():
                scale = get_scale(axis_range, axis_type)
                if f'{axis}_range' in properties:
                    properties[f'extra_{axis}_ranges'] = extra_ranges = properties.get(f'extra_{axis}_ranges', {})
                    extra_ranges[axis_dim] = axis_range
                    if not self.subcoordinate_y:
                        properties[f'extra_{axis}_scales'] = extra_scales = properties.get(f'extra_{axis}_scales', {})
                        extra_scales[axis_dim] = scale
                else:
                    properties[f'{axis}_range'] = axis_range
                    properties[f'{axis}_scale'] = scale
                    properties[f'{axis}_axis_type'] = axis_type
                    if axis_label and axis in self.labelled:
                        properties[f'{axis}_axis_label'] = axis_label
                    locs = {'left': 'left', 'right': 'right'} if axis == 'y' else {'bottom': 'below', 'top': 'above'}
                    if axis_position is None:
                        axis_props[axis]['visible'] = False
                    axis_props[axis].update(fontsize)
                    for loc, pos in locs.items():
                        if axis_position and loc in axis_position:
                            properties[f'{axis}_axis_location'] = pos

        if not self.show_frame:
            properties['outline_line_alpha'] = 0

        if self.show_title and self.adjoined is None:
            title = self._format_title(key, separator=' ')
        else:
            title = ''

        if self.toolbar != 'disable':
            tools = self._init_tools(element)
            properties['tools'] = tools
            properties['toolbar_location'] = self.toolbar
        else:
            properties['tools'] = []
            properties['toolbar_location'] = None

        if self.renderer.webgl:
            properties['output_backend'] = 'webgl'

        properties.update(**self._plot_properties(key, element))

        if bokeh3:
            figure = bokeh.plotting.figure
        else:
            figure = bokeh.plotting.Figure

        with warnings.catch_warnings():
            # Bokeh raises warnings about duplicate tools but these
            # are not really an issue
            warnings.simplefilter('ignore', UserWarning)
            fig = figure(title=title, **properties)
        fig.xaxis[0].update(**axis_props['x'])
        fig.yaxis[0].update(**axis_props['y'])

        # Do not add the extra axes to the layout if subcoordinates are used
        if self.subcoordinate_y:
            return fig

        multi_ax = 'x' if self.invert_axes else 'y'
        for axis_dim, range_obj in properties.get(f'extra_{multi_ax}_ranges', {}).items():
            axis_type, axis_label, _, axis_position, fontsize = axis_specs[multi_ax][axis_dim]
            ax_cls, ax_kwargs = get_axis_class(axis_type, range_obj, dim=1)
            ax_kwargs[f'{multi_ax}_range_name'] = axis_dim
            ax_kwargs.update(fontsize)
            if axis_position is None:
                ax_kwargs['visible'] = False
                axis_position = 'above' if multi_ax == 'x' else 'right'
            if multi_ax in self.labelled:
                ax_kwargs['axis_label'] = axis_label
            ax = ax_cls(**ax_kwargs)
            fig.add_layout(ax, axis_position)
        return fig

    def _plot_properties(self, key, element):
        """
        Returns a dictionary of plot properties.
        """
        init = 'plot' not in self.handles
        size_multiplier = self.renderer.size/100.
        options = self._traverse_options(element, 'plot', ['width', 'height'], defaults=False)

        logger = self.param if init else None
        aspect_props, dimension_props = compute_layout_properties(
            self.width, self.height, self.frame_width, self.frame_height,
            options.get('width'), options.get('height'), self.aspect, self.data_aspect,
            self.responsive, size_multiplier, logger=logger)

        if not init:
            if aspect_props['aspect_ratio'] is None:
                aspect_props['aspect_ratio'] = self.state.aspect_ratio

        plot_props = {
            'align':         self.align,
            'margin':        self.margin,
            'max_width':     self.max_width,
            'max_height':    self.max_height,
            'min_width':     self.min_width,
            'min_height':    self.min_height
        }
        plot_props.update(aspect_props)
        if not self.drawn:
            plot_props.update(dimension_props)

        if self.bgcolor:
            plot_props['background_fill_color'] = self.bgcolor
        if self.border is not None:
            for p in ['left', 'right', 'top', 'bottom']:
                plot_props['min_border_'+p] = self.border
        lod = dict(self.param["lod"].default, **self.lod) if "lod" in self.param else self.lod
        for lod_prop, v in lod.items():
            plot_props['lod_'+lod_prop] = v
        return plot_props

    def _set_active_tools(self, plot):
        "Activates the list of active tools"
        if plot is None or self.toolbar == "disable":
            return

        if self.active_tools is None:
            enabled_tools = set(self.default_tools + self.tools)
            active_tools =  {'pan', 'wheel_zoom'} & enabled_tools
        else:
            active_tools = self.active_tools

        if active_tools == []:
            # Removes Bokeh default behavior of having Pan enabled by default
            plot.toolbar.active_drag = None

        for tool in active_tools:
            if isinstance(tool, str):
                tool_type = TOOL_TYPES.get(tool, type(None))
                matching = [t for t in plot.toolbar.tools
                            if isinstance(t, tool_type)]
                if not matching:
                    self.param.warning(
                        f'Tool of type {tool!r} could not be found '
                        'and could not be activated by default.'
                    )
                    continue
                tool = matching[0]
            if isinstance(tool, tools.Drag):
                plot.toolbar.active_drag = tool
            if isinstance(tool, tools.Scroll):
                plot.toolbar.active_scroll = tool
            if isinstance(tool, tools.Tap):
                plot.toolbar.active_tap = tool
            if isinstance(tool, tools.InspectTool):
                plot.toolbar.active_inspect.append(tool)

    def _title_properties(self, key, plot, element):
        if self.show_title and self.adjoined is None:
            title = self._format_title(key, separator=' ')
        else:
            title = ''
        opts = dict(text=title)

        # this will override theme if not set to the default 12pt
        title_font = self._fontsize('title').get('fontsize')
        if title_font != '12pt':
            opts['text_font_size'] = title_font
        return opts

    def _populate_axis_handles(self, plot):
        self.handles['xaxis'] = plot.xaxis[0]
        self.handles['x_range'] = plot.x_range
        self.handles['extra_x_ranges'] = plot.extra_x_ranges
        self.handles['extra_x_scales'] = plot.extra_x_scales
        self.handles['yaxis'] = plot.yaxis[0]
        self.handles['y_range'] = plot.y_range
        self.handles['extra_y_ranges'] = plot.extra_y_ranges
        self.handles['extra_y_scales'] = plot.extra_y_scales

    def _axis_properties(self, axis, key, plot, dimension=None,
                         ax_mapping={'x': 0, 'y': 1}):
        """
        Returns a dictionary of axis properties depending
        on the specified axis.
        """
        # need to copy dictionary by calling dict() on it
        axis_props = dict(theme_attr_json(self.renderer.theme, 'Axis'))

        if ((axis == 'x' and self.xaxis in ['bottom-bare', 'top-bare', 'bare']) or
            (axis == 'y' and self.yaxis in ['left-bare', 'right-bare', 'bare'])):
            zero_pt = '0pt'
            axis_props['axis_label_text_font_size'] = zero_pt
            axis_props['major_label_text_font_size'] = zero_pt
            axis_props['major_tick_line_color'] = None
            axis_props['minor_tick_line_color'] = None
        else:
            labelsize = self._fontsize(f'{axis}label').get('fontsize')
            if labelsize:
                axis_props['axis_label_text_font_size'] = labelsize
            ticksize = self._fontsize(f'{axis}ticks', common=False).get('fontsize')
            if ticksize:
                axis_props['major_label_text_font_size'] = ticksize
            rotation = self.xrotation if axis == 'x' else self.yrotation
            if rotation:
                axis_props['major_label_orientation'] = np.radians(rotation)
            ticker = self.xticks if axis == 'x' else self.yticks
            if isinstance(ticker, np.ndarray):
                ticker = list(ticker)
            if isinstance(ticker, Ticker):
                axis_props['ticker'] = ticker
            elif isinstance(ticker, int):
                axis_props['ticker'] = BasicTicker(desired_num_ticks=ticker)
            elif isinstance(ticker, (tuple, list)):
                if all(isinstance(t, tuple) for t in ticker):
                    ticks, labels = zip(*ticker)
                    # Ensure floats which are integers are serialized as ints
                    # because in JS the lookup fails otherwise
                    ticks = [int(t) if isinstance(t, float) and t.is_integer() else t
                             for t in ticks]
                    labels = [l if isinstance(l, str) else str(l)
                              for l in labels]
                else:
                    ticks, labels = ticker, None
                if ticks and util.isdatetime(ticks[0]):
                    ticks = [util.dt_to_int(tick, 'ms') for tick in ticks]
                axis_props['ticker'] = FixedTicker(ticks=ticks)
                if labels is not None:
                    axis_props['major_label_overrides'] = dict(zip(ticks, labels))
            elif isinstance(self, OverlayPlot) and self.subcoordinate_y and axis == 'y':
                ticks, labels = [], []
                for i, (el, sp) in enumerate(zip(self.current_frame, self.subplots.values())):
                    if not sp.subcoordinate_y:
                        continue
                    ycenter = i if isinstance(sp.subcoordinate_y, bool) else np.mean(sp.subcoordinate_y)
                    ticks.append(ycenter)
                    labels.append(el.label or f'Trace {i}')
                axis_props['ticker'] = FixedTicker(ticks=ticks)
                if labels is not None:
                    axis_props['major_label_overrides'] = dict(zip(ticks, labels))
        formatter = self.xformatter if axis == 'x' else self.yformatter
        if formatter:
            formatter = wrap_formatter(formatter, axis)
            if formatter is not None:
                axis_props['formatter'] = formatter
        elif CustomJSTickFormatter is not None and ax_mapping and isinstance(dimension, Dimension):
            formatter = None
            if dimension.value_format:
                formatter = dimension.value_format
            elif dimension.type in dimension.type_formatters:
                formatter = dimension.type_formatters[dimension.type]
            if formatter:
                msg = ('%s dimension formatter could not be '
                       'converted to tick formatter. ' % dimension.name)
                jsfunc = py2js_tickformatter(formatter, msg)
                if jsfunc:
                    formatter = CustomJSTickFormatter(code=jsfunc)
                    axis_props['formatter'] = formatter

        if axis == 'x':
            axis_obj = plot.xaxis[0]
        elif axis == 'y':
            axis_obj = plot.yaxis[0]

        if (self.geographic and isinstance(self.projection, str)
            and self.projection == 'mercator'):
            dimension = 'lon' if axis == 'x' else 'lat'
            axis_props['ticker'] = MercatorTicker(dimension=dimension)
            axis_props['formatter'] = MercatorTickFormatter(dimension=dimension)
            box_zoom = self.state.select(type=tools.BoxZoomTool)
            if box_zoom:
                box_zoom[0].match_aspect = True
            wheel_zoom = self.state.select(type=tools.WheelZoomTool)
            if wheel_zoom:
                wheel_zoom[0].zoom_on_axis = False
        elif isinstance(axis_obj, CategoricalAxis):
            for key in list(axis_props):
                if key.startswith('major_label'):
                    # set the group labels equal to major (actually minor)
                    new_key = key.replace('major_label', 'group')
                    axis_props[new_key] = axis_props[key]

            # major ticks are actually minor ticks in a categorical
            # so if user inputs minor ticks sizes, then use that;
            # else keep major (group) == minor (subgroup)
            msize = self._fontsize(f'minor_{axis}ticks',
                common=False).get('fontsize')
            if msize is not None:
                axis_props['major_label_text_font_size'] = msize

        return axis_props

    def _update_plot(self, key, plot, element=None):
        """
        Updates plot parameters on every frame
        """
        plot.update(**self._plot_properties(key, element))
        if not self.multi_y:
            self._update_labels(key, plot, element)
        self._update_title(key, plot, element)
        self._update_grid(plot)

    def _update_labels(self, key, plot, element):
        el = element.traverse(lambda x: x, [Element])
        el = el[0] if el else element
        dimensions = self._get_axis_dims(el)
        props = {axis: self._axis_properties(axis, key, plot, dim)
                 for axis, dim in zip(['x', 'y'], dimensions)}
        xlabel, ylabel, zlabel = self._get_axis_labels(dimensions)
        if self.invert_axes:
            xlabel, ylabel = ylabel, xlabel
        props['x']['axis_label'] = xlabel if 'x' in self.labelled or self.xlabel else ''
        props['y']['axis_label'] = ylabel if 'y' in self.labelled or self.ylabel else ''
        recursive_model_update(plot.xaxis[0], props.get('x', {}))
        recursive_model_update(plot.yaxis[0], props.get('y', {}))

    def _update_title(self, key, plot, element):
        if plot.title:
            plot.title.update(**self._title_properties(key, plot, element))
        else:
            plot.title = Title(**self._title_properties(key, plot, element))

    def _update_backend_opts(self):
        plot = self.handles["plot"]
        model_accessor_aliases = {
            "cbar": "colorbar",
            "p": "plot",
            "xaxes": "xaxis",
            "yaxes": "yaxis",
        }

        for opt, val in self.backend_opts.items():
            parsed_opt = self._parse_backend_opt(
                opt, plot, model_accessor_aliases)
            if parsed_opt is None:
                continue
            model, attr_accessor = parsed_opt

            # not using isinstance because some models inherit from list
            if not isinstance(model, list):
                # to reduce the need for many if/else; cast to list
                # to do the same thing for both single and multiple models
                models = [model]
            else:
                models = model

            valid_options = models[0].properties()
            if attr_accessor not in valid_options:
                kws = Keywords(values=valid_options)
                matches = sorted(kws.fuzzy_match(attr_accessor))
                self.param.warning(
                    f"Could not find {attr_accessor!r} property on {type(models[0]).__name__!r} "
                    f"model. Ensure the custom option spec {opt!r} you provided references a "
                    f"valid attribute on the specified model. "
                    f"Similar options include {matches!r}"
                )

                continue

            for m in models:
                setattr(m, attr_accessor, val)


    def _update_grid(self, plot):
        if not self.show_grid:
            plot.xgrid.grid_line_color = None
            plot.ygrid.grid_line_color = None
            return
        replace = ['bounds', 'bands', 'visible', 'level', 'ticker', 'visible']
        style_items = list(self.gridstyle.items())
        both = {k: v for k, v in style_items if k.startswith(('grid_', 'minor_grid'))}
        xgrid = {k.replace('xgrid', 'grid'): v for k, v in style_items if 'xgrid' in k}
        ygrid = {k.replace('ygrid', 'grid'): v for k, v in style_items if 'ygrid' in k}
        xopts = {k.replace('grid_', '') if any(r in k for r in replace) else k: v
                 for k, v in dict(both, **xgrid).items()}
        yopts = {k.replace('grid_', '') if any(r in k for r in replace) else k: v
                 for k, v in dict(both, **ygrid).items()}
        if plot.xaxis and 'ticker' not in xopts:
            xopts['ticker'] = plot.xaxis[0].ticker
        if plot.yaxis and 'ticker' not in yopts:
            yopts['ticker'] = plot.yaxis[0].ticker
        plot.xgrid[0].update(**xopts)
        plot.ygrid[0].update(**yopts)

    def _update_ranges(self, element, ranges):
        x_range = self.handles['x_range']
        y_range = self.handles['y_range']
        plot = self.handles['plot']

        self._update_main_ranges(element, x_range, y_range, ranges)

        if self.subcoordinate_y:
            return

        # ALERT: stream handling not handled
        streaming = False
        multi_dim = 'x' if self.invert_axes else 'y'
        for axis_dim, extra_y_range in self.handles[f'extra_{multi_dim}_ranges'].items():
            _, b, _, t = self.get_extents(element, ranges, dimension=axis_dim)
            factors = self._get_dimension_factors(element, ranges, axis_dim)
            extra_scale = self.handles[f'extra_{multi_dim}_scales'][axis_dim] # Assumes scales and ranges zip
            log = isinstance(extra_scale, LogScale)
            range_update = (not (self.model_changed(extra_y_range) or self.model_changed(plot))
                            and self.framewise)
            if self.drawn and not range_update:
                continue
            self._update_range(
                extra_y_range, b, t, factors,
                self._get_tag(extra_y_range, 'invert_yaxis'),
                self._shared.get(extra_y_range.name, False), log, streaming
            )

    def _update_main_ranges(self, element, x_range, y_range, ranges):
        plot = self.handles['plot']

        l, b, r, t = None, None, None, None
        if any(isinstance(r, (Range1d, DataRange1d)) for r in [x_range, y_range]):
            if self.multi_y:
                range_dim = x_range.name if self.invert_axes else y_range.name
            else:
                range_dim = None
            try:
                l, b, r, t = self.get_extents(element, ranges, dimension=range_dim)
            except Exception:
                # Backward compatibility for e.g. GeoViews=<1.10.1 since dimension
                # is a newly added keyword argument
                l, b, r, t = self.get_extents(element, ranges)
            if self.invert_axes:
                l, b, r, t = b, l, t, r

        xfactors, yfactors = None, None
        if any(isinstance(ax_range, FactorRange) for ax_range in [x_range, y_range]):
            xfactors, yfactors = self._get_factors(element, ranges)
        framewise = self.framewise
        streaming = (self.streaming and any(stream._triggering and stream.following
                                            for stream in self.streaming))
        xupdate = ((not (self.model_changed(x_range) or self.model_changed(plot))
                    and (framewise or streaming))
                   or xfactors is not None)
        yupdate = ((not (self.model_changed(x_range) or self.model_changed(plot))
                    and (framewise or streaming) or yfactors is not None) and not self.subcoordinate_y)

        options = self._traverse_options(element, 'plot', ['width', 'height'], defaults=False)
        fixed_width = (self.frame_width or options.get('width'))
        fixed_height = (self.frame_height or options.get('height'))
        constrained_width = options.get('min_width') or options.get('max_width')
        constrained_height = options.get('min_height') or options.get('max_height')

        data_aspect = (self.aspect == 'equal' or self.data_aspect)
        xaxis, yaxis = self.handles['xaxis'], self.handles['yaxis']
        categorical = isinstance(xaxis, CategoricalAxis) or isinstance(yaxis, CategoricalAxis)
        datetime = isinstance(xaxis, DatetimeAxis) or isinstance(yaxis, CategoricalAxis)
        range_streams = [s for s in self.streams if isinstance(s, RangeXY)]

        if data_aspect and (categorical or datetime):
            ax_type = 'categorical' if categorical else 'datetime axes'
            self.param.warning('Cannot set data_aspect if one or both '
                               'axes are %s, the option will '
                               'be ignored.' % ax_type)
        elif data_aspect:
            plot = self.handles['plot']
            xspan = r-l if util.is_number(l) and util.is_number(r) else None
            yspan = t-b if util.is_number(b) and util.is_number(t) else None

            if self.drawn or (fixed_width and fixed_height) or (constrained_width or constrained_height):
                # After initial draw or if aspect is explicit
                # adjust range to match the plot dimension aspect
                ratio = self.data_aspect or 1
                if self.aspect == 'square':
                    frame_aspect = 1
                elif self.aspect and self.aspect != 'equal':
                    frame_aspect = self.aspect
                elif plot.frame_height and plot.frame_width:
                    frame_aspect = plot.frame_height/plot.frame_width
                else:
                    # Skip if aspect can't be determined
                    return

                if self.drawn:
                    current_l, current_r = plot.x_range.start, plot.x_range.end
                    current_b, current_t = plot.y_range.start, plot.y_range.end
                    current_xspan, current_yspan = (current_r-current_l), (current_t-current_b)
                else:
                    current_l, current_r, current_b, current_t = l, r, b, t
                    current_xspan, current_yspan = xspan, yspan

                if any(rs._triggering for rs in range_streams):
                    # If the event was triggered by a RangeXY stream
                    # event we want to get the latest range span
                    # values so we do not accidentally trigger a
                    # loop of events
                    l, r, b, t = current_l, current_r, current_b, current_t
                    xspan, yspan = current_xspan, current_yspan

                size_streams = [s for s in self.streams if isinstance(s, PlotSize)]
                if any(ss._triggering for ss in size_streams) and self._updated:
                    # Do not trigger on frame size changes, except for
                    # the initial one which can be important if width
                    # and/or height constraints have forced different
                    # aspect. After initial event we skip because size
                    # changes can trigger event loops if the tick
                    # labels change the canvas size
                    return

                desired_xspan = yspan*(ratio/frame_aspect)
                desired_yspan = xspan/(ratio/frame_aspect)
                if ((np.allclose(desired_xspan, xspan, rtol=0.05) and
                     np.allclose(desired_yspan, yspan, rtol=0.05)) or
                    not (util.isfinite(xspan) and util.isfinite(yspan))):
                    pass
                elif desired_yspan >= yspan:
                    desired_yspan = current_xspan/(ratio/frame_aspect)
                    ypad = (desired_yspan-yspan)/2.
                    b, t = b-ypad, t+ypad
                    yupdate = True
                else:
                    desired_xspan = current_yspan*(ratio/frame_aspect)
                    xpad = (desired_xspan-xspan)/2.
                    l, r = l-xpad, r+xpad
                    xupdate = True
            elif not (fixed_height and fixed_width):
                # Set initial aspect
                aspect = self.get_aspect(xspan, yspan)
                width = plot.frame_width or plot.width or 300
                height = plot.frame_height or plot.height or 300

                if not (fixed_width or fixed_height) and not self.responsive:
                    fixed_height = True

                if fixed_height:
                    plot.frame_height = height
                    plot.frame_width = int(height/aspect)
                    plot.width, plot.height = None, None
                elif fixed_width:
                    plot.frame_width = width
                    plot.frame_height = int(width*aspect)
                    plot.width, plot.height = None, None
                else:
                    plot.aspect_ratio = 1./aspect

            box_zoom = plot.select(type=tools.BoxZoomTool)
            scroll_zoom = plot.select(type=tools.WheelZoomTool)
            if box_zoom:
                box_zoom.match_aspect = True
            if scroll_zoom:
                scroll_zoom.zoom_on_axis = False
        elif any(rs._triggering for rs in range_streams):
            xupdate, yupdate = False, False

        if not self.drawn or xupdate:
            self._update_range(x_range, l, r, xfactors, self.invert_xaxis,
                               self._shared['x-main-range'], self.logx, streaming)
<<<<<<< HEAD
        if not (self.drawn or self.subcoordinate_y) or yupdate:
            self._update_range(y_range, b, t, yfactors,
                               y_range.tags[1]['invert_yaxis'] if y_range.tags else False,
                               self._shared['y-main-range'], self.logy, streaming)
=======
        if not self.drawn or yupdate:
            self._update_range(
                y_range, b, t, yfactors, self._get_tag(y_range, 'invert_yaxis'),
                self._shared['y-main-range'], self.logy, streaming
            )
>>>>>>> e3dee544

    def _get_tag(self, model, tag_name):
        """Get a tag from a Bokeh model

        Args:
            model (Model): Bokeh model
            tag_name (str): Name of tag to get
        Returns:
            tag_value: Value of tag or False if not found
        """
        for tag in model.tags:
            if isinstance(tag, dict) and tag_name in tag:
                return tag[tag_name]
        return False

    def _update_range(self, axis_range, low, high, factors, invert, shared, log, streaming=False):
        if isinstance(axis_range, FactorRange):
            factors = list(decode_bytes(factors))
            if invert: factors = factors[::-1]
            axis_range.factors = factors
            return

        if not (isinstance(axis_range, (Range1d, DataRange1d)) and self.apply_ranges):
            return

        if isinstance(low, util.cftime_types):
            pass
        elif (low == high and low is not None):
            if isinstance(low, util.datetime_types):
                offset = np.timedelta64(500, 'ms')
                low, high = np.datetime64(low), np.datetime64(high)
                low -= offset
                high += offset
            else:
                offset = abs(low*0.1 if low else 0.5)
                low -= offset
                high += offset
        if shared:
            shared = (axis_range.start, axis_range.end)
            low, high = util.max_range([(low, high), shared])
        if invert: low, high = high, low
        if not isinstance(low, util.datetime_types) and log and (low is None or low <= 0):
            low = 0.01 if high > 0.01 else 10**(np.log10(high)-2)
            self.param.warning(
                "Logarithmic axis range encountered value less "
                "than or equal to zero, please supply explicit "
                "lower bound to override default of %.3f." % low)
        updates = {}
        if util.isfinite(low):
            updates['start'] = (axis_range.start, low)
            updates['reset_start'] = updates['start']
        if util.isfinite(high):
            updates['end'] = (axis_range.end, high)
            updates['reset_end'] = updates['end']
        for k, (old, new) in updates.items():
            if isinstance(new, util.cftime_types):
                new = date_to_integer(new)
            axis_range.update(**{k:new})
            if streaming and not k.startswith('reset_'):
                axis_range.trigger(k, old, new)

    def _setup_autorange(self):
        """
        Sets up a callback which will iterate over available data
        renderers and auto-range along one axis.
        """
        if not isinstance(self, OverlayPlot) and not self.apply_ranges:
            return

        if self.autorange is None:
            return
        dim = self.autorange
        if dim == 'x':
            didx = 0
            odim = 'y'
        else:
            didx = 1
            odim = 'x'
        if not self.padding:
            p0, p1 = 0, 0
        elif isinstance(self.padding, tuple):
            pad = self.padding[didx]
            if isinstance(pad, tuple):
                p0, p1 = pad
            else:
                p0, p1 = pad, pad
        else:
            p0, p1 = self.padding, self.padding

        # Clean this up in bokeh 3.0 using View.find_one API
        callback = CustomJS(code=f"""
        const cb = function() {{

          function get_padded_range(key, lowerlim, upperlim, invert) {{
            let vmin = range_limits[key][0]
            let vmax = range_limits[key][1]

            if (lowerlim !== null) {{
             vmin = lowerlim
            }}

            if (upperlim !== null) {{
             vmax = upperlim
            }}

            const span = vmax-vmin
            const lower = vmin-(span*{p0})
            const upper = vmax+(span*{p1})
            return invert ? [upper, lower] : [lower, upper]
          }}

          const ref = plot.id

          const find = (view) => {{
            let iterable = view.child_views === undefined ? []  : view.child_views
            for (const sv of iterable) {{
              if (sv.model.id == ref)
                return sv
              const obj = find(sv)
              if (obj !== null)
                return obj
            }}
            return null
          }}
          let plot_view = null;
          for (const root of plot.document.roots()) {{
            const root_view = window.Bokeh.index[root.id]
            if (root_view === undefined)
              return
            plot_view = find(root_view)
            if (plot_view != null)
              break
          }}
          if (plot_view == null)
            return

          let range_limits = {{}}
          for (const dr of plot.data_renderers) {{
            const renderer = plot_view.renderer_view(dr)
            const glyph_view = renderer.glyph_view

            let [vmin, vmax] = [Infinity, -Infinity]
            let y_range_name = renderer.model.y_range_name

            if (!renderer.glyph.model.tags.includes('no_apply_ranges')) {{
              const index = glyph_view.index.index
              for (let pos = 0; pos < index._boxes.length - 4; pos += 4) {{
                const [x0, y0, x1, y1] = index._boxes.slice(pos, pos+4)
                if ({odim}0 > plot.{odim}_range.start && {odim}1 < plot.{odim}_range.end) {{
                  vmin = Math.min(vmin, {dim}0)
                  vmax = Math.max(vmax, {dim}1)
                }}
              }}
            }}

            if (y_range_name) {{
              range_limits[y_range_name] = [vmin, vmax]
            }}
          }}

           let range_tags_extras = plot.{dim}_range.tags[1]
           if (range_tags_extras['autorange']) {{
             let lowerlim = range_tags_extras['y-lowerlim'] ?? null
             let upperlim = range_tags_extras['y-upperlim'] ?? null
             let [start, end] = get_padded_range('default', lowerlim, upperlim, range_tags_extras['invert_yaxis'])
             if ((start != end) && window.Number.isFinite(start) && window.Number.isFinite(end)) {{
               plot.{dim}_range.setv({{start, end}})
             }}
           }}

          for (let key in plot.extra_{dim}_ranges) {{
            const extra_range = plot.extra_{dim}_ranges[key]
            let range_tags_extras = extra_range.tags[1]

            let lowerlim = range_tags_extras['y-lowerlim'] ?? null
            let upperlim = range_tags_extras['y-upperlim'] ?? null

            if (range_tags_extras['autorange']) {{
             let [start, end] = get_padded_range(key, lowerlim, upperlim, range_tags_extras['invert_yaxis'])
             if ((start != end) && window.Number.isFinite(start) && window.Number.isFinite(end)) {{
              extra_range.setv({{start, end}})
              }}
            }}
          }}
        }}
        // The plot changes will not propagate to the glyph until
        // after the data change event has occurred.
        setTimeout(cb, 0);
        """, args={'plot': self.state})
        self.state.js_on_event('rangesupdate', callback)
        self._js_on_data_callbacks.append(callback)

    def _categorize_data(self, data, cols, dims):
        """
        Transforms non-string or integer types in datasource if the
        axis to be plotted on is categorical. Accepts the column data
        source data, the columns corresponding to the axes and the
        dimensions for each axis, changing the data inplace.
        """
        if self.invert_axes:
            cols = cols[::-1]
            dims = dims[:2][::-1]
        ranges = [self.handles[f'{ax}_range'] for ax in 'xy']
        for i, col in enumerate(cols):
            column = data[col]
            if (isinstance(ranges[i], FactorRange) and
                (isinstance(column, list) or column.dtype.kind not in 'SU')):
                data[col] = [dims[i].pprint_value(v) for v in column]


    def get_aspect(self, xspan, yspan):
        """
        Computes the aspect ratio of the plot
        """
        if 'plot' in self.handles and self.state.frame_width and self.state.frame_height:
            return self.state.frame_width/self.state.frame_height
        elif self.data_aspect:
            return (yspan/xspan)*self.data_aspect
        elif self.aspect == 'equal':
            return yspan/xspan
        elif self.aspect == 'square':
            return 1
        elif self.aspect is not None:
            return self.aspect
        elif self.width is not None and self.height is not None:
            return self.width/self.height
        else:
            return 1

    def _get_dimension_factors(self, element, ranges, dimension):
        if dimension.values:
            values = dimension.values
        elif 'factors' in ranges.get(dimension.name, {}):
            values = ranges[dimension.name]['factors']
        else:
            values = element.dimension_values(dimension, False)
        values = np.asarray(values)
        if not self._allow_implicit_categories:
            values = values if values.dtype.kind in 'SU' else []
        return [v if values.dtype.kind in 'SU' else dimension.pprint_value(v) for v in values]

    def _get_factors(self, element, ranges):
        """
        Get factors for categorical axes.
        """
        xdim, ydim = element.dimensions()[:2]
        xvals = self._get_dimension_factors(element, ranges, xdim)
        yvals = self._get_dimension_factors(element, ranges, ydim)
        coords = (xvals, yvals)
        if self.invert_axes: coords = coords[::-1]
        return coords

    def _process_legend(self):
        """
        Disables legends if show_legend is disabled.
        """
        for l in self.handles['plot'].legend:
            l.items[:] = []
            l.border_line_alpha = 0
            l.background_fill_alpha = 0

    def _init_glyph(self, plot, mapping, properties):
        """
        Returns a Bokeh glyph object.
        """
        mapping['tags'] = ['apply_ranges' if self.apply_ranges else 'no_apply_ranges']
        properties = mpl_to_bokeh(properties)
        plot_method = self._plot_methods.get('batched' if self.batched else 'single')
        if isinstance(plot_method, tuple):
            # Handle alternative plot method for flipped axes
            plot_method = plot_method[int(self.invert_axes)]
        if 'legend_field' in properties and 'legend_label' in properties:
            del properties['legend_label']

        if self.handles['x_range'].name in plot.extra_x_ranges and not self.subcoordinate_y:
            properties['x_range_name'] = self.handles['x_range'].name
        if self.handles['y_range'].name in plot.extra_y_ranges and not self.subcoordinate_y:
            properties['y_range_name'] = self.handles['y_range'].name

        if "name" not in properties:
            properties["name"] = properties.get("legend_label") or properties.get("legend_field")

        if self.subcoordinate_y:
            y_source_range = self.handles['y_range']
            if isinstance(self.subcoordinate_y, bool):
                center = y_source_range.tags[1]['subcoordinate_y']
            else:
                center = self.subcoordinate_y
            offset = self.subcoordinate_scale/2.
            plot = plot.subplot(
                x_source=plot.x_range,
                x_target=plot.x_range,
                y_source=y_source_range,
                y_target=Range1d(start=center-offset, end=center+offset),
            )
        renderer = getattr(plot, plot_method)(**dict(properties, **mapping))
        return renderer, renderer.glyph

    def _element_transform(self, transform, element, ranges):
        return transform.apply(element, ranges=ranges, flat=True)

    def _apply_transforms(self, element, data, ranges, style, group=None):
        new_style = dict(style)
        prefix = group+'_' if group else ''
        for k, v in dict(style).items():
            if isinstance(v, str):
                if validate(k, v) == True:
                    continue
                elif v in element:
                    v = dim(element.get_dimension(v))
                elif isinstance(element, Graph) and v in element.nodes:
                    v = dim(element.nodes.get_dimension(v))
                elif any(d==v for d in self.overlay_dims):
                    v = dim(next(d for d in self.overlay_dims if d==v))

            if (not isinstance(v, dim) or (group is not None and not k.startswith(group))):
                continue
            elif (not v.applies(element) and v.dimension not in self.overlay_dims):
                new_style.pop(k)
                self.param.warning(
                    f'Specified {k} dim transform {v!r} could not be applied, '
                    'as not all dimensions could be resolved.')
                continue

            if v.dimension in self.overlay_dims:
                ds = Dataset({d.name: v for d, v in self.overlay_dims.items()},
                             list(self.overlay_dims))
                val = v.apply(ds, ranges=ranges, flat=True)[0]
            else:
                val = self._element_transform(v, element, ranges)

            if (not util.isscalar(val) and len(util.unique_array(val)) == 1 and
                (('color' not in k or validate('color', val)) or k in self._nonvectorized_styles)):
                val = val[0]

            if not util.isscalar(val):
                if k in self._nonvectorized_styles:
                    element = type(element).__name__
                    raise ValueError('Mapping a dimension to the "{style}" '
                                     'style option is not supported by the '
                                     '{element} element using the {backend} '
                                     'backend. To map the "{dim}" dimension '
                                     'to the {style} use a groupby operation '
                                     'to overlay your data along the dimension.'.format(
                                         style=k, dim=v.dimension, element=element,
                                         backend=self.renderer.backend))
                elif data and len(val) != len(next(iter(data.values()))):
                    if isinstance(element, VectorField):
                        val = np.tile(val, 3)
                    elif isinstance(element, Path) and not isinstance(element, Contours):
                        val = val[:-1]
                    else:
                        continue

            if k == 'angle':
                val = np.deg2rad(val)
            elif k.endswith('font_size'):
                if util.isscalar(val) and isinstance(val, int):
                    val = str(v)+'pt'
                elif isinstance(val, np.ndarray) and val.dtype.kind in 'ifu':
                    val = [str(int(s))+'pt' for s in val]
            if util.isscalar(val):
                key = val
            else:
                # Node marker does not handle {'field': ...}
                key = k if k == 'node_marker' else {'field': k}
                data[k] = val

            # If color is not valid colorspec add colormapper
            numeric = isinstance(val, util.arraylike_types) and val.dtype.kind in 'uifMmb'
            colormap = style.get(prefix+'cmap')
            if ('color' in k and isinstance(val, util.arraylike_types) and
                (numeric or not validate('color', val) or isinstance(colormap, dict))):
                kwargs = {}
                if val.dtype.kind not in 'ifMu':
                    range_key = dim_range_key(v)
                    if range_key in ranges and 'factors' in ranges[range_key]:
                        factors = ranges[range_key]['factors']
                    else:
                        factors = util.unique_array(val)
                    if isinstance(val, util.arraylike_types) and val.dtype.kind == 'b':
                        factors = factors.astype(str)
                    kwargs['factors'] = factors
                cmapper = self._get_colormapper(v, element, ranges,
                                                dict(style), name=k+'_color_mapper',
                                                group=group, **kwargs)
                field = k
                categorical = isinstance(cmapper, CategoricalColorMapper)

                if categorical:
                    if val.dtype.kind in 'ifMub':
                        field = k + '_str__'
                        if v.dimension in element:
                            formatter = element.get_dimension(v.dimension).pprint_value
                        else:
                            formatter = str
                        data[field] = [formatter(d) for d in val]
                    if getattr(self, 'show_legend', False):
                        legend_labels = getattr(self, 'legend_labels', False)
                        if legend_labels:
                            label_field = f'_{field}_labels'
                            data[label_field] = [legend_labels.get(v, v) for v in val]
                            new_style['legend_field'] = label_field
                        else:
                            new_style['legend_field'] = field
                key = {'field': field, 'transform': cmapper}
            new_style[k] = key

        # Process color/alpha styles and expand to fill/line style
        for style, val in list(new_style.items()):
            for s in ('alpha', 'color'):
                if prefix+s != style or style not in data or validate(s, val, True):
                    continue
                supports_fill = any(
                    o.startswith(prefix+'fill') and (prefix != 'edge_' or getattr(self, 'filled', True))
                    for o in self.style_opts)
                for pprefix in [p+'_' for p in property_prefixes]+['']:
                    fill_key = prefix+pprefix+'fill_'+s
                    fill_style = new_style.get(fill_key)

                    # Do not override custom nonselection/muted alpha
                    if ((pprefix in ('nonselection_', 'muted_') and s == 'alpha')
                        or fill_key not in self.style_opts):
                        continue

                    # Override empty and non-vectorized fill_style if not hover style
                    hover = pprefix == 'hover_'
                    if ((fill_style is None or (validate(s, fill_style, True) and not hover))
                        and supports_fill):
                        new_style[fill_key] = val

                    line_key = prefix+pprefix+'line_'+s
                    line_style = new_style.get(line_key)

                    # If glyph has fill and line style is set overriding line color
                    if supports_fill and line_style is not None:
                        continue

                    # If glyph does not support fill override non-vectorized line_color
                    if ((line_style is not None and (validate(s, line_style) and not hover)) or
                        (line_style is None and not supports_fill)):
                        new_style[line_key] = val

        return new_style


    def _glyph_properties(self, plot, element, source, ranges, style, group=None):
        properties = dict(style, source=source)
        if self.show_legend:
            if self.overlay_dims:
                legend = ', '.join([d.pprint_value(v, print_unit=True) for d, v in
                                    self.overlay_dims.items()])
            else:
                legend = element.label
            if legend and self.overlaid:
                properties['legend_label'] = legend
        return properties


    def _filter_properties(self, properties, glyph_type, allowed):
        glyph_props = dict(properties)
        for gtype in ((glyph_type, '') if glyph_type else ('',)):
            for prop in ('color', 'alpha'):
                glyph_prop = properties.get(gtype+prop)
                if glyph_prop is not None and ('line_'+prop not in glyph_props or gtype):
                    glyph_props['line_'+prop] = glyph_prop
                if glyph_prop is not None and ('fill_'+prop not in glyph_props or gtype):
                    glyph_props['fill_'+prop] = glyph_prop

            props = {k[len(gtype):]: v for k, v in glyph_props.items()
                     if k.startswith(gtype)}
            if self.batched:
                glyph_props = dict(props, **glyph_props)
            else:
                glyph_props.update(props)
        return {k: v for k, v in glyph_props.items() if k in allowed}


    def _update_glyph(self, renderer, properties, mapping, glyph, source, data):
        allowed_properties = glyph.properties()
        properties = mpl_to_bokeh(properties)
        merged = dict(properties, **mapping)
        legend_props = ('legend_field', 'legend_label')
        for lp in legend_props:
            legend = merged.pop(lp, None)
            if legend is not None:
                break
        columns = list(source.data.keys())
        glyph_updates = []
        for glyph_type in ('', 'selection_', 'nonselection_', 'hover_', 'muted_'):
            if renderer:
                glyph = getattr(renderer, glyph_type+'glyph', None)
                if glyph == 'auto':
                    base_glyph = renderer.glyph
                    props = base_glyph.properties_with_values()
                    glyph = type(base_glyph)(**{k: v for k, v in props.items()
                                                if not prop_is_none(v)})
                    setattr(renderer, glyph_type+'glyph', glyph)
            if not glyph or (not renderer and glyph_type):
                continue
            filtered = self._filter_properties(merged, glyph_type, allowed_properties)

            # Ensure that data is populated before updating glyph
            dataspecs = glyph.dataspecs()
            for spec in dataspecs:
                new_spec = property_to_dict(filtered.get(spec))
                old_spec = property_to_dict(getattr(glyph, spec))
                new_field = new_spec.get('field') if isinstance(new_spec, dict) else new_spec
                old_field = old_spec.get('field') if isinstance(old_spec, dict) else old_spec
                if (data is None) or (new_field not in data or new_field in source.data or new_field == old_field):
                    continue
                columns.append(new_field)
            glyph_updates.append((glyph, filtered))

        # If a dataspec has changed and the CDS.data will be replaced
        # the GlyphRenderer will not find the column, therefore we
        # craft an event which will make the column available.
        cds_replace = True if data is None else cds_column_replace(source, data)
        if not cds_replace:
            if not self.static_source:
                self._update_datasource(source, data)
            if hasattr(self, 'selected') and self.selected is not None:
                self._update_selected(source)
        elif self.document:
            server = self.renderer.mode == 'server'
            with hold_policy(self.document, 'collect', server=server):
                empty_data = {c: [] for c in columns}
                if bokeh3:
                    event = ModelChangedEvent(
                        document=self.document,
                        model=source,
                        attr='data',
                        new=empty_data,
                        setter='empty'
                    )
                else:
                    event = ModelChangedEvent(
                        self.document, source, 'data', source.data, empty_data, empty_data, setter='empty'
                    )
                self.document.callbacks._held_events.append(event)

        if legend is not None:
            for leg in self.state.legend:
                for item in leg.items:
                    if renderer in item.renderers:
                        if isinstance(legend, dict):
                            label = legend
                        elif lp != 'legend':
                            prop = 'value' if 'label' in lp else 'field'
                            label = {prop: legend}
                        elif isinstance(item.label, dict):
                            label = {next(iter(item.label)): legend}
                        else:
                            label = {'value': legend}
                        item.label = label

        for glyph, update in glyph_updates:
            glyph.update(**update)

        if data is not None and cds_replace and not self.static_source:
            self._update_datasource(source, data)


    def _postprocess_hover(self, renderer, source):
        """
        Attaches renderer to hover tool and processes tooltips to
        ensure datetime data is displayed correctly.
        """
        hover = self.handles.get('hover')
        if hover is None:
            return
        if not isinstance(hover.tooltips, str) and 'hv_created' in hover.tags:
            for k, values in source.data.items():
                key = '@{%s}' % k
                if ((isinstance(value, np.ndarray) and value.dtype.kind == 'M') or
                    (len(values) and isinstance(values[0], util.datetime_types))):
                    hover.tooltips = [(l, f+'{%F %T}' if f == key else f) for l, f in hover.tooltips]
                    hover.formatters[key] = "datetime"

        if hover.renderers == 'auto':
            hover.renderers = []
        if renderer not in hover.renderers:
            hover.renderers.append(renderer)

    def _init_glyphs(self, plot, element, ranges, source):
        style_element = element.last if self.batched else element

        # Get data and initialize data source
        if self.batched:
            current_id = tuple(element.traverse(lambda x: x._plot_id, [Element]))
            data, mapping, style = self.get_batched_data(element, ranges)
        else:
            style = self.style[self.cyclic_index]
            data, mapping, style = self.get_data(element, ranges, style)
            current_id = element._plot_id

        with abbreviated_exception():
            style = self._apply_transforms(element, data, ranges, style)

        if source is None:
            source = self._init_datasource(data)
        self.handles['previous_id'] = current_id
        self.handles['source'] = self.handles['cds'] = source
        self.handles['selected'] = source.selected

        properties = self._glyph_properties(plot, style_element, source, ranges, style)
        if 'legend_label' in properties and 'legend_field' in mapping:
            mapping.pop('legend_field')

        with abbreviated_exception():
            renderer, glyph = self._init_glyph(plot, mapping, properties)
        self.handles['glyph'] = glyph
        if isinstance(renderer, Renderer):
            self.handles['glyph_renderer'] = renderer

        self._postprocess_hover(renderer, source)

        # Update plot, source and glyph
        with abbreviated_exception():
            self._update_glyph(renderer, properties, mapping, glyph, source, source.data)

    def _find_axes(self, plot, element):
        """
        Looks up the axes and plot ranges given the plot and an element.
        """
        axis_dims = self._get_axis_dims(element)[:2]
        x, y = axis_dims[::-1] if self.invert_axes else axis_dims
        if isinstance(x, Dimension) and x.name in plot.extra_x_ranges:
            x_range = plot.extra_x_ranges[x.name]
            xaxes = [xaxis for xaxis in plot.xaxis if xaxis.x_range_name == x.name]
            x_axis = (xaxes if xaxes else plot.xaxis)[0]
        else:
            x_range = plot.x_range
            x_axis = plot.xaxis[0]
        if isinstance(y, Dimension) and y.name in plot.extra_y_ranges:
            y_range = plot.extra_y_ranges[y.name]
            yaxes = [yaxis for yaxis in plot.yaxis if yaxis.y_range_name == y.name]
            y_axis = (yaxes if yaxes else plot.yaxis)[0]
        else:
            y_range = plot.y_range
            y_axis = plot.yaxis[0]
        return (x_axis, y_axis), (x_range, y_range)

    def initialize_plot(self, ranges=None, plot=None, plots=None, source=None):
        """
        Initializes a new plot object with the last available frame.
        """
        # Get element key and ranges for frame
        if self.batched:
            element = [el for el in self.hmap.data.values() if el][-1]
        else:
            element = self.hmap.last
        key = util.wrap_tuple(self.hmap.last_key)
        ranges = self.compute_ranges(self.hmap, key, ranges)
        self.current_ranges = ranges
        self.current_frame = element
        self.current_key = key
        style_element = element.last if self.batched else element
        ranges = util.match_spec(style_element, ranges)
        # Initialize plot, source and glyph
        if plot is None:
            plot = self._init_plot(key, style_element, ranges=ranges, plots=plots)
            self._populate_axis_handles(plot)
        else:
            axes, plot_ranges = self._find_axes(plot, element)
            self.handles['xaxis'], self.handles['yaxis'] = axes
            self.handles['x_range'], self.handles['y_range'] = plot_ranges
            if self.subcoordinate_y and style_element.label in plot.extra_y_ranges:
                self.handles['y_range'] = plot.extra_y_ranges.pop(style_element.label)
        self.handles['plot'] = plot

        if self.autorange:
            self._setup_autorange()
        self._init_glyphs(plot, element, ranges, source)
        if not self.overlaid:
            self._update_plot(key, plot, style_element)
            self._update_ranges(style_element, ranges)

        for cb in self.callbacks:
            cb.initialize()

        if self.top_level:
            self.init_links()

        if not self.overlaid:
            self._set_active_tools(plot)
            self._process_legend()
            self._setup_data_callbacks(plot)
        self._execute_hooks(element)

        self.drawn = True

        return plot

    def _setup_data_callbacks(self, plot):
        if not self._js_on_data_callbacks:
            return
        for renderer in plot.select({'type': GlyphRenderer}):
            cds = renderer.data_source
            for cb in self._js_on_data_callbacks:
                if cb not in cds.js_property_callbacks.get('change:data', []):
                    cds.js_on_change('data', cb)

    def _update_glyphs(self, element, ranges, style):
        plot = self.handles['plot']
        glyph = self.handles.get('glyph')
        source = self.handles['source']
        mapping = {}

        # Cache frame object id to skip updating data if unchanged
        previous_id = self.handles.get('previous_id', None)
        if self.batched:
            current_id = tuple(element.traverse(lambda x: x._plot_id, [Element]))
        else:
            current_id = element._plot_id
        self.handles['previous_id'] = current_id
        self.static_source = (self.dynamic and (current_id == previous_id))
        if self.batched:
            data, mapping, style = self.get_batched_data(element, ranges)
        else:
            data, mapping, style = self.get_data(element, ranges, style)

        # Include old data if source static
        if self.static_source:
            for k, v in source.data.items():
                if k not in data:
                    data[k] = v
                elif not len(data[k]) and len(source.data):
                    data[k] = source.data[k]

        with abbreviated_exception():
            style = self._apply_transforms(element, data, ranges, style)

        if glyph:
            properties = self._glyph_properties(plot, element, source, ranges, style)
            renderer = self.handles.get('glyph_renderer')
            if 'visible' in style and hasattr(renderer, 'visible'):
                renderer.visible = style['visible']
            with abbreviated_exception():
                self._update_glyph(renderer, properties, mapping, glyph, source, data)
        elif not self.static_source:
            self._update_datasource(source, data)


    def _reset_ranges(self):
        """
        Resets RangeXY streams if norm option is set to framewise
        """
        # Skipping conditional to temporarily revert fix (see https://github.com/holoviz/holoviews/issues/4396)
        # This fix caused PlotSize change events to rerender
        # rasterized/datashaded with the full extents which was wrong
        if self.overlaid or True:
            return
        for el, callbacks in self.traverse(lambda x: (x.current_frame, x.callbacks)):
            if el is None:
                continue
            for callback in callbacks:
                norm = self.lookup_options(el, 'norm').options
                if norm.get('framewise'):
                    for s in callback.streams:
                        if isinstance(s, RangeXY) and not s._triggering:
                            s.reset()

    def update_frame(self, key, ranges=None, plot=None, element=None):
        """
        Updates an existing plot with data corresponding
        to the key.
        """
        self._reset_ranges()
        reused = isinstance(self.hmap, DynamicMap) and (self.overlaid or self.batched)
        self.prev_frame =  self.current_frame
        if not reused and element is None:
            element = self._get_frame(key)
        elif element is not None:
            self.current_key = key
            self.current_frame = element

        renderer = self.handles.get('glyph_renderer', None)
        glyph = self.handles.get('glyph', None)
        visible = element is not None
        if hasattr(renderer, 'visible'):
            renderer.visible = visible
        if hasattr(glyph, 'visible'):
            glyph.visible = visible

        if ((self.batched and not element) or element is None or (not self.dynamic and self.static) or
            (self.streaming and self.streaming[0].data is self.current_frame.data and not self.streaming[0]._triggering)):
            return

        if self.batched:
            style_element = element.last
            max_cycles = None
        else:
            style_element = element
            max_cycles = self.style._max_cycles
        style = self.lookup_options(style_element, 'style')
        self.style = style.max_cycles(max_cycles) if max_cycles else style

        if not self.overlaid:
            ranges = self.compute_ranges(self.hmap, key, ranges)
        else:
            self.ranges.update(ranges)
        self.param.update(**self.lookup_options(style_element, 'plot').options)
        ranges = util.match_spec(style_element, ranges)
        self.current_ranges = ranges
        plot = self.handles['plot']
        if not self.overlaid:
            self._update_ranges(style_element, ranges)
            self._update_plot(key, plot, style_element)
            self._set_active_tools(plot)
            self._setup_data_callbacks(plot)
            self._updated = True

        if 'hover' in self.handles:
            self._update_hover(element)
            if 'cds' in self.handles:
                cds = self.handles['cds']
                self._postprocess_hover(renderer, cds)

        self._update_glyphs(element, ranges, self.style[self.cyclic_index])
        self._execute_hooks(element)


    def _execute_hooks(self, element):
        dtype_fix_hook(self, element)
        super()._execute_hooks(element)
        self._update_backend_opts()


    def model_changed(self, model):
        """
        Determines if the bokeh model was just changed on the frontend.
        Useful to suppress boomeranging events, e.g. when the frontend
        just sent an update to the x_range this should not trigger an
        update on the backend.
        """
        callbacks = [cb for cbs in self.traverse(lambda x: x.callbacks)
                     for cb in cbs]
        stream_metadata = [stream._metadata for cb in callbacks
                           for stream in cb.streams if stream._metadata]
        return any(md['id'] == model.ref['id'] for models in stream_metadata
                   for md in models.values())


    @property
    def framewise(self):
        """
        Property to determine whether the current frame should have
        framewise normalization enabled. Required for bokeh plotting
        classes to determine whether to send updated ranges for each
        frame.
        """
        current_frames = [el for f in self.traverse(lambda x: x.current_frame)
                          for el in (f.traverse(lambda x: x, [Element])
                                     if f else [])]
        current_frames = util.unique_iterator(current_frames)
        return any(self.lookup_options(frame, 'norm').options.get('framewise')
                   for frame in current_frames)


class CompositeElementPlot(ElementPlot):
    """
    A CompositeElementPlot is an Element plot type that coordinates
    drawing of multiple glyphs.
    """

    # Mapping between glyph names and style groups
    _style_groups = {}

    # Defines the order in which glyphs are drawn, defined by glyph name
    _draw_order = []

    def _init_glyphs(self, plot, element, ranges, source, data=None, mapping=None, style=None):
        # Get data and initialize data source
        if None in (data, mapping):
            style = self.style[self.cyclic_index]
            data, mapping, style = self.get_data(element, ranges, style)

        keys = glyph_order(dict(data, **mapping), self._draw_order)

        source_cache = {}
        current_id = element._plot_id
        self.handles['previous_id'] = current_id
        for key in keys:
            style_group = self._style_groups.get('_'.join(key.split('_')[:-1]))
            group_style = dict(style)
            ds_data = data.get(key, {})
            with abbreviated_exception():
                group_style = self._apply_transforms(element, ds_data, ranges, group_style, style_group)
            if id(ds_data) in source_cache:
                source = source_cache[id(ds_data)]
            else:
                source = self._init_datasource(ds_data)
                source_cache[id(ds_data)] = source
            self.handles[key+'_source'] = source
            properties = self._glyph_properties(plot, element, source, ranges, group_style, style_group)
            properties = self._process_properties(key, properties, mapping.get(key, {}))

            with abbreviated_exception():
                renderer, glyph = self._init_glyph(plot, mapping.get(key, {}), properties, key)
            self.handles[key+'_glyph'] = glyph
            if isinstance(renderer, Renderer):
                self.handles[key+'_glyph_renderer'] = renderer

            self._postprocess_hover(renderer, source)

            # Update plot, source and glyph
            with abbreviated_exception():
                self._update_glyph(renderer, properties, mapping.get(key, {}), glyph,
                                   source, source.data)
        if getattr(self, 'colorbar', False):
            for k, v in list(self.handles.items()):
                if not k.endswith('color_mapper'):
                    continue
                self._draw_colorbar(plot, v, k.replace('color_mapper', ''))


    def _process_properties(self, key, properties, mapping):
        key = '_'.join(key.split('_')[:-1]) if '_' in key else key
        style_group = self._style_groups[key]
        group_props = {}
        for k, v in properties.items():
            if k in self.style_opts:
                group = k.split('_')[0]
                if group == style_group:
                    if k in mapping:
                        v = mapping[k]
                    k = '_'.join(k.split('_')[1:])
                else:
                    continue
            group_props[k] = v
        return group_props


    def _update_glyphs(self, element, ranges, style):
        plot = self.handles['plot']

        # Cache frame object id to skip updating data if unchanged
        previous_id = self.handles.get('previous_id', None)
        if self.batched:
            current_id = tuple(element.traverse(lambda x: x._plot_id, [Element]))
        else:
            current_id = element._plot_id
        self.handles['previous_id'] = current_id
        self.static_source = (self.dynamic and (current_id == previous_id))
        data, mapping, style = self.get_data(element, ranges, style)

        keys = glyph_order(dict(data, **mapping), self._draw_order)
        for key in keys:
            gdata = data.get(key)
            source = self.handles[key+'_source']
            glyph = self.handles.get(key+'_glyph')
            if glyph:
                group_style = dict(style)
                style_group = self._style_groups.get('_'.join(key.split('_')[:-1]))
                with abbreviated_exception():
                    group_style = self._apply_transforms(element, gdata, ranges, group_style, style_group)
                properties = self._glyph_properties(plot, element, source, ranges, group_style, style_group)
                properties = self._process_properties(key, properties, mapping[key])
                renderer = self.handles.get(key+'_glyph_renderer')
                with abbreviated_exception():
                    self._update_glyph(renderer, properties, mapping[key],
                                       glyph, source, gdata)
            elif not self.static_source and gdata is not None:
                self._update_datasource(source, gdata)


    def _init_glyph(self, plot, mapping, properties, key):
        """
        Returns a Bokeh glyph object.
        """
        properties = mpl_to_bokeh(properties)
        plot_method = '_'.join(key.split('_')[:-1])
        renderer = getattr(plot, plot_method)(**dict(properties, **mapping))
        return renderer, renderer.glyph



class ColorbarPlot(ElementPlot):
    """
    ColorbarPlot provides methods to create colormappers and colorbar
    models which can be added to a glyph. Additionally it provides
    parameters to control the position and other styling options of
    the colorbar. The default colorbar_position options are defined
    by the colorbar_specs, but may be overridden by the colorbar_opts.
    """

    colorbar_specs = {'right':     {'pos': 'right',
                                    'opts': {'location': (0, 0)}},
                      'left':      {'pos': 'left',
                                    'opts':{'location':(0, 0)}},
                      'bottom':    {'pos': 'below',
                                    'opts': {'location': (0, 0),
                                             'orientation':'horizontal'}},
                      'top':       {'pos': 'above',
                                    'opts': {'location':(0, 0),
                                             'orientation':'horizontal'}},
                      'top_right':   {'pos': 'center',
                                      'opts': {'location': 'top_right'}},
                      'top_left':    {'pos': 'center',
                                      'opts': {'location': 'top_left'}},
                      'bottom_left': {'pos': 'center',
                                      'opts': {'location': 'bottom_left',
                                               'orientation': 'horizontal'}},
                      'bottom_right': {'pos': 'center',
                                      'opts': {'location': 'bottom_right',
                                               'orientation': 'horizontal'}}}

    color_levels = param.ClassSelector(default=None, class_=(int, list, range), doc="""
        Number of discrete colors to use when colormapping or a set of color
        intervals defining the range of values to map each color to.""")

    cformatter = param.ClassSelector(
        default=None, class_=(str, TickFormatter, FunctionType), doc="""
        Formatter for ticks along the colorbar axis.""")

    clabel = param.String(default=None, doc="""
        An explicit override of the color bar label. If set, takes precedence
        over the title key in colorbar_opts.""")

    clim = param.Tuple(default=(np.nan, np.nan), length=2, doc="""
        User-specified colorbar axis range limits for the plot, as a tuple (low,high).
        If specified, takes precedence over data and dimension ranges.""")

    clim_percentile = param.ClassSelector(default=False, class_=(int, float, bool), doc="""
        Percentile value to compute colorscale robust to outliers. If
        True, uses 2nd and 98th percentile; otherwise uses the specified
        numerical percentile value.""")


    cnorm = param.ObjectSelector(default='linear', objects=['linear', 'log', 'eq_hist'], doc="""
        Color normalization to be applied during colormapping.""")

    colorbar = param.Boolean(default=False, doc="""
        Whether to display a colorbar.""")

    colorbar_position = param.ObjectSelector(objects=list(colorbar_specs),
                                             default="right", doc="""
        Allows selecting between a number of predefined colorbar position
        options. The predefined options may be customized in the
        colorbar_specs class attribute.""")

    colorbar_opts = param.Dict(default={}, doc="""
        Allows setting specific styling options for the colorbar overriding
        the options defined in the colorbar_specs class attribute. Includes
        location, orientation, height, width, scale_alpha, title, title_props,
        margin, padding, background_fill_color and more.""")

    clipping_colors = param.Dict(default={}, doc="""
        Dictionary to specify colors for clipped values, allows
        setting color for NaN values and for values above and below
        the min and max value. The min, max or NaN color may specify
        an RGB(A) color as a color hex string of the form #FFFFFF or
        #FFFFFFFF or a length 3 or length 4 tuple specifying values in
        the range 0-1 or a named HTML color.""")

    logz = param.Boolean(default=False, doc="""
         Whether to apply log scaling to the z-axis.""")

    rescale_discrete_levels = param.Boolean(default=True, doc="""
        If ``cnorm='eq_hist`` and there are only a few discrete values,
        then ``rescale_discrete_levels=True`` decreases the lower
        limit of the autoranged span so that the values are rendering
        towards the (more visible) top of the palette, thus
        avoiding washout of the lower values.  Has no effect if
        ``cnorm!=`eq_hist``.""")

    symmetric = param.Boolean(default=False, doc="""
        Whether to make the colormap symmetric around zero.""")

    _colorbar_defaults = dict(bar_line_color='black', label_standoff=8,
                              major_tick_line_color='black')

    _default_nan = '#8b8b8b'

    _nonvectorized_styles = base_properties + ['cmap', 'palette']

    def _draw_colorbar(self, plot, color_mapper, prefix=''):
        if CategoricalColorMapper and isinstance(color_mapper, CategoricalColorMapper):
            return
        if isinstance(color_mapper, EqHistColorMapper):
            ticker = BinnedTicker(mapper=color_mapper)
        elif isinstance(color_mapper, LogColorMapper) and color_mapper.low > 0:
            ticker = LogTicker()
        else:
            ticker = BasicTicker()
        cbar_opts = dict(self.colorbar_specs[self.colorbar_position])

        # Check if there is a colorbar in the same position
        pos = cbar_opts['pos']
        if any(isinstance(model, ColorBar) for model in getattr(plot, pos, [])):
            return

        if self.clabel:
            self.colorbar_opts.update({'title': self.clabel})

        if self.cformatter is not None:
            self.colorbar_opts.update({'formatter': wrap_formatter(self.cformatter, 'c')})

        for tk in ['cticks', 'ticks']:
            ticksize = self._fontsize(tk, common=False).get('fontsize')
            if ticksize is not None:
                self.colorbar_opts.update({'major_label_text_font_size': ticksize})
                break

        for lb in ['clabel', 'labels']:
            labelsize = self._fontsize(lb, common=False).get('fontsize')
            if labelsize is not None:
                self.colorbar_opts.update({'title_text_font_size': labelsize})
                break

        opts = dict(cbar_opts['opts'], color_mapper=color_mapper, ticker=ticker,
                    **self._colorbar_defaults)
        color_bar = ColorBar(**dict(opts, **self.colorbar_opts))

        plot.add_layout(color_bar, pos)
        self.handles[prefix+'colorbar'] = color_bar


    def _get_colormapper(self, eldim, element, ranges, style, factors=None, colors=None,
                         group=None, name='color_mapper'):
        # The initial colormapper instance is cached the first time
        # and then only updated
        if eldim is None and colors is None:
            return None
        dim_name = dim_range_key(eldim)

        # Attempt to find matching colormapper on the adjoined plot
        if self.adjoined:
            cmappers = self.adjoined.traverse(
                lambda x: (x.handles.get('color_dim'),
                           x.handles.get(name),
                           [v for v in x.handles.values()
                            if isinstance(v, ColorMapper)])
                )
            cmappers = [(cmap, mappers) for cdim, cmap, mappers in cmappers
                        if cdim == eldim]
            if cmappers:
                cmapper, mappers  = cmappers[0]
                if not cmapper:
                    if mappers and mappers[0]:
                        cmapper = mappers[0]
                    else:
                        return None
                self.handles['color_mapper'] = cmapper
                return cmapper
            else:
                return None

        ncolors = None if factors is None else len(factors)
        if eldim:
            # check if there's an actual value (not np.nan)
            if all(util.isfinite(cl) for cl in self.clim):
                low, high = self.clim
            elif dim_name in ranges:
                if self.clim_percentile and 'robust' in ranges[dim_name]:
                    low, high = ranges[dim_name]['robust']
                else:
                    low, high = ranges[dim_name]['combined']
                dlow, dhigh = ranges[dim_name]['data']
                if (util.is_int(low, int_like=True) and
                    util.is_int(high, int_like=True) and
                    util.is_int(dlow) and
                    util.is_int(dhigh)):
                    low, high = int(low), int(high)
            elif isinstance(eldim, dim):
                low, high = np.nan, np.nan
            else:
                low, high = element.range(eldim.name)
            if self.symmetric:
                sym_max = max(abs(low), high)
                low, high = -sym_max, sym_max
            low = self.clim[0] if util.isfinite(self.clim[0]) else low
            high = self.clim[1] if util.isfinite(self.clim[1]) else high
        else:
            low, high = None, None

        prefix = '' if group is None else group+'_'
        cmap = colors or style.get(prefix+'cmap', style.get('cmap', 'viridis'))
        nan_colors = {k: rgba_tuple(v) for k, v in self.clipping_colors.items()}
        if isinstance(cmap, dict):
            factors = list(cmap)
            palette = [cmap.get(f, nan_colors.get('NaN', self._default_nan)) for f in factors]
            if isinstance(eldim, dim):
                if eldim.dimension in element:
                    formatter = element.get_dimension(eldim.dimension).pprint_value
                else:
                    formatter = str
            else:
                formatter = eldim.pprint_value
            factors = [formatter(f) for f in factors]
        else:
            categorical = ncolors is not None
            if isinstance(self.color_levels, int):
                ncolors = self.color_levels
            elif isinstance(self.color_levels, list):
                ncolors = len(self.color_levels) - 1
                if isinstance(cmap, list) and len(cmap) != ncolors:
                    raise ValueError('The number of colors in the colormap '
                                     'must match the intervals defined in the '
                                     'color_levels, expected %d colors found %d.'
                                     % (ncolors, len(cmap)))
            palette = process_cmap(cmap, ncolors, categorical=categorical)
            if isinstance(self.color_levels, list):
                palette, (low, high) = color_intervals(palette, self.color_levels, clip=(low, high))
        colormapper, opts = self._get_cmapper_opts(low, high, factors, nan_colors)

        cmapper = self.handles.get(name)
        if cmapper is not None:
            if cmapper.palette != palette:
                cmapper.palette = palette
            opts = {k: opt for k, opt in opts.items()
                    if getattr(cmapper, k) != opt}
            if opts:
                cmapper.update(**opts)
        else:
            cmapper = colormapper(palette=palette, **opts)
            self.handles[name] = cmapper
            self.handles['color_dim'] = eldim
        return cmapper


    def _get_color_data(self, element, ranges, style, name='color', factors=None, colors=None,
                        int_categories=False):
        data, mapping = {}, {}
        cdim = element.get_dimension(self.color_index)
        color = style.get(name, None)
        if cdim and ((isinstance(color, str) and color in element) or isinstance(color, dim)):
            self.param.warning(
                "Cannot declare style mapping for '%s' option and "
                "declare a color_index; ignoring the color_index."
                % name)
            cdim = None
        if not cdim:
            return data, mapping

        cdata = element.dimension_values(cdim)
        field = util.dimension_sanitizer(cdim.name)
        dtypes = 'iOSU' if int_categories else 'OSU'

        if factors is None and (isinstance(cdata, list) or cdata.dtype.kind in dtypes):
            range_key = dim_range_key(cdim)
            if range_key in ranges and 'factors' in ranges[range_key]:
                factors = ranges[range_key]['factors']
            else:
                factors = util.unique_array(cdata)
        if factors is not None and int_categories and cdata.dtype.kind == 'i':
            field += '_str__'
            cdata = [str(f) for f in cdata]
            factors = [str(f) for f in factors]

        mapper = self._get_colormapper(cdim, element, ranges, style,
                                       factors, colors)
        if factors is None and isinstance(mapper, CategoricalColorMapper):
            field += '_str__'
            cdata = [cdim.pprint_value(c) for c in cdata]
            factors = True

        data[field] = cdata
        if factors is not None and self.show_legend:
            mapping['legend_field'] = field
        mapping[name] = {'field': field, 'transform': mapper}

        return data, mapping


    def _get_cmapper_opts(self, low, high, factors, colors):
        if factors is None:
            opts = {}
            if self.cnorm == 'linear':
                colormapper = LinearColorMapper
            if self.cnorm == 'log' or self.logz:
                colormapper = LogColorMapper
                if util.is_int(low) and util.is_int(high) and low == 0:
                    low = 1
                    if 'min' not in colors:
                        # Make integer 0 be transparent
                        colors['min'] = 'rgba(0, 0, 0, 0)'
                elif util.is_number(low) and low <= 0:
                    self.param.warning(
                        "Log color mapper lower bound <= 0 and will not "
                        "render correctly. Ensure you set a positive "
                        "lower bound on the color dimension or using "
                        "the `clim` option."
                    )
            elif self.cnorm == 'eq_hist':
                colormapper = EqHistColorMapper
                if bokeh_version > Version('2.4.2'):
                    opts['rescale_discrete_levels'] = self.rescale_discrete_levels
            if isinstance(low, (bool, np.bool_)): low = int(low)
            if isinstance(high, (bool, np.bool_)): high = int(high)
            # Pad zero-range to avoid breaking colorbar (as of bokeh 1.0.4)
            if low == high:
                offset = self.default_span / 2
                low -= offset
                high += offset
            if util.isfinite(low):
                opts['low'] = low
            if util.isfinite(high):
                opts['high'] = high
            color_opts = [('NaN', 'nan_color'), ('max', 'high_color'), ('min', 'low_color')]
            opts.update({opt: colors[name] for name, opt in color_opts if name in colors})
        else:
            colormapper = CategoricalColorMapper
            factors = decode_bytes(factors)
            opts = dict(factors=list(factors))
            if 'NaN' in colors:
                opts['nan_color'] = colors['NaN']
        return colormapper, opts


    def _init_glyph(self, plot, mapping, properties):
        """
        Returns a Bokeh glyph object and optionally creates a colorbar.
        """
        ret = super()._init_glyph(plot, mapping, properties)
        if self.colorbar:
            for k, v in list(self.handles.items()):
                if not k.endswith('color_mapper'):
                    continue
                self._draw_colorbar(plot, v, k.replace('color_mapper', ''))
        return ret


class LegendPlot(ElementPlot):

    legend_cols = param.Integer(default=0, bounds=(0, None), doc="""
        Number of columns for legend.""")

    legend_labels = param.Dict(default=None, doc="""
        Label overrides.""")

    legend_muted = param.Boolean(default=False, doc="""
        Controls whether the legend entries are muted by default.""")

    legend_offset = param.NumericTuple(default=(0, 0), doc="""
        If legend is placed outside the axis, this determines the
        (width, height) offset in pixels from the original position.""")

    legend_position = param.ObjectSelector(objects=["top_right",
                                                    "top_left",
                                                    "bottom_left",
                                                    "bottom_right",
                                                    'right', 'left',
                                                    'top', 'bottom'],
                                                    default="top_right",
                                                    doc="""
        Allows selecting between a number of predefined legend position
        options. The predefined options may be customized in the
        legend_specs class attribute.""")

    legend_opts = param.Dict(default={}, doc="""
        Allows setting specific styling options for the colorbar.""")

    legend_specs = {
        'right': 'right', 'left': 'left', 'top': 'above', 'bottom': 'below'
    }

    def _process_legend(self, plot=None):
        plot = plot or self.handles['plot']
        if not plot.legend:
            return
        legend = plot.legend[0]
        cmappers = [cmapper for cmapper in self.handles.values()
                   if isinstance(cmapper, CategoricalColorMapper)]
        categorical = bool(cmappers)
        if ((not categorical and not self.overlaid and len(legend.items) == 1)
            or not self.show_legend):
            legend.items[:] = []
        else:
            if bokeh3 and self.legend_cols:
                plot.legend.nrows = self.legend_cols
            else:
                plot.legend.orientation = 'horizontal' if self.legend_cols else 'vertical'

            pos = self.legend_position
            if pos in self.legend_specs:
                plot.legend[:] = []
                legend.location = self.legend_offset
                if pos in ['top', 'bottom'] and not self.legend_cols:
                    plot.legend.orientation = 'horizontal'
                plot.add_layout(legend, self.legend_specs[pos])
            else:
                legend.location = pos

            # Apply muting and misc legend opts
            for leg in plot.legend:
                leg.update(**self.legend_opts)
                for item in leg.items:
                    for r in item.renderers:
                        r.muted = self.legend_muted



class AnnotationPlot:
    """
    Mix-in plotting subclass for AnnotationPlots which do not have a legend.
    """


class OverlayPlot(GenericOverlayPlot, LegendPlot):

    tabs = param.Boolean(default=False, doc="""
        Whether to display overlaid plots in separate panes""")

    style_opts = (legend_dimensions + ['border_'+p for p in line_properties] +
                  text_properties + ['background_fill_color', 'background_fill_alpha'])

    multiple_legends = param.Boolean(default=False, doc="""
        Whether to split the legend for subplots into multiple legends.""")

    _propagate_options = ['width', 'height', 'xaxis', 'yaxis', 'labelled',
                          'bgcolor', 'fontsize', 'invert_axes', 'show_frame',
                          'show_grid', 'logx', 'logy', 'xticks', 'toolbar',
                          'yticks', 'xrotation', 'yrotation', 'lod',
                          'border', 'invert_xaxis', 'invert_yaxis', 'sizing_mode',
                          'title', 'title_format', 'legend_position', 'legend_offset',
                          'legend_cols', 'gridstyle', 'legend_muted', 'padding',
                          'xlabel', 'ylabel', 'xlim', 'ylim', 'zlim',
                          'xformatter', 'yformatter', 'active_tools',
                          'min_height', 'max_height', 'min_width', 'min_height',
                          'margin', 'aspect', 'data_aspect', 'frame_width',
                          'frame_height', 'responsive', 'fontscale', 'subcoordinate_y',
                          'subcoordinate_scale']

    def __init__(self, overlay, **kwargs):
        self._multi_y_propagation = self.lookup_options(overlay, 'plot').options.get('multi_y', False)
        super().__init__(overlay, **kwargs)
        self._multi_y_propagation = False

    @property
    def _x_range_type(self):
        for v in self.subplots.values():
            if not isinstance(v._x_range_type, Range1d):
                return v._x_range_type
        return self._x_range_type

    @property
    def _y_range_type(self):
        for v in self.subplots.values():
            if not isinstance(v._y_range_type, Range1d):
                return v._y_range_type
        return self._y_range_type

    def _process_legend(self, overlay):
        plot = self.handles['plot']
        subplots = self.traverse(lambda x: x, [lambda x: x is not self])
        legend_plots = any(p is not None for p in subplots
                           if isinstance(p, LegendPlot) and
                           not isinstance(p, OverlayPlot))
        non_annotation = [p for p in subplots if not
                          isinstance(p, (AnnotationPlot, OverlayPlot))]
        if (not self.show_legend or len(plot.legend) == 0 or
            (len(non_annotation) <= 1 and not (self.dynamic or legend_plots))):
            return super()._process_legend()
        elif not plot.legend:
            return

        legend = plot.legend[0]

        options = {}
        properties = self.lookup_options(self.hmap.last, 'style')[self.cyclic_index]
        for k, v in properties.items():
            if k in line_properties and 'line' not in k:
                ksplit = k.split('_')
                k = '_'.join(ksplit[:1]+'line'+ksplit[1:])
            if k in text_properties:
                k = 'label_' + k
            if k.startswith('legend_'):
                k = k[7:]
            options[k] = v

        pos = self.legend_position
        if not bokeh3:
            options['orientation'] = 'horizontal' if self.legend_cols else 'vertical'
        if pos in ['top', 'bottom'] and not self.legend_cols:
            options['orientation'] = 'horizontal'

        if overlay is not None and overlay.kdims:
            title = ', '.join([d.label for d in overlay.kdims])
            options['title'] = title

        options.update(self._fontsize('legend', 'label_text_font_size'))
        options.update(self._fontsize('legend_title', 'title_text_font_size'))
        if bokeh3 and self.legend_cols:
            options.update({"ncols": self.legend_cols})
        legend.update(**options)

        if pos in self.legend_specs:
            pos = self.legend_specs[pos]
        else:
            legend.location = pos

        if 'legend_items' not in self.handles:
            self.handles['legend_items'] = []
        legend_items = self.handles['legend_items']
        legend_labels = {
            tuple(sorted(property_to_dict(i.label).items()))
            if isinstance(property_to_dict(i.label), dict) else i.label: i
            for i in legend_items
        }
        for item in legend.items:
            item_label = property_to_dict(item.label)
            label = tuple(sorted(item_label.items())) if isinstance(item_label, dict) else item_label
            if not label or (isinstance(item_label, dict) and not item_label.get('value', True)):
                continue

            if label in legend_labels:
                prev_item = legend_labels[label]
                prev_item.renderers[:] = list(util.unique_iterator(prev_item.renderers+item.renderers))
            else:
                legend_labels[label] = item
                legend_items.append(item)
                if item not in self.handles['legend_items']:
                    self.handles['legend_items'].append(item)

        # Ensure that each renderer is only singly referenced by a legend item
        filtered = []
        renderers = []
        for item in legend_items:
            item.renderers[:] = [r for r in item.renderers if r not in renderers]
            if (item in filtered or not item.renderers or
                not any(r.visible or 'hv_legend' in r.tags for r in item.renderers)):
                continue
            item_label = property_to_dict(item.label)
            if isinstance(item_label, dict) and 'value' in item_label and self.legend_labels:
                label = item_label['value']
                item.label = {'value': self.legend_labels.get(label, label)}
            renderers += item.renderers
            filtered.append(item)
        legend.items[:] = list(util.unique_iterator(filtered))

        if self.multiple_legends:
            remove_legend(plot, legend)
            properties = legend.properties_with_values(include_defaults=False)
            legend_group = []
            for item in legend.items:
                if not isinstance(item.label, dict) or 'value'  in item.label:
                    legend_group.append(item)
                    continue
                new_legend = Legend(**dict(properties, items=[item]))
                new_legend.location = self.legend_offset
                plot.add_layout(new_legend, pos)
            if legend_group:
                new_legend = Legend(**dict(properties, items=legend_group))
                new_legend.location = self.legend_offset
                plot.add_layout(new_legend, pos)
            legend.items[:] = []
        elif pos in ['above', 'below', 'right', 'left']:
            remove_legend(plot, legend)
            legend.location = self.legend_offset
            plot.add_layout(legend, pos)

        # Apply muting and misc legend opts
        for leg in plot.legend:
            leg.update(**self.legend_opts)
            for item in leg.items:
                for r in item.renderers:
                    r.muted = self.legend_muted or r.muted


    def _init_tools(self, element, callbacks=[]):
        """
        Processes the list of tools to be supplied to the plot.
        """
        hover_tools = {}
        init_tools, tool_types = [], []
        for key, subplot in self.subplots.items():
            el = element.get(key)
            if el is not None:
                el_tools = subplot._init_tools(el, self.callbacks)
                for tool in el_tools:
                    if isinstance(tool, str):
                        tool_type = TOOL_TYPES.get(tool)
                    else:
                        tool_type = type(tool)
                    if isinstance(tool, tools.HoverTool):
                        tooltips = tuple(tool.tooltips) if tool.tooltips else ()
                        if tooltips in hover_tools:
                            continue
                        else:
                            hover_tools[tooltips] = tool
                    elif tool_type in tool_types:
                        continue
                    else:
                        tool_types.append(tool_type)
                    init_tools.append(tool)
        self.handles['hover_tools'] = hover_tools
        return init_tools


    def _merge_tools(self, subplot):
        """
        Merges tools on the overlay with those on the subplots.
        """
        if self.batched and 'hover' in subplot.handles:
            self.handles['hover'] = subplot.handles['hover']
        elif 'hover' in subplot.handles and 'hover_tools' in self.handles:
            hover = subplot.handles['hover']
            if hover.tooltips and not isinstance(hover.tooltips, str):
                tooltips = tuple((name, spec.replace('{%F %T}', '')) for name, spec in hover.tooltips)
            else:
                tooltips = ()
            tool = self.handles['hover_tools'].get(tooltips)
            if tool:
                tool_renderers = [] if tool.renderers == 'auto' else tool.renderers
                hover_renderers = [] if hover.renderers == 'auto' else hover.renderers
                renderers = [r for r in tool_renderers + hover_renderers if r is not None]
                tool.renderers = list(util.unique_iterator(renderers))
                if 'hover' not in self.handles:
                    self.handles['hover'] = tool

    def _get_dimension_factors(self, overlay, ranges, dimension):
        factors = []
        for k, sp in self.subplots.items():
            el = overlay.data.get(k)
            if el is None or not sp.apply_ranges or not sp._has_axis_dimension(el, dimension):
                continue
            dim = el.get_dimension(dimension)
            elranges = util.match_spec(el, ranges)
            fs = sp._get_dimension_factors(el, elranges, dim)
            if len(fs):
                factors.append(fs)
        return list(util.unique_iterator(chain(*factors)))

    def _get_factors(self, overlay, ranges):
        xfactors, yfactors = [], []
        for k, sp in self.subplots.items():
            el = overlay.data.get(k)
            if el is not None:
                elranges = util.match_spec(el, ranges)
                xfs, yfs = sp._get_factors(el, elranges)
                if len(xfs):
                    xfactors.append(xfs)
                if len(yfs):
                    yfactors.append(yfs)
        xfactors = list(util.unique_iterator(chain(*xfactors)))
        yfactors = list(util.unique_iterator(chain(*yfactors)))
        return xfactors, yfactors

    def _get_axis_dims(self, element):
        subplots = list(self.subplots.values())
        if subplots:
            return subplots[0]._get_axis_dims(element)
        return super()._get_axis_dims(element)

    def initialize_plot(self, ranges=None, plot=None, plots=None):
        key = util.wrap_tuple(self.hmap.last_key)
        nonempty = [(k, el) for k, el in self.hmap.data.items() if el]
        if not nonempty:
            raise SkipRendering('All Overlays empty, cannot initialize plot.')
        dkey, element = nonempty[-1]
        ranges = self.compute_ranges(self.hmap, key, ranges)

        self.tabs = self.tabs or any(isinstance(sp, TablePlot) for sp in self.subplots.values())
        if plot is None and not self.tabs and not self.batched:
            plot = self._init_plot(key, element, ranges=ranges, plots=plots)
            self._populate_axis_handles(plot)
        self.handles['plot'] = plot

        if plot and not self.overlaid:
            self._update_plot(key, plot, element)
            self._update_ranges(element, ranges)

        panels = []
        for key, subplot in self.subplots.items():
            frame = None
            if self.tabs:
                subplot.overlaid = False
            child = subplot.initialize_plot(ranges, plot, plots)
            if isinstance(element, CompositeOverlay):
                # Ensure that all subplots are in the same state
                frame = element.get(key, None)
                subplot.current_frame = frame
                subplot.current_key = dkey
            if self.batched:
                self.handles['plot'] = child
            if self.tabs:
                title = subplot._format_title(key, dimensions=False)
                if not title:
                    title = get_tab_title(key, frame, self.hmap.last)
                panels.append(TabPanel(child=child, title=title))
            self._merge_tools(subplot)

        if self.tabs:
            self.handles['plot'] = Tabs(
                tabs=panels, width=self.width, height=self.height,
                min_width=self.min_width, min_height=self.min_height,
                max_width=self.max_width, max_height=self.max_height,
                sizing_mode='fixed'
            )
        elif not self.overlaid:
            self._process_legend(element)
            self._set_active_tools(plot)
        self.drawn = True
        self.handles['plots'] = plots

        if 'plot' in self.handles and not self.tabs:
            plot = self.handles['plot']
            self.handles['xaxis'] = plot.xaxis[0]
            self.handles['yaxis'] = plot.yaxis[0]
            self.handles['x_range'] = plot.x_range
            self.handles['y_range'] = plot.y_range

        for cb in self.callbacks:
            cb.initialize()

        if self.top_level:
            self.init_links()

        self._execute_hooks(element)

        return self.handles['plot']

    def update_frame(self, key, ranges=None, element=None):
        """
        Update the internal state of the Plot to represent the given
        key tuple (where integers represent frames). Returns this
        state.
        """
        self._reset_ranges()
        reused = isinstance(self.hmap, DynamicMap) and self.overlaid
        self.prev_frame =  self.current_frame
        if not reused and element is None:
            element = self._get_frame(key)
        elif element is not None:
            self.current_frame = element
            self.current_key = key
        items = [] if element is None else list(element.data.items())

        if isinstance(self.hmap, DynamicMap):
            range_obj = element
        else:
            range_obj = self.hmap

        if element is not None:
            ranges = self.compute_ranges(range_obj, key, ranges)

            # Update plot options
            plot_opts = self.lookup_options(element, 'plot').options
            inherited = self._traverse_options(element, 'plot',
                                               self._propagate_options,
                                               defaults=False)
            plot_opts.update(**{k: v[0] for k, v in inherited.items() if k not in plot_opts})
            self.param.update(**plot_opts)

            if not self.overlaid and not self.tabs and not self.batched:
                self._update_ranges(element, ranges)

        # Determine which stream (if any) triggered the update
        triggering = [stream for stream in self.streams if stream._triggering]
        for k, subplot in self.subplots.items():
            el = None

            # If in Dynamic mode propagate elements to subplots
            if isinstance(self.hmap, DynamicMap) and element:
                # In batched mode NdOverlay is passed to subplot directly
                if self.batched:
                    el = element
                # If not batched get the Element matching the subplot
                elif element is not None:
                    idx, spec, exact = self._match_subplot(k, subplot, items, element)
                    if idx is not None:
                        _, el = items.pop(idx)
                        if not exact:
                            self._update_subplot(subplot, spec)

                # Skip updates to subplots when its streams is not one of
                # the streams that initiated the update
                if (triggering and all(s not in triggering for s in subplot.streams) and
                    subplot not in self.dynamic_subplots):
                    continue
            subplot.update_frame(key, ranges, element=el)

        if not self.batched and isinstance(self.hmap, DynamicMap) and items:
            init_kwargs = {'plots': self.handles['plots']}
            if not self.tabs:
                init_kwargs['plot'] = self.handles['plot']
            self._create_dynamic_subplots(key, items, ranges, **init_kwargs)
            if not self.overlaid and not self.tabs:
                self._process_legend(element)

        if element and not self.overlaid and not self.tabs and not self.batched:
            plot = self.handles['plot']
            self._update_plot(key, plot, element)
            self._set_active_tools(plot)
            self._setup_data_callbacks(plot)

        self._updated = True
        self._process_legend(element)
        self._execute_hooks(element)<|MERGE_RESOLUTION|>--- conflicted
+++ resolved
@@ -496,14 +496,10 @@
         elif categorical:
             axis_type = 'auto'
             dim_range = FactorRange()
-<<<<<<< HEAD
-        elif None in [v0, v1] or any(True if isinstance(el, (str, bytes)+util.cftime_types) else not util.isfinite(el) for el in [v0, v1]):
-=======
         elif None in [v0, v1] or any(
             True if isinstance(el, (str, bytes)+util.cftime_types)
             else not util.isfinite(el) for el in [v0, v1]
         ):
->>>>>>> e3dee544
             dim_range = range_type()
         else:
             dim_range = range_type(start=v0, end=v1, name=dim.name if dim else None)
@@ -1167,18 +1163,11 @@
         if not self.drawn or xupdate:
             self._update_range(x_range, l, r, xfactors, self.invert_xaxis,
                                self._shared['x-main-range'], self.logx, streaming)
-<<<<<<< HEAD
         if not (self.drawn or self.subcoordinate_y) or yupdate:
-            self._update_range(y_range, b, t, yfactors,
-                               y_range.tags[1]['invert_yaxis'] if y_range.tags else False,
-                               self._shared['y-main-range'], self.logy, streaming)
-=======
-        if not self.drawn or yupdate:
             self._update_range(
                 y_range, b, t, yfactors, self._get_tag(y_range, 'invert_yaxis'),
                 self._shared['y-main-range'], self.logy, streaming
             )
->>>>>>> e3dee544
 
     def _get_tag(self, model, tag_name):
         """Get a tag from a Bokeh model
