--- conflicted
+++ resolved
@@ -1269,24 +1269,19 @@
             server = self.renderer.mode == 'server'
             with hold_policy(self.document, 'collect', server=server):
                 empty_data = {c: [] for c in columns}
-<<<<<<< HEAD
-                event = ModelChangedEvent(
-                    document=self.document,
-                    model=source,
-                    attr='data',
-                    new=empty_data,
-                    setter='empty'
-                )
-                if bokeh_version >= LooseVersion('2.4.0'):
-                    self.document.callbacks._held_events.append(event)
+                if bokeh_version >= Version('3.0'):
+                    event = ModelChangedEvent(
+                        document=self.document,
+                        model=source,
+                        attr='data',
+                        new=empty_data,
+                        setter='empty'
+                    )
                 else:
-                    self.document._held_events.append(event)
-=======
-                event = ModelChangedEvent(self.document, source, 'data',
-                                          source.data, empty_data, empty_data,
-                                          setter='empty')
+                    event = ModelChangedEvent(
+                        self.document, source, 'data', source.data, empty_data, empty_data, setter='empty'
+                    )
                 self.document.callbacks._held_events.append(event)
->>>>>>> b40916ed
 
         if legend is not None:
             for leg in self.state.legend:
