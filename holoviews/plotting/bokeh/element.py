--- conflicted
+++ resolved
@@ -21,11 +21,7 @@
 from bokeh.models.mappers import (
     LinearColorMapper, LogColorMapper, CategoricalColorMapper
 )
-<<<<<<< HEAD
-from bokeh.models.scales import CategoricalScale, LinearScale, LogScale
-=======
 from bokeh.models.scales import LogScale
->>>>>>> acaa4124
 from bokeh.models.ranges import Range1d, DataRange1d, FactorRange
 from bokeh.models.tickers import (
     Ticker, BasicTicker, FixedTicker, LogTicker, MercatorTicker
@@ -51,13 +47,6 @@
 )
 from .tabular import TablePlot
 from .util import (
-<<<<<<< HEAD
-    TOOL_TYPES, bokeh_version, bokeh3, bokeh32, date_to_integer, decode_bytes, get_tab_title,
-    glyph_order, py2js_tickformatter, recursive_model_update,
-    theme_attr_json, cds_column_replace, hold_policy, match_dim_specs,
-    compute_layout_properties, wrap_formatter, match_ax_type, match_yaxis_type_to_range,
-    prop_is_none, remove_legend, property_to_dict, dtype_fix_hook
-=======
     TOOL_TYPES, bokeh_version, bokeh3, bokeh32, date_to_integer,
     decode_bytes, get_tab_title, glyph_order, py2js_tickformatter,
     recursive_model_update, theme_attr_json, cds_column_replace,
@@ -65,7 +54,6 @@
     wrap_formatter, match_ax_type, match_yaxis_type_to_range,
     prop_is_none, remove_legend, property_to_dict, dtype_fix_hook,
     get_scale, get_axis_class
->>>>>>> acaa4124
 )
 
 if bokeh3:
@@ -79,49 +67,6 @@
     TOOLS_MAP = Tool._known_aliases
 except Exception:
     TOOLS_MAP = TOOL_TYPES
-
-# Copied from bokeh.plotting._plot
-def get_scale(range_input, axis_type):
-    if isinstance(range_input, (DataRange1d, Range1d)) and axis_type in ["linear", "datetime", "mercator", "auto", None]:
-        return LinearScale()
-    elif isinstance(range_input, (DataRange1d, Range1d)) and axis_type == "log":
-        return LogScale()
-    elif isinstance(range_input, FactorRange):
-        return CategoricalScale()
-    else:
-        raise ValueError(f"Unable to determine proper scale for: '{range_input}'")
-
-from bokeh.core.property.datetime import Datetime
-from bokeh.models import LinearAxis, LogAxis, MercatorAxis
-
-def _get_axis_class(axis_type, range_input, dim): # Copied from bokeh
-    if axis_type is None:
-        return None, {}
-    elif axis_type == "linear":
-        return LinearAxis, {}
-    elif axis_type == "log":
-        return LogAxis, {}
-    elif axis_type == "datetime":
-        return DatetimeAxis, {}
-    elif axis_type == "mercator":
-        return MercatorAxis, dict(dimension='lon' if dim == 0 else 'lat')
-    elif axis_type == "auto":
-        if isinstance(range_input, FactorRange):
-            return CategoricalAxis, {}
-        elif isinstance(range_input, Range1d):
-            try:
-                value = range_input.start
-                # Datetime accepts ints/floats as timestamps, but we don't want
-                # to assume that implies a datetime axis
-                if Datetime.is_timestamp(value):
-                    return LinearAxis, {}
-                Datetime.validate(Datetime(), value)
-                return DatetimeAxis, {}
-            except ValueError:
-                pass
-        return LinearAxis, {}
-    else:
-        raise ValueError(f"Unrecognized axis_type: '{axis_type!r}'")
 
 
 class ElementPlot(BokehPlot, GenericElementPlot):
@@ -199,9 +144,6 @@
         be specified as a two-tuple of the form (vertical, horizontal)
         or a four-tuple (top, right, bottom, left).""")
 
-<<<<<<< HEAD
-    multi_y = param.Boolean(default=False)
-=======
     multi_y = param.Boolean(default=False, doc="""
        Enables multiple axes (one per value dimension) in
        overlays and useful for creating twin-axis plots.
@@ -209,7 +151,6 @@
        When enabled, axis options are no longer propagated between the
        elements and the overlay container, allowing customization on a
        per-axis basis.""")
->>>>>>> acaa4124
 
     responsive = param.ObjectSelector(default=False, objects=[False, True, 'width', 'height'])
 
@@ -426,48 +367,17 @@
             if dim not in data:
                 data[dim] = [v for _ in range(len(list(data.values())[0]))]
 
-<<<<<<< HEAD
-    def _shared_axis_range(self, plots, specs, range_type, axis_type, pos, extra_range_name):
-=======
     def _shared_axis_range(self, plots, specs, range_type, axis_type, pos):
->>>>>>> acaa4124
         """
         Given a list of other plots return the shared axis from another
         plot by matching the dimensions specs stored as tags on the
         dimensions. Returns None if there is no such axis.
         """
         dim_range = None
-<<<<<<< HEAD
-=======
         categorical = range_type is FactorRange
->>>>>>> acaa4124
         for plot in plots:
             if plot is None or specs is None:
                 continue
-<<<<<<< HEAD
-
-            if pos==0:
-                if hasattr(plot, 'x_range') and plot.x_range.tags and specs is not None:
-                    if match_dim_specs(plot.x_range.tags[0], specs) and match_ax_type(plot.xaxis[0], axis_type):
-                        dim_range = plot.x_range
-
-            if pos==1:
-                if hasattr(plot, 'y_range') and plot.y_range.tags and specs is not None:
-                    if match_dim_specs(plot.y_range.tags[0], specs) and match_ax_type(plot.yaxis[0], axis_type):
-                        dim_range = plot.y_range
-
-                if hasattr(plot, 'extra_y_ranges'):
-                    for extra_range in plot.extra_y_ranges.values():
-                        if extra_range.tags and specs is not None:
-                            if (match_dim_specs(extra_range.tags[0], specs) and
-                                match_yaxis_type_to_range(plot.yaxis, axis_type, extra_range.name)):
-                                dim_range = extra_range
-
-        if dim_range and not (range_type is FactorRange and not isinstance(dim_range, FactorRange)):
-            shared_name = extra_range_name or ('x-main-range' if pos == 0 else 'y-main-range')
-            self._shared[shared_name] = True
-
-=======
             ax = 'x' if pos == 0 else 'y'
             plot_range = getattr(plot, f'{ax}_range', None)
             axes = getattr(plot, f'{ax}axis', None)
@@ -493,7 +403,6 @@
                     dim_range = extra_range
                     break
 
->>>>>>> acaa4124
         return dim_range
 
     def _axis_props(self, plots, subplots, element, ranges, pos, *, dim=None,
@@ -505,15 +414,11 @@
             el = el.nodes
 
         range_el = el if self.batched and not isinstance(self, OverlayPlot) else element
-<<<<<<< HEAD
-        if pos and dim:  # NEEDS COMMENT WHY THIS DOESN'T APPLY WITH POS=0
-=======
 
         # For y-axes check if we explicitly passed in a dimension.
         # This is used by certain plot types to create an axis from
         # a synthetic dimension and exclusively supported for y-axes.
         if pos == 1 and dim:
->>>>>>> acaa4124
             dims = [dim]
             v0, v1 = util.max_range([elrange.get(dim, {'combined': (None, None)})['combined'] for elrange in ranges.values()])
             axis_label = str(dim)
@@ -526,21 +431,6 @@
             if self.invert_axes:
                 l, b, r, t = b, l, t, r
             v0, v1 = (l, r) if pos == 0 else (b, t)
-<<<<<<< HEAD
-
-            axis_dims = list(self._get_axis_dims(el))
-            if self.invert_axes:
-                axis_dims = axis_dims[:2][::-1] + [(axis_dims[2],) if len(axis_dims) == 3 else ()]
-            dims = axis_dims[pos]
-            if dims:
-                if not isinstance(dims, list):
-                    dims = [dims]
-                specs = tuple((d.name, d.label, d.unit) for d in dims)
-            else:
-                specs = None
-
-=======
-
             axis_dims = list(self._get_axis_dims(el))
             if self.invert_axes:
                 axis_dims[0], axis_dims[1] = axis_dims[:2][::-1]
@@ -552,7 +442,6 @@
             else:
                 specs = None
 
->>>>>>> acaa4124
             xlabel, ylabel, zlabel = self._get_axis_labels((None, None) if (dim is None) else dims)
             if self.invert_axes:
                 xlabel, ylabel = ylabel, xlabel
@@ -560,10 +449,6 @@
                     dims = dims[:2][::-1]
             axis_label = ylabel if pos else xlabel
 
-<<<<<<< HEAD
-        # ALERT: Cannot just traverse all subplots
-=======
->>>>>>> acaa4124
         categorical = any(self.traverse(lambda plot: plot._categorical))
         if dims is not None and any(dim.name in ranges and 'factors' in ranges[dim.name] for dim in dims):
             categorical = True
@@ -584,25 +469,15 @@
                 if ((dim_type is np.object_ and issubclass(type(v0), util.datetime_types)) or
                     dim_type in util.datetime_types):
                     axis_type = 'datetime'
-<<<<<<< HEAD
-
-=======
->>>>>>> acaa4124
 
         norm_opts = self.lookup_options(el, 'norm').options
         shared_name = extra_range_name or ('x-main-range' if pos == 0 else 'y-main-range')
         if plots and self.shared_axes and not norm_opts.get('axiswise', False):
-<<<<<<< HEAD
-            dim_range = self._shared_axis_range(plots, specs, range_type, axis_type, pos, extra_range_name)
-
-        if self._shared['x-main-range' if pos==0 else 'y-main-range'] or (extra_range_name in self._shared):
-=======
             dim_range = self._shared_axis_range(plots, specs, range_type, axis_type, pos)
             if dim_range:
                 self._shared[shared_name] = True
 
         if self._shared.get(shared_name):
->>>>>>> acaa4124
             pass
         elif categorical:
             axis_type = 'auto'
@@ -611,16 +486,6 @@
            dim_range = range_type()
         else:
             dim_range = range_type(start=v0, end=v1, name=dim.name if dim else None)
-<<<<<<< HEAD
-
-        if not dim_range.tags and specs is not None:
-            dim_range.tags.append(specs)
-            dim_range.tags.append(range_tags_extras)
-
-        if extra_range_name:
-            dim_range.name = extra_range_name
-        return axis_type, axis_label, dim_range
-=======
 
         if not dim_range.tags and specs is not None:
             dim_range.tags.append(specs)
@@ -674,7 +539,6 @@
             ax_props = ('log' if log_enabled else ax_props[0], ax_props[1], ax_props[2])
             ax_specs[ydim] = ax_props
         return yaxes, ax_specs
->>>>>>> acaa4124
 
     def _init_plot(self, key, element, plots, ranges=None):
         """
@@ -685,54 +549,10 @@
         subplots = list(self.subplots.values()) if self.subplots else []
 
         axis_specs = {'x': {}, 'y': {}}
-<<<<<<< HEAD
-        if self.invert_axes:
-            axpos0, axpos1 = 'below', 'above'
-        else:
-            axpos0, axpos1 = 'left', 'right'
-        axis_specs['x']['x'] = self._axis_props(plots, subplots, element, ranges, pos=0) + ('below',)
-        if self.multi_y:
-            yaxes, dimensions = {}, {}
-            for el in element:
-                yd = el.get_dimension(1)
-                dimensions[yd.name] = yd
-                opts = el.opts.get('plot', backend='bokeh').kwargs
-                if yd.name not in yaxes:
-                    yaxes[yd.name] = {'position':opts.get('yaxis', axpos1 if len(yaxes) else axpos0),
-                                      'autorange':opts.get('autorange', None),
-                                      'logx': opts.get('logx', False),
-                                      'logy': opts.get('logy', False),
-                                      'invert_yaxis':opts.get('invert_yaxis',False),
-                                      # 'xlim': opts.get('xlim', (np.nan, np.nan)), # TODO
-                                      'ylim': opts.get('ylim', (np.nan, np.nan))}
-
-            for ydim, info in yaxes.items():
-                range_tags_extras={'invert_yaxis':info['invert_yaxis']}
-                if info['autorange']=='y':
-                    range_tags_extras['autorange'] = True
-                    lowerlim, upperlim = info['ylim'][0], info['ylim'][1]
-                    if not ((lowerlim is None) or np.isnan(lowerlim)):
-                        range_tags_extras['y-lowerlim'] = lowerlim
-                    if not ((upperlim is None) or np.isnan(upperlim)):
-                        range_tags_extras['y-upperlim'] = upperlim
-
-                else:
-                    range_tags_extras['autorange'] = False
-
-                ax_props = self._axis_props(
-                    plots, subplots, element, ranges, pos=1, dim=dimensions[ydim],
-                    range_tags_extras=range_tags_extras,
-                    extra_range_name=ydim
-                )
-                log_enabled = info['logx'] if self.invert_axes else info['logy']
-                ax_props = ('log' if log_enabled else ax_props[0], ax_props[1], ax_props[2])
-                axis_specs['y'][ydim] = ax_props + (info['position'],)
-=======
         axis_specs['x']['x'] = self._axis_props(plots, subplots, element, ranges, pos=0)
         if self.multi_y:
             yaxes, extra_axis_specs = self._create_extra_axes(plots, subplots, element, ranges)
             axis_specs['y'].update(extra_axis_specs)
->>>>>>> acaa4124
         else:
             range_tags_extras={'invert_yaxis':self.invert_yaxis}
             if self.autorange=='y':
@@ -746,20 +566,11 @@
                 range_tags_extras['autorange'] = False
 
             axis_specs['y']['y'] = self._axis_props(plots, subplots, element, ranges, pos=1,
-<<<<<<< HEAD
-                    range_tags_extras = range_tags_extras) + (self.yaxis,)
-
-        self.axis_specs = axis_specs
-        properties = {}
-        for axis, axis_spec in axis_specs.items():
-            for (axis_dim, (axis_type, axis_label, axis_range, axis_position)) in axis_spec.items():
-=======
                     range_tags_extras = range_tags_extras)
 
         properties = {}
         for axis, axis_spec in axis_specs.items():
             for (axis_dim, (axis_type, axis_label, axis_range)) in axis_spec.items():
->>>>>>> acaa4124
                 scale = get_scale(axis_range, axis_type)
                 if f'{axis}_range' in properties:
                     properties[f'extra_{axis}_ranges'] = extra_ranges = properties.get(f'extra_{axis}_ranges', {})
@@ -770,13 +581,6 @@
                     properties[f'{axis}_range'] = axis_range
                     properties[f'{axis}_scale'] = scale
                     properties[f'{axis}_axis_type'] = axis_type
-<<<<<<< HEAD
-                    if axis == 'y' and axis_position in ['right', 'bare-right']:
-                        properties['y_axis_location'] = 'right'
-                    if axis == 'y' and axis_position in ['left', 'bare-left']:
-                        properties['y_axis_location'] = 'left'
-=======
->>>>>>> acaa4124
 
         if not self.show_frame:
             properties['outline_line_alpha'] = 0
@@ -812,18 +616,11 @@
 
         multi_ax = 'x' if self.invert_axes else 'y'
         for axis_dim, range_obj in properties.get(f'extra_{multi_ax}_ranges', {}).items():
-<<<<<<< HEAD
-            axis_type, axis_label, _, axis_position= axis_specs[multi_ax][axis_dim]
-            ax_cls, ax_kwargs = _get_axis_class(axis_type, range_obj, dim=1)
-            ax_kwargs[f'{multi_ax}_range_name'] = axis_dim
-            fig.add_layout(ax_cls(axis_label=axis_label, **ax_kwargs), axis_position)
-=======
             axis_type, axis_label, _ = axis_specs[multi_ax][axis_dim]
             ax_cls, ax_kwargs = get_axis_class(axis_type, range_obj, dim=1)
             ax_kwargs[f'{multi_ax}_range_name'] = axis_dim
             fig.add_layout(ax_cls(axis_label=axis_label,
                                   **ax_kwargs), yaxes[axis_dim]['position'])
->>>>>>> acaa4124
         return fig
 
     def _plot_properties(self, key, element):
@@ -927,10 +724,7 @@
         self.handles['xaxis'] = plot.xaxis[0]
         self.handles['x_range'] = plot.x_range
         self.handles['extra_x_ranges'] = plot.extra_x_ranges
-<<<<<<< HEAD
-=======
         self.handles['extra_x_scales'] = plot.extra_x_scales
->>>>>>> acaa4124
 
         if self.yaxis is None:
             plot.yaxis.visible = False
@@ -942,10 +736,6 @@
         self.handles['y_range'] = plot.y_range
         self.handles['extra_y_ranges'] = plot.extra_y_ranges
         self.handles['extra_y_scales'] = plot.extra_y_scales
-<<<<<<< HEAD
-
-=======
->>>>>>> acaa4124
 
     def _axis_properties(self, axis, key, plot, dimension=None,
                          ax_mapping={'x': 0, 'y': 1}):
@@ -1074,7 +864,6 @@
         recursive_model_update(plot.xaxis[0], props.get('x', {}))
         recursive_model_update(plot.yaxis[0], props.get('y', {}))
 
-<<<<<<< HEAD
         extra_els = traverse_el[1:] if traverse_el else []
         for extra_y_axis, extra_el in zip(plot.yaxis[1:], extra_els):
             extra_dimensions = self._get_axis_dims(extra_el)
@@ -1083,8 +872,6 @@
             extra_props['axis_label'] = extra_ylabel # if 'y' in self.labelled or self.ylabel else ''
             recursive_model_update(extra_y_axis, extra_props)
 
-=======
->>>>>>> acaa4124
     def _update_title(self, key, plot, element):
         if plot.title:
             plot.title.update(**self._title_properties(key, plot, element))
@@ -1182,16 +969,12 @@
                 range_dim = x_range.name if self.invert_axes else y_range.name
             else:
                 range_dim = None
-<<<<<<< HEAD
-            l, b, r, t = self.get_extents(element, ranges, dimension=range_dim)
-=======
             try:
                 l, b, r, t = self.get_extents(element, ranges, dimension=range_dim)
             except Exception:
                 # Backward compatibility for e.g. GeoViews=<1.10.1 since dimension
                 # is a newly added keyword argument
                 l, b, r, t = self.get_extents(element, ranges)
->>>>>>> acaa4124
             if self.invert_axes:
                 l, b, r, t = b, l, t, r
 
@@ -1582,24 +1365,14 @@
             plot_method = plot_method[int(self.invert_axes)]
         if 'legend_field' in properties and 'legend_label' in properties:
             del properties['legend_label']
-
-        # ALERT: This only handles XYGlyph types right now
-        # and note guard against Field (unhashable) when using FactorRanges
-        mapping = property_to_dict(mapping)
-        if 'x' in mapping:
-            x = mapping['x']
-            if plot.extra_x_ranges and (x in plot.extra_x_ranges):
-                properties['x_range_name'] = mapping['x']
-        if 'y' in mapping:
-            y = mapping['y']
-            if plot.extra_y_ranges and (y in plot.extra_y_ranges):
-                properties['y_range_name'] = mapping['y']
-
-<<<<<<< HEAD
-=======
         if "name" not in properties:
             properties["name"] = properties.get("legend_label") or properties.get("legend_field")
->>>>>>> acaa4124
+
+        if self.handles['x_range'].name in plot.extra_x_ranges:
+            properties['x_range_name'] = self.handles['y_range'].name
+        if self.handles['y_range'].name in plot.extra_y_ranges:
+            properties['y_range_name'] = self.handles['y_range'].name
+
         renderer = getattr(plot, plot_method)(**dict(properties, **mapping))
         return renderer, renderer.glyph
 
