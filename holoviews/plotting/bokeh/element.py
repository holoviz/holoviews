import warnings
from collections import defaultdict
from itertools import chain
from types import FunctionType

import bokeh
import bokeh.plotting
import numpy as np
import param
from bokeh.document.events import ModelChangedEvent
from bokeh.model import Model
from bokeh.models import (
    BinnedTicker,
    ColorBar,
    ColorMapper,
    CustomJS,
    EqHistColorMapper,
    GlyphRenderer,
    Legend,
    Renderer,
    Title,
    tools,
)
from bokeh.models.axes import CategoricalAxis, DatetimeAxis
from bokeh.models.formatters import (
    CustomJSTickFormatter,
    MercatorTickFormatter,
    TickFormatter,
)
from bokeh.models.layouts import TabPanel, Tabs
from bokeh.models.mappers import (
    CategoricalColorMapper,
    LinearColorMapper,
    LogColorMapper,
)
from bokeh.models.ranges import DataRange1d, FactorRange, Range1d
from bokeh.models.scales import LogScale
from bokeh.models.tickers import (
    BasicTicker,
    FixedTicker,
    LogTicker,
    MercatorTicker,
    Ticker,
)
from bokeh.models.tools import Tool
from packaging.version import Version

from ...core import CompositeOverlay, Dataset, Dimension, DynamicMap, Element, util
from ...core.options import Keywords, SkipRendering, abbreviated_exception
from ...element import Annotation, Contours, Graph, Path, Tiles, VectorField
from ...streams import Buffer, PlotSize, RangeXY
from ...util.transform import dim
from ..plot import GenericElementPlot, GenericOverlayPlot
from ..util import color_intervals, dim_axis_label, dim_range_key, process_cmap
from .plot import BokehPlot
from .styles import (
    base_properties,
    legend_dimensions,
    line_properties,
    mpl_to_bokeh,
    property_prefixes,
    rgba_tuple,
    text_properties,
    validate,
)
from .tabular import TablePlot
from .util import (
    TOOL_TYPES,
    bokeh32,
    bokeh_version,
    cds_column_replace,
    compute_layout_properties,
    date_to_integer,
    decode_bytes,
    dtype_fix_hook,
    get_axis_class,
    get_scale,
    get_tab_title,
    get_ticker_axis_props,
    glyph_order,
    hold_policy,
    match_ax_type,
    match_dim_specs,
    match_yaxis_type_to_range,
    prop_is_none,
    property_to_dict,
    recursive_model_update,
    remove_legend,
    theme_attr_json,
    wrap_formatter,
)

try:
    TOOLS_MAP = Tool._known_aliases
except Exception:
    TOOLS_MAP = TOOL_TYPES


class ElementPlot(BokehPlot, GenericElementPlot):

    active_tools = param.List(default=None, doc="""
        Allows specifying which tools are active by default. Note
        that only one tool per gesture type can be active, e.g.
        both 'pan' and 'box_zoom' are drag tools, so if both are
        listed only the last one will be active. As a default 'pan'
        and 'wheel_zoom' will be used if the tools are enabled.""")

    align = param.ObjectSelector(default='start', objects=['start', 'center', 'end'], doc="""
        Alignment (vertical or horizontal) of the plot in a layout.""")

    apply_hard_bounds = param.Boolean(default=False, doc="""
        If True, the navigable bounds of the plot will be set based
        on the more extreme of extents between the data or xlim/ylim ranges.
        If dim ranges are set, the hard bounds will be set to the dim ranges.""")

    autorange = param.ObjectSelector(default=None, objects=['x', 'y', None], doc="""
        Whether to auto-range along either the x- or y-axis, i.e.
        when panning or zooming along the orthogonal axis it will
        ensure all the data along the selected axis remains visible.""")

    border = param.Number(default=10, doc="""
        Minimum border around plot.""")

    aspect = param.Parameter(default=None, doc="""
        The aspect ratio mode of the plot. By default, a plot may
        select its own appropriate aspect ratio but sometimes it may
        be necessary to force a square aspect ratio (e.g. to display
        the plot as an element of a grid). The modes 'auto' and
        'equal' correspond to the axis modes of the same name in
        matplotlib, a numeric value specifying the ratio between plot
        width and height may also be passed. To control the aspect
        ratio between the axis scales use the data_aspect option
        instead.""")

    backend_opts = param.Dict(default={}, doc="""
        A dictionary of custom options to apply to the plot or
        subcomponents of the plot. The keys in the dictionary mirror
        attribute access on the underlying models stored in the plot's
        handles, e.g. {'colorbar.margin': 10} will index the colorbar
        in the Plot.handles and then set the margin to 10.""")

    data_aspect = param.Number(default=None, doc="""
        Defines the aspect of the axis scaling, i.e. the ratio of
        y-unit to x-unit.""")

    width = param.Integer(default=300, allow_None=True, bounds=(0, None), doc="""
        The width of the component (in pixels). This can be either
        fixed or preferred width, depending on width sizing policy.""")

    height = param.Integer(default=300, allow_None=True, bounds=(0, None), doc="""
        The height of the component (in pixels).  This can be either
        fixed or preferred height, depending on height sizing policy.""")

    frame_width = param.Integer(default=None, allow_None=True, bounds=(0, None), doc="""
        The width of the component (in pixels). This can be either
        fixed or preferred width, depending on width sizing policy.""")

    frame_height = param.Integer(default=None, allow_None=True, bounds=(0, None), doc="""
        The height of the component (in pixels).  This can be either
        fixed or preferred height, depending on height sizing policy.""")

    min_width = param.Integer(default=None, bounds=(0, None), doc="""
        Minimal width of the component (in pixels) if width is adjustable.""")

    min_height = param.Integer(default=None, bounds=(0, None), doc="""
        Minimal height of the component (in pixels) if height is adjustable.""")

    max_width = param.Integer(default=None, bounds=(0, None), doc="""
        Minimal width of the component (in pixels) if width is adjustable.""")

    max_height = param.Integer(default=None, bounds=(0, None), doc="""
        Minimal height of the component (in pixels) if height is adjustable.""")

    margin = param.Parameter(default=None, doc="""
        Allows to create additional space around the component. May
        be specified as a two-tuple of the form (vertical, horizontal)
        or a four-tuple (top, right, bottom, left).""")

    multi_y = param.Boolean(default=False, doc="""
       Enables multiple axes (one per value dimension) in
       overlays and useful for creating twin-axis plots.

       When enabled, axis options are no longer propagated between the
       elements and the overlay container, allowing customization on a
       per-axis basis.""")

    subcoordinate_y = param.ClassSelector(default=False, class_=(bool, tuple), doc="""
       Enables sub-coordinate systems for this plot. Accepts also a numerical
       two-tuple that must be a range between 0 and 1, the plot will be
       rendered on this vertical range of the axis.""")

    subcoordinate_scale = param.Number(default=1, bounds=(0, None), inclusive_bounds=(False, True), doc="""
       Scale factor for subcoordinate ranges to control the level of overlap.""")

    responsive = param.ObjectSelector(default=False, objects=[False, True, 'width', 'height'])

    fontsize = param.Parameter(default={'title': '12pt'}, allow_None=True,  doc="""
       Specifies various fontsizes of the displayed text.

       Finer control is available by supplying a dictionary where any
       unmentioned keys reverts to the default sizes, e.g:

          {'ticks': '20pt', 'title': '15pt', 'ylabel': '5px', 'xlabel': '5px'}""")

    gridstyle = param.Dict(default={}, doc="""
        Allows customizing the grid style, e.g. grid_line_color defines
        the line color for both grids while xgrid_line_color exclusively
        customizes the x-axis grid lines.""")

    labelled = param.List(default=['x', 'y'], doc="""
        Whether to plot the 'x' and 'y' labels.""")

    lod = param.Dict(default={'factor': 10, 'interval': 300,
                              'threshold': 2000, 'timeout': 500}, doc="""
        Bokeh plots offer "Level of Detail" (LOD) capability to
        accommodate large (but not huge) amounts of data. The available
        options are:

          * factor    : Decimation factor to use when applying
                        decimation.
          * interval  : Interval (in ms) downsampling will be enabled
                        after an interactive event.
          * threshold : Number of samples before downsampling is enabled.
          * timeout   : Timeout (in ms) for checking whether interactive
                        tool events are still occurring.""")

    show_frame = param.Boolean(default=True, doc="""
        Whether or not to show a complete frame around the plot.""")

    shared_axes = param.Boolean(default=True, doc="""
        Whether to invert the share axes across plots
        for linked panning and zooming.""")

    default_tools = param.List(default=['save', 'pan', 'wheel_zoom',
                                        'box_zoom', 'reset'],
        doc="A list of plugin tools to use on the plot.")

    tools = param.List(default=[], doc="""
        A list of plugin tools to use on the plot.""")

    hover_tooltips = param.ClassSelector(class_=(list, str), doc="""
        A list of dimensions to be displayed in the hover tooltip.""")

    hover_formatters = param.Dict(doc="""
        A dict of formatting options for the hover tooltip.""")

    hover_mode = param.ObjectSelector(default='mouse', objects=['mouse', 'vline', 'hline'], doc="""
        The hover mode determines how the hover tool is activated.""")

    xticks = param.ClassSelector(class_=(int, list, tuple, np.ndarray, Ticker), default=None, doc="""
        Ticks along x-axis specified as an integer, explicit list of
        tick locations, or bokeh Ticker object. If set to None default
        bokeh ticking behavior is applied.""")

    yticks = param.ClassSelector(class_=(int, list, tuple, np.ndarray, Ticker), default=None, doc="""
        Ticks along y-axis specified as an integer, explicit list of
        tick locations, or bokeh Ticker object. If set to None default
        bokeh ticking behavior is applied.""")

    toolbar = param.ObjectSelector(default='right',
                                   objects=["above", "below",
                                            "left", "right", "disable", None],
                                   doc="""
        The toolbar location, must be one of 'above', 'below',
        'left', 'right', None.""")

    xformatter = param.ClassSelector(
        default=None, class_=(str, TickFormatter, FunctionType), doc="""
        Formatter for ticks along the x-axis.""")

    yformatter = param.ClassSelector(
        default=None, class_=(str, TickFormatter, FunctionType), doc="""
        Formatter for ticks along the x-axis.""")

    _categorical = False
    _allow_implicit_categories = True

    # Declare which styles cannot be mapped to a non-scalar dimension
    _nonvectorized_styles = []

    # Declares the default types for continuous x- and y-axes
    _x_range_type = Range1d
    _y_range_type = Range1d

    # Whether the plot supports streaming data
    _stream_data = True

    def __init__(self, element, plot=None, **params):
        self._subcoord_standalone_ = None
        self.current_ranges = None
        super().__init__(element, **params)
        self.handles = {} if plot is None else self.handles['plot']
        self.static = len(self.hmap) == 1 and len(self.keys) == len(self.hmap)
        self.callbacks, self.source_streams = self._construct_callbacks()
        self.static_source = False
        self.streaming = [s for s in self.streams if isinstance(s, Buffer)]
        self.geographic = bool(self.hmap.last.traverse(lambda x: x, Tiles))
        if self.geographic and self.projection is None:
            self.projection = 'mercator'

        # Whether axes are shared between plots
        self._shared = {'x-main-range': False, 'y-main-range': False}
        self._js_on_data_callbacks = []

        # Flag to check whether plot has been updated
        self._updated = False

    def _hover_opts(self, element):
        if self.batched:
            dims = list(self.hmap.last.kdims)
        else:
            dims = list(self.overlay_dims.keys())
        dims += element.dimensions()
        return list(util.unique_iterator(dims)), {}

    def _replace_hover_label_group(self, element, tooltip):
        if isinstance(tooltip, tuple):
            has_label = hasattr(element, 'label') and element.label
            has_group = hasattr(element, 'group') and element.group != element.param.group.default
            if not has_label and not has_group:
                return tooltip

            if ("$label" in tooltip or "${label}" in tooltip):
                tooltip = (tooltip[0], element.label)
            elif ("$group" in tooltip or "${group}" in tooltip):
                tooltip = (tooltip[0], element.group)
        elif isinstance(tooltip, str):
            if "$label" in tooltip:
                tooltip = tooltip.replace("$label", element.label)
            elif "${label}" in tooltip:
                tooltip = tooltip.replace("${label}", element.label)

            if "$group" in tooltip:
                tooltip = tooltip.replace("$group", element.group)
            elif "${group}" in tooltip:
                tooltip = tooltip.replace("${group}", element.group)
        return tooltip

    def _replace_hover_value_aliases(self, tooltip, tooltips_dict):
        for name, tuple_ in tooltips_dict.items():
            # some elements, like image, rename the tooltip, e.g. @y -> $y
            # let's replace those, so the hover tooltip is discoverable
            # ensure it works for `(@x, @y)` -> `($x, $y)` too
            if isinstance(tooltip, tuple):
                value_alias = tuple_[1]
                if f"@{name}" in tooltip[1]:
                    tooltip = (tooltip[0], tooltip[1].replace(f"@{name}", value_alias))
                elif f"@{{{name}}}" in tooltip[1]:
                    tooltip = (tooltip[0], tooltip[1].replace(f"@{{{name}}}", value_alias))
            elif isinstance(tooltip, str):
                if f"@{name}" in tooltip:
                    tooltip = tooltip.replace(f"@{name}", tuple_[1])
                elif f"@{{{name}}}" in tooltip:
                    tooltip = tooltip.replace(f"@{{{name}}}", tuple_[1])
        return tooltip

    def _prepare_hover_kwargs(self, element):
        tooltips, hover_opts = self._hover_opts(element)

        dim_aliases = {
            f"{dim.label} ({dim.unit})" if dim.unit else dim.label: dim.name
            for dim in element.kdims + element.vdims
        }

        # make dict so it's easy to get the tooltip for a given dimension;
        tooltips_dict = {}
        units_dict = {}
        for ttp in tooltips:
            if isinstance(ttp, tuple):
                name = ttp[0]
                tuple_ = (ttp[0], ttp[1])
            elif isinstance(ttp, Dimension):
                name = ttp.name
                # three brackets means replacing variable,
                # and then wrapping in brackets, like @{air}
                unit = f" ({ttp.unit})" if ttp.unit else ""
                tuple_ = (
                    ttp.pprint_label,
                    f"@{{{util.dimension_sanitizer(ttp.name)}}}"
                )
                units_dict[name] = unit
            elif isinstance(ttp, str):
                name = ttp
                # three brackets means replacing variable,
                # and then wrapping in brackets, like @{air}
                tuple_ = (ttp.name, f"@{{{util.dimension_sanitizer(ttp)}}}")

            if name in dim_aliases:
                name = dim_aliases[name]

            # key is the vanilla data column/dimension name
            # value should always be a tuple (label, value)
            tooltips_dict[name] = tuple_

        # subset the tooltips to only the ones user wants
        if self.hover_tooltips:
            # If hover tooltips are defined as a list of strings or tuples
            if isinstance(self.hover_tooltips, list):
                new_tooltips = []
                for tooltip in self.hover_tooltips:
                    if isinstance(tooltip, str):
                        # make into a tuple
                        new_tooltip = tooltips_dict.get(tooltip.lstrip("@"))
                        if new_tooltip is None:
                            label = tooltip.lstrip("$").lstrip("@")
                            value = tooltip if "$" in tooltip else f"@{{{tooltip.lstrip('@')}}}"
                            new_tooltip = (label, value)
                        new_tooltips.append(new_tooltip)
                    elif isinstance(tooltip, tuple):
                        unit = units_dict.get(tooltip[0])
                        tooltip = self._replace_hover_value_aliases(tooltip, tooltips_dict)
                        if unit:
                            tooltip = (f"{tooltip[0]}{unit}", tooltip[1])
                        new_tooltips.append(tooltip)
                    else:
                        raise ValueError('Hover tooltips must be a list with items of strings or tuples.')
                tooltips = new_tooltips
            else:
                # Likely HTML str
                tooltips = self._replace_hover_value_aliases(self.hover_tooltips, tooltips_dict)
        else:
            tooltips = list(tooltips_dict.values())

        # replace the label and group in the tooltips
        if isinstance(tooltips, list):
            tooltips = [self._replace_hover_label_group(element, ttp) for ttp in tooltips]
        elif isinstance(tooltips, str):
            tooltips = self._replace_hover_label_group(element, tooltips)

        if self.hover_formatters:
            hover_opts['formatters'] = self.hover_formatters

        if self.hover_mode:
            hover_opts["mode"] = self.hover_mode

        return tooltips, hover_opts

    def _init_tools(self, element, callbacks=None):
        """
        Processes the list of tools to be supplied to the plot.
        """
        if callbacks is None:
            callbacks = []

        tooltips, hover_opts = self._prepare_hover_kwargs(element)

        if not tooltips:
            tooltips = None

        callbacks = callbacks+self.callbacks
        cb_tools, tool_names = [], []
        hover = False
        for cb in callbacks:
            for handle in cb.models:
                if handle and handle in TOOLS_MAP:
                    tool_names.append(handle)
                    if handle == 'hover':
                        tool = tools.HoverTool(
                            tooltips=tooltips, tags=['hv_created'],
                            **hover_opts)
                        hover = tool
                    else:
                        tool = TOOLS_MAP[handle]()
                    cb_tools.append(tool)
                    self.handles[handle] = tool

        all_tools = cb_tools + self.default_tools + self.tools
        if self.hover_tooltips:
            no_hover = (
                "hover" not in all_tools and
                not (any(isinstance(tool, tools.HoverTool) for tool in all_tools))
            )
            if no_hover:
                all_tools.append("hover")

        tool_list = []
        for tool in all_tools:
            if tool in tool_names:
                continue
            if tool in ['vline', 'hline']:
                tool_opts = dict(hover_opts, mode=tool)
                tool = tools.HoverTool(
                    tooltips=tooltips, tags=['hv_created'], **tool_opts
                )
            elif bokeh32 and isinstance(tool, str) and tool.endswith(
                ('wheel_zoom', 'zoom_in', 'zoom_out')
            ):
                zoom_kwargs = {}
                tags = ['hv_created']
                if self.subcoordinate_y and not tool.startswith('x'):
                    zoom_dims = 'height'
                    zoom_kwargs['level'] = 1
                    tags.append(tool)
                elif tool.startswith('x'):
                    zoom_dims = 'width'
                elif tool.startswith('y'):
                    zoom_dims = 'height'
                else:
                    zoom_dims = 'both'
                zoom_kwargs['dimensions'] = zoom_dims
                zoom_kwargs['tags'] = tags
                if tool.endswith('wheel_zoom'):
                    # Setting `zoom_together` for multi-y axis support.
                    zoom_kwargs['zoom_together'] = 'none'
                    zoom_type = tools.WheelZoomTool
                elif tool.endswith('zoom_in'):
                    zoom_type = tools.ZoomInTool
                elif tool.endswith('zoom_out'):
                    zoom_type = tools.ZoomOutTool
                tool = zoom_type(**zoom_kwargs)
            tool_list.append(tool)

        copied_tools = []
        for tool in tool_list:
            if isinstance(tool, tools.Tool):
                properties = {
                    p: v.clone() if isinstance(v, Model) else v
                    for p, v in tool.properties_with_values(include_defaults=False).items()
                }
                tool = type(tool)(**properties)
            copied_tools.append(tool)

        hover_tools = [t for t in copied_tools if isinstance(t, tools.HoverTool)]
        if 'hover' in copied_tools:
            hover = tools.HoverTool(tooltips=tooltips, tags=['hv_created'], **hover_opts)
            copied_tools[copied_tools.index('hover')] = hover
        elif any(hover_tools):
            hover = hover_tools[0]
        if hover:
            self.handles['hover'] = hover

        if self.subcoordinate_y:
            zoom_tools = {}
            _zoom_types = (tools.WheelZoomTool, tools.ZoomInTool, tools.ZoomOutTool)
            for t in copied_tools:
                if isinstance(t, _zoom_types) and 'hv_created' in t.tags and len(t.tags) == 2:
                    zoom_tools[t.tags[1]] = t
            if zoom_tools:
                self.handles['zooms_subcoordy'] = zoom_tools

        box_tools = [t for t in copied_tools if isinstance(t, tools.BoxSelectTool)]
        if box_tools:
            self.handles['box_select'] = box_tools[0]
        lasso_tools = [t for t in copied_tools if isinstance(t, tools.LassoSelectTool)]
        if lasso_tools:
            self.handles['lasso_select'] = lasso_tools[0]

        # Link the selection properties between tools
        if box_tools and lasso_tools:
            box_tools[0].js_link('mode', lasso_tools[0], 'mode')
            lasso_tools[0].js_link('mode', box_tools[0], 'mode')

        return copied_tools

    def _update_hover(self, element):
        tool = self.handles['hover']
        if 'hv_created' in tool.tags:
            tooltips, hover_opts = self._prepare_hover_kwargs(element)
            tool.tooltips = tooltips
        else:
            plot_opts = element.opts.get('plot', 'bokeh')
            new_hover = [t for t in plot_opts.kwargs.get('tools', [])
                         if isinstance(t, tools.HoverTool)]
            if new_hover:
                tool.tooltips = new_hover[0].tooltips

    def _get_hover_data(self, data, element, dimensions=None):
        """
        Initializes hover data based on Element dimension values.
        If empty initializes with no data.
        """
        if 'hover' not in self.handles or self.static_source:
            return

        for d in (dimensions or element.dimensions()):
            dim = util.dimension_sanitizer(d.name)
            if dim not in data:
                data[dim] = element.dimension_values(d)

        for k, v in self.overlay_dims.items():
            dim = util.dimension_sanitizer(k.name)
            if dim not in data:
                data[dim] = [v] * len(next(iter(data.values())))

    def _shared_axis_range(self, plots, specs, range_type, axis_type, pos):
        """
        Given a list of other plots return the shared axis from another
        plot by matching the dimensions specs stored as tags on the
        dimensions. Returns None if there is no such axis.
        """
        dim_range = None
        categorical = range_type is FactorRange
        for plot in plots:
            if plot is None or specs is None:
                continue
            ax = 'x' if pos == 0 else 'y'
            plot_range = getattr(plot, f'{ax}_range', None)
            axes = getattr(plot, f'{ax}axis', None)
            extra_ranges = getattr(plot, f'extra_{ax}_ranges', {})

            if (
                plot_range and plot_range.tags and
                match_dim_specs(plot_range.tags[0], specs) and
                match_ax_type(axes[0], axis_type) and
                not (categorical and not isinstance(dim_range, FactorRange))
            ):
                dim_range = plot_range

            if dim_range is not None:
                break

            for extra_range in extra_ranges.values():
                if (
                    extra_range.tags and match_dim_specs(extra_range.tags[0], specs) and
                    match_yaxis_type_to_range(axes, axis_type, extra_range.name) and
                    not (categorical and not isinstance(dim_range, FactorRange))
                ):
                    dim_range = extra_range
                    break

        return dim_range

    @property
    def _subcoord_overlaid(self):
        """
        Indicates when the context is a subcoordinate plot, either from within
        the overlay rendering or one of its subplots. Used to skip code paths
        when rendering an element outside of an overlay.
        """
        if self._subcoord_standalone_ is not None:
            return self._subcoord_standalone_
        self._subcoord_standalone_ = (
            (isinstance(self, OverlayPlot) and self.subcoordinate_y) or
            (not isinstance(self, OverlayPlot) and self.overlaid and self.subcoordinate_y)
        )
        return self._subcoord_standalone_

    def _axis_props(self, plots, subplots, element, ranges, pos, *, dim=None,
                    range_tags_extras=None, extra_range_name=None):

        if range_tags_extras is None:
            range_tags_extras = []
        el = element.traverse(lambda x: x, [lambda el: isinstance(el, Element) and not isinstance(el, (Annotation, Tiles))])
        el = el[0] if el else element
        if isinstance(el, Graph):
            el = el.nodes

        range_el = el if self.batched and not isinstance(self, OverlayPlot) else element

        if pos == 1 and 'subcoordinate_y' in range_tags_extras and dim and dim.range != (None, None):
            dims = [dim]
            v0, v1 = dim.range
            axis_label = str(dim)
            specs = ((dim.name, dim.label, dim.unit),)
        # For y-axes check if we explicitly passed in a dimension.
        # This is used by certain plot types to create an axis from
        # a synthetic dimension and exclusively supported for y-axes.
        elif pos == 1 and dim:
            dims = [dim]
            v0, v1 = util.max_range([
                elrange.get(dim.name, {'combined': (None, None)})['combined']
                for elrange in ranges.values()
            ])
            axis_label = str(dim)
            specs = ((dim.name, dim.label, dim.unit),)
        else:
            try:
                l, b, r, t = self.get_extents(range_el, ranges, dimension=dim)
            except TypeError:
                # Backward compatibility for e.g. GeoViews=<1.10.1 since dimension
                # is a newly added keyword argument in HoloViews 1.17
                l, b, r, t = self.get_extents(range_el, ranges)
            if self.invert_axes:
                l, b, r, t = b, l, t, r
            if pos == 1 and self._subcoord_overlaid:
                if isinstance(self.subcoordinate_y, bool):
                    if self.ylim and all(np.isfinite(val) for val in self.ylim):
                        v0, v1 = self.ylim
                    else:
                        offset = self.subcoordinate_scale / 2.
                        # This sum() is equal to n+1, where n is the number of elements contained
                        # in the overlay with subcoordinate_y=True (including the the root overlay,
                        # which has subcoordinate_y=True due to option propagation)
                        v0, v1 = 0-offset, sum(self.traverse(lambda p: p.subcoordinate_y))-2+offset
                else:
                    v0, v1 = 0, 1
            else:
                v0, v1 = (l, r) if pos == 0 else (b, t)

            axis_dims = list(self._get_axis_dims(el))
            if self.invert_axes:
                axis_dims[0], axis_dims[1] = axis_dims[:2][::-1]
            dims = axis_dims[pos]
            if dims:
                if not isinstance(dims, list):
                    dims = [dims]
                specs = tuple((d.name, d.label, d.unit) for d in dims)
            else:
                specs = None

            if dim:
                axis_label = str(dim)
            else:
                xlabel, ylabel, zlabel = self._get_axis_labels(dims if dims else (None, None))
                if self.invert_axes:
                    xlabel, ylabel = ylabel, xlabel
                axis_label = ylabel if pos else xlabel
            if dims:
                dims = dims[:2][::-1]

        categorical = any(self.traverse(lambda plot: plot._categorical))
        if self.subcoordinate_y:
            categorical = False
        elif dims is not None and any(dim.name in ranges and 'factors' in ranges[dim.name] for dim in dims):
            categorical = True
        else:
            categorical = any(isinstance(v, (str, bytes)) for v in (v0, v1))

        range_types = (self._x_range_type, self._y_range_type)
        if self.invert_axes: range_types = range_types[::-1]
        range_type = range_types[pos]
        # If multi_x/y then grab opts from element
        axis_type = 'log' if (self.logx, self.logy)[pos] else 'auto'
        if dims:
            if len(dims) > 1 or range_type is FactorRange:
                axis_type = 'auto'
                categorical = True
            elif el.get_dimension(dims[0]):
                dim_type = el.get_dimension_type(dims[0])
                if ((dim_type is np.object_ and issubclass(type(v0), util.datetime_types)) or
                    dim_type in util.datetime_types):
                    axis_type = 'datetime'

        norm_opts = self.lookup_options(el, 'norm').options
        shared_name = extra_range_name or ('x-main-range' if pos == 0 else 'y-main-range')
        if plots and self.shared_axes and not norm_opts.get('axiswise', False) and not dim:
            dim_range = self._shared_axis_range(plots, specs, range_type, axis_type, pos)
            if dim_range:
                self._shared[shared_name] = True

        if self._shared.get(shared_name) and not dim:
            pass
        elif categorical:
            axis_type = 'auto'
            dim_range = FactorRange()
        elif None in [v0, v1] or any(
            True if isinstance(el, (str, bytes)+util.cftime_types)
            else not util.isfinite(el) for el in [v0, v1]
        ):
            dim_range = range_type()
        elif issubclass(range_type, FactorRange):
            dim_range = range_type(name=dim.name if dim else None)
        else:
            dim_range = range_type(start=v0, end=v1, name=dim.name if dim else None)

        if not dim_range.tags and specs is not None:
            dim_range.tags.append(specs)
            dim_range.tags.append(range_tags_extras)

        if extra_range_name:
            dim_range.name = extra_range_name
        return axis_type, axis_label, dim_range

    def _create_extra_axes(self, plots, subplots, element, ranges):
        if self.invert_axes:
            axpos0, axpos1 = 'below', 'above'
        else:
            axpos0, axpos1 = 'left', 'right'

        ax_specs, yaxes, dimensions = {}, {}, {}
        subcoordinate_axes = 0
        for el, sp in zip(element, self.subplots.values()):
            ax_dims = sp._get_axis_dims(el)[:2]
            if sp.invert_axes:
                ax_dims[::-1]
            yd = ax_dims[1]
            opts = el.opts.get('plot', backend='bokeh').kwargs
            if not isinstance(yd, Dimension) or yd.name in yaxes:
                continue
            if self._subcoord_overlaid:
                if opts.get('subcoordinate_y') is None:
                    continue
                ax_name = el.label
                subcoordinate_axes += 1
            else:
                ax_name = yd.name
            dimensions[ax_name] = yd
            yaxes[ax_name] = {
                'position': opts.get('yaxis', axpos1 if len(yaxes) else axpos0),
                'autorange': opts.get('autorange', None),
                'logx': opts.get('logx', False),
                'logy': opts.get('logy', False),
                'invert_yaxis': opts.get('invert_yaxis', False),
                # 'xlim': opts.get('xlim', (np.nan, np.nan)), # TODO
                'ylim': opts.get('ylim', (np.nan, np.nan)),
                'label': opts.get('ylabel', dim_axis_label(yd)),
                'fontsize': {
                    'axis_label_text_font_size': sp._fontsize('ylabel').get('fontsize'),
                    'major_label_text_font_size': sp._fontsize('yticks').get('fontsize')
                },
                'subcoordinate_y': (subcoordinate_axes - 1) if self._subcoord_overlaid else None
            }

        for ydim, info in yaxes.items():
            range_tags_extras = {'invert_yaxis': info['invert_yaxis']}
            if info['subcoordinate_y'] is not None:
                range_tags_extras['subcoordinate_y'] = info['subcoordinate_y']
            if info['autorange'] == 'y':
                range_tags_extras['autorange'] = True
                lowerlim, upperlim = info['ylim'][0], info['ylim'][1]
                if not ((lowerlim is None) or np.isnan(lowerlim)):
                    range_tags_extras['y-lowerlim'] = lowerlim
                if not ((upperlim is None) or np.isnan(upperlim)):
                    range_tags_extras['y-upperlim'] = upperlim
            else:
                range_tags_extras['autorange'] = False
            ax_props = self._axis_props(
                plots, subplots, element, ranges, pos=1, dim=dimensions[ydim],
                range_tags_extras=range_tags_extras,
                extra_range_name=ydim
            )
            log_enabled = info['logx'] if self.invert_axes else info['logy']
            ax_type = 'log' if log_enabled else ax_props[0]
            ax_specs[ydim] = (
                ax_type, info['label'], ax_props[2], info['position'], info['fontsize']
            )
        return yaxes, ax_specs

    def _init_plot(self, key, element, plots, ranges=None):
        """
        Initializes Bokeh figure to draw Element into and sets basic
        figure and axis attributes including axes types, labels,
        titles and plot height and width.
        """
        subplots = list(self.subplots.values()) if self.subplots else []

        axis_specs = {'x': {}, 'y': {}}
        axis_specs['x']['x'] = self._axis_props(plots, subplots, element, ranges, pos=0) + (self.xaxis, {})
        if self.multi_y:
            if not bokeh32:
                self.param.warning('Independent axis zooming for multi_y=True only supported for Bokeh >=3.2')
            yaxes, extra_axis_specs = self._create_extra_axes(plots, subplots, element, ranges)
            axis_specs['y'].update(extra_axis_specs)
        else:
            range_tags_extras = {'invert_yaxis': self.invert_yaxis}
            if self.autorange == 'y':
                range_tags_extras['autorange'] = True
                lowerlim, upperlim = self.ylim
                if not ((lowerlim is None) or np.isnan(lowerlim)):
                    range_tags_extras['y-lowerlim'] = lowerlim
                if not ((upperlim is None) or np.isnan(upperlim)):
                    range_tags_extras['y-upperlim'] = upperlim
            else:
                range_tags_extras['autorange'] = False
            axis_specs['y']['y'] = self._axis_props(
                plots, subplots, element, ranges, pos=1, range_tags_extras=range_tags_extras
            ) + (self.yaxis, {})

        if self._subcoord_overlaid:
            _, extra_axis_specs = self._create_extra_axes(plots, subplots, element, ranges)
            axis_specs['y'].update(extra_axis_specs)

        properties, axis_props = {}, {'x': {}, 'y': {}}
        for axis, axis_spec in axis_specs.items():
            for (axis_dim, (axis_type, axis_label, axis_range, axis_position, fontsize)) in axis_spec.items():
                scale = get_scale(axis_range, axis_type)
                if f'{axis}_range' in properties:
                    properties[f'extra_{axis}_ranges'] = extra_ranges = properties.get(f'extra_{axis}_ranges', {})
                    extra_ranges[axis_dim] = axis_range
                    if not self.subcoordinate_y:
                        properties[f'extra_{axis}_scales'] = extra_scales = properties.get(f'extra_{axis}_scales', {})
                        extra_scales[axis_dim] = scale
                else:
                    properties[f'{axis}_range'] = axis_range
                    properties[f'{axis}_scale'] = scale
                    properties[f'{axis}_axis_type'] = axis_type
                    if axis_label and axis in self.labelled:
                        properties[f'{axis}_axis_label'] = axis_label
                    locs = {'left': 'left', 'right': 'right'} if axis == 'y' else {'bottom': 'below', 'top': 'above'}
                    if axis_position is None:
                        axis_props[axis]['visible'] = False
                    axis_props[axis].update(fontsize)
                    for loc, pos in locs.items():
                        if axis_position and loc in axis_position:
                            properties[f'{axis}_axis_location'] = pos

        if not self.show_frame:
            properties['outline_line_alpha'] = 0

        if self.show_title and self.adjoined is None:
            title = self._format_title(key, separator=' ')
        else:
            title = ''

        if self.toolbar != 'disable':
            tools = self._init_tools(element)
            properties['tools'] = tools
            properties['toolbar_location'] = self.toolbar
        else:
            properties['tools'] = []
            properties['toolbar_location'] = None

        if self.renderer.webgl:
            properties['output_backend'] = 'webgl'

        properties.update(**self._plot_properties(key, element))

        figure = bokeh.plotting.figure

        with warnings.catch_warnings():
            # Bokeh raises warnings about duplicate tools but these
            # are not really an issue
            warnings.simplefilter('ignore', UserWarning)
            fig = figure(title=title, **properties)
        fig.xaxis[0].update(**axis_props['x'])
        fig.yaxis[0].update(**axis_props['y'])

        # Do not add the extra axes to the layout if subcoordinates are used
        if self._subcoord_overlaid:
            return fig

        multi_ax = 'x' if self.invert_axes else 'y'
        for axis_dim, range_obj in properties.get(f'extra_{multi_ax}_ranges', {}).items():
            axis_type, axis_label, _, axis_position, fontsize = axis_specs[multi_ax][axis_dim]
            ax_cls, ax_kwargs = get_axis_class(axis_type, range_obj, dim=1)
            ax_kwargs[f'{multi_ax}_range_name'] = axis_dim
            ax_kwargs.update(fontsize)
            if axis_position is None:
                ax_kwargs['visible'] = False
                axis_position = 'above' if multi_ax == 'x' else 'right'
            if multi_ax in self.labelled:
                ax_kwargs['axis_label'] = axis_label
            ax = ax_cls(**ax_kwargs)
            fig.add_layout(ax, axis_position)
        return fig

    def _plot_properties(self, key, element):
        """
        Returns a dictionary of plot properties.
        """
        init = 'plot' not in self.handles
        size_multiplier = self.renderer.size/100.
        options = self._traverse_options(element, 'plot', ['width', 'height'], defaults=False)

        logger = self.param if init else None
        aspect_props, dimension_props = compute_layout_properties(
            self.width, self.height, self.frame_width, self.frame_height,
            options.get('width'), options.get('height'), self.aspect, self.data_aspect,
            self.responsive, size_multiplier, logger=logger)

        if not init:
            if aspect_props['aspect_ratio'] is None:
                aspect_props['aspect_ratio'] = self.state.aspect_ratio

        plot_props = {
            'align':         self.align,
            'margin':        self.margin,
            'max_width':     self.max_width,
            'max_height':    self.max_height,
            'min_width':     self.min_width,
            'min_height':    self.min_height
        }
        plot_props.update(aspect_props)
        if not self.drawn:
            plot_props.update(dimension_props)

        if self.bgcolor:
            plot_props['background_fill_color'] = self.bgcolor
        if self.border is not None:
            for p in ['left', 'right', 'top', 'bottom']:
                plot_props['min_border_'+p] = self.border
        lod = dict(self.param["lod"].default, **self.lod) if "lod" in self.param else self.lod
        for lod_prop, v in lod.items():
            plot_props['lod_'+lod_prop] = v
        return plot_props

    def _set_active_tools(self, plot):
        "Activates the list of active tools"
        if plot is None or self.toolbar == "disable":
            return

        if self.active_tools is None:
            enabled_tools = set(self.default_tools + self.tools)
            active_tools =  {'pan', 'wheel_zoom'} & enabled_tools
        else:
            active_tools = self.active_tools

        if active_tools == []:
            # Removes Bokeh default behavior of having Pan enabled by default
            plot.toolbar.active_drag = None

        for tool in active_tools:
            if isinstance(tool, str):
                tool_type = TOOL_TYPES.get(tool, type(None))
                matching = [t for t in plot.toolbar.tools
                            if isinstance(t, tool_type)]
                if not matching:
                    self.param.warning(
                        f'Tool of type {tool!r} could not be found '
                        'and could not be activated by default.'
                    )
                    continue
                tool = matching[0]
            if isinstance(tool, tools.Drag):
                plot.toolbar.active_drag = tool
            if isinstance(tool, tools.Scroll):
                plot.toolbar.active_scroll = tool
            if isinstance(tool, tools.Tap):
                plot.toolbar.active_tap = tool
            if isinstance(tool, tools.InspectTool):
                plot.toolbar.active_inspect.append(tool)

    def _title_properties(self, key, plot, element):
        if self.show_title and self.adjoined is None:
            title = self._format_title(key, separator=' ')
        else:
            title = ''
        opts = dict(text=title)

        # this will override theme if not set to the default 12pt
        title_font = self._fontsize('title').get('fontsize')
        if title_font != '12pt':
            opts['text_font_size'] = title_font
        return opts

    def _populate_axis_handles(self, plot):
        self.handles['xaxis'] = plot.xaxis[0]
        self.handles['x_range'] = plot.x_range
        self.handles['extra_x_ranges'] = plot.extra_x_ranges
        self.handles['extra_x_scales'] = plot.extra_x_scales
        self.handles['yaxis'] = plot.yaxis[0]
        self.handles['y_range'] = plot.y_range
        self.handles['extra_y_ranges'] = plot.extra_y_ranges
        self.handles['extra_y_scales'] = plot.extra_y_scales

    def _axis_properties(self, axis, key, plot, dimension=None,
                         ax_mapping=None):
        """
        Returns a dictionary of axis properties depending
        on the specified axis.
        """
        # need to copy dictionary by calling dict() on it
        if ax_mapping is None:
            ax_mapping = {'x': 0, 'y': 1}
        axis_props = dict(theme_attr_json(self.renderer.theme, 'Axis'))

        if ((axis == 'x' and self.xaxis in ['bottom-bare', 'top-bare', 'bare']) or
            (axis == 'y' and self.yaxis in ['left-bare', 'right-bare', 'bare'])):
            zero_pt = '0pt'
            axis_props['axis_label_text_font_size'] = zero_pt
            axis_props['major_label_text_font_size'] = zero_pt
            axis_props['major_tick_line_color'] = None
            axis_props['minor_tick_line_color'] = None
        else:
            labelsize = self._fontsize(f'{axis}label').get('fontsize')
            if labelsize:
                axis_props['axis_label_text_font_size'] = labelsize
            ticksize = self._fontsize(f'{axis}ticks', common=False).get('fontsize')
            if ticksize:
                axis_props['major_label_text_font_size'] = ticksize
            rotation = self.xrotation if axis == 'x' else self.yrotation
            if rotation:
                axis_props['major_label_orientation'] = np.radians(rotation)
            ticker = self.xticks if axis == 'x' else self.yticks
<<<<<<< HEAD
            if isinstance(ticker, np.ndarray):
                ticker = list(ticker)
            if isinstance(ticker, Ticker):
                axis_props['ticker'] = ticker
            elif isinstance(ticker, int):
                axis_props['ticker'] = BasicTicker(desired_num_ticks=ticker)
            elif isinstance(ticker, (tuple, list)):
                if all(isinstance(t, tuple) for t in ticker):
                    ticks, labels = zip(*ticker)
                    # Ensure floats which are integers are serialized as ints
                    # because in JS the lookup fails otherwise
                    ticks = [int(t) if isinstance(t, float) and t.is_integer() else t
                             for t in ticks]
                    labels = [l if isinstance(l, str) else str(l)
                              for l in labels]
                else:
                    ticks, labels = ticker, None
                if ticks and util.isdatetime(ticks[0]):
                    ticks = [util.dt_to_int(tick, 'ms') for tick in ticks]
                axis_props['ticker'] = FixedTicker(ticks=ticks)
                if labels is not None:
                    axis_props['major_label_overrides'] = dict(zip(ticks, labels))
            elif self._subcoord_overlaid and axis == 'y' and not self.drawn:
=======
            if not (self._subcoord_overlaid and axis == 'y'):
                axis_props.update(get_ticker_axis_props(ticker))
            else:
>>>>>>> 9cc87fe0
                ticks, labels = [], []
                idx = 0
                for el, sp in zip(self.current_frame, self.subplots.values()):
                    if not sp.subcoordinate_y:
                        continue
                    ycenter = idx if isinstance(sp.subcoordinate_y, bool) else 0.5 * sum(sp.subcoordinate_y)
                    idx += 1
                    ticks.append(ycenter)
                    labels.append(el.label)
                axis_props['ticker'] = FixedTicker(ticks=ticks)
                if labels is not None:
                    axis_props['major_label_overrides'] = dict(zip(ticks, labels))
        formatter = self.xformatter if axis == 'x' else self.yformatter
        if formatter:
            formatter = wrap_formatter(formatter, axis)
            if formatter is not None:
                axis_props['formatter'] = formatter
        elif CustomJSTickFormatter is not None and ax_mapping and isinstance(dimension, Dimension):
            formatter = None
            if dimension.value_format:
                formatter = dimension.value_format
            elif dimension.type in dimension.type_formatters:
                formatter = dimension.type_formatters[dimension.type]

        if axis == 'x':
            axis_obj = plot.xaxis[0]
        elif axis == 'y':
            axis_obj = plot.yaxis[0]

        if (self.geographic and isinstance(self.projection, str)
            and self.projection == 'mercator'):
            dimension = 'lon' if axis == 'x' else 'lat'
            axis_props['ticker'] = MercatorTicker(dimension=dimension)
            axis_props['formatter'] = MercatorTickFormatter(dimension=dimension)
            box_zoom = self.state.select(type=tools.BoxZoomTool)
            if box_zoom:
                box_zoom[0].match_aspect = True
            wheel_zoom = self.state.select(type=tools.WheelZoomTool)
            if wheel_zoom:
                wheel_zoom[0].zoom_on_axis = False
        elif isinstance(axis_obj, CategoricalAxis):
            for key in list(axis_props):
                if key.startswith('major_label'):
                    # set the group labels equal to major (actually minor)
                    new_key = key.replace('major_label', 'group')
                    axis_props[new_key] = axis_props[key]

            # major ticks are actually minor ticks in a categorical
            # so if user inputs minor ticks sizes, then use that;
            # else keep major (group) == minor (subgroup)
            msize = self._fontsize(f'minor_{axis}ticks',
                common=False).get('fontsize')
            if msize is not None:
                axis_props['major_label_text_font_size'] = msize

        return axis_props

    def _update_plot(self, key, plot, element=None):
        """
        Updates plot parameters on every frame
        """
        plot.update(**self._plot_properties(key, element))
        if not self.multi_y:
            self._update_labels(key, plot, element)
        self._update_title(key, plot, element)
        self._update_grid(plot)

    def _update_labels(self, key, plot, element):
        el = element.traverse(lambda x: x, [Element])
        el = el[0] if el else element
        dimensions = self._get_axis_dims(el)
        props = {axis: self._axis_properties(axis, key, plot, dim)
                 for axis, dim in zip(['x', 'y'], dimensions)}
        xlabel, ylabel, zlabel = self._get_axis_labels(dimensions)
        if self.invert_axes:
            xlabel, ylabel = ylabel, xlabel
        props['x']['axis_label'] = xlabel if 'x' in self.labelled or self.xlabel else ''
        props['y']['axis_label'] = ylabel if 'y' in self.labelled or self.ylabel else ''
        recursive_model_update(plot.xaxis[0], props.get('x', {}))
        recursive_model_update(plot.yaxis[0], props.get('y', {}))

    def _update_title(self, key, plot, element):
        if plot.title:
            plot.title.update(**self._title_properties(key, plot, element))
        else:
            plot.title = Title(**self._title_properties(key, plot, element))

    def _update_backend_opts(self):
        plot = self.handles["plot"]
        model_accessor_aliases = {
            "cbar": "colorbar",
            "p": "plot",
            "xaxes": "xaxis",
            "yaxes": "yaxis",
        }

        for opt, val in self.backend_opts.items():
            parsed_opt = self._parse_backend_opt(
                opt, plot, model_accessor_aliases)
            if parsed_opt is None:
                continue
            model, attr_accessor = parsed_opt

            # not using isinstance because some models inherit from list
            if not isinstance(model, list):
                # to reduce the need for many if/else; cast to list
                # to do the same thing for both single and multiple models
                models = [model]
            else:
                models = model

            valid_options = models[0].properties()
            if attr_accessor not in valid_options:
                kws = Keywords(values=valid_options)
                matches = sorted(kws.fuzzy_match(attr_accessor))
                self.param.warning(
                    f"Could not find {attr_accessor!r} property on {type(models[0]).__name__!r} "
                    f"model. Ensure the custom option spec {opt!r} you provided references a "
                    f"valid attribute on the specified model. "
                    f"Similar options include {matches!r}"
                )

                continue

            for m in models:
                setattr(m, attr_accessor, val)


    def _update_grid(self, plot):
        if not self.show_grid:
            plot.xgrid.grid_line_color = None
            plot.ygrid.grid_line_color = None
            return
        replace = ['bounds', 'bands', 'visible', 'level', 'ticker', 'visible']
        style_items = list(self.gridstyle.items())
        both = {k: v for k, v in style_items if k.startswith(('grid_', 'minor_grid'))}
        xgrid = {k.replace('xgrid', 'grid'): v for k, v in style_items if 'xgrid' in k}
        ygrid = {k.replace('ygrid', 'grid'): v for k, v in style_items if 'ygrid' in k}
        xopts = {k.replace('grid_', '') if any(r in k for r in replace) else k: v
                 for k, v in dict(both, **xgrid).items()}
        yopts = {k.replace('grid_', '') if any(r in k for r in replace) else k: v
                 for k, v in dict(both, **ygrid).items()}
        if plot.xaxis and 'ticker' not in xopts:
            xopts['ticker'] = plot.xaxis[0].ticker
        if plot.yaxis and 'ticker' not in yopts:
            yopts['ticker'] = plot.yaxis[0].ticker
        plot.xgrid[0].update(**xopts)
        plot.ygrid[0].update(**yopts)

    def _update_ranges(self, element, ranges):
        x_range = self.handles['x_range']
        y_range = self.handles['y_range']
        plot = self.handles['plot']

        self._update_main_ranges(element, x_range, y_range, ranges)

        if self._subcoord_overlaid:
            return

        # ALERT: stream handling not handled
        streaming = False
        multi_dim = 'x' if self.invert_axes else 'y'
        for axis_dim, extra_y_range in self.handles[f'extra_{multi_dim}_ranges'].items():
            _, b, _, t = self.get_extents(element, ranges, dimension=axis_dim)
            factors = self._get_dimension_factors(element, ranges, axis_dim)
            extra_scale = self.handles[f'extra_{multi_dim}_scales'][axis_dim] # Assumes scales and ranges zip
            log = isinstance(extra_scale, LogScale)
            range_update = (not (self.model_changed(extra_y_range) or self.model_changed(plot))
                            and self.framewise)
            if self.drawn and not range_update:
                continue
            self._update_range(
                extra_y_range, b, t, factors,
                self._get_tag(extra_y_range, 'invert_yaxis'),
                self._shared.get(extra_y_range.name, False), log, streaming
            )

    def _update_main_ranges(self, element, x_range, y_range, ranges):
        plot = self.handles['plot']

        l, b, r, t = None, None, None, None
        if any(isinstance(r, (Range1d, DataRange1d)) for r in [x_range, y_range]):
            if self.multi_y:
                range_dim = x_range.name if self.invert_axes else y_range.name
            else:
                range_dim = None
            try:
                l, b, r, t = self.get_extents(element, ranges, dimension=range_dim)
            except TypeError:
                # Backward compatibility for e.g. GeoViews=<1.10.1 since dimension
                # is a newly added keyword argument in HoloViews 1.17
                l, b, r, t = self.get_extents(element, ranges)
            if self.invert_axes:
                l, b, r, t = b, l, t, r

        xfactors, yfactors = None, None
        if any(isinstance(ax_range, FactorRange) for ax_range in [x_range, y_range]):
            xfactors, yfactors = self._get_factors(element, ranges)
        framewise = self.framewise
        streaming = (self.streaming and any(stream._triggering and stream.following
                                            for stream in self.streaming))
        xupdate = ((not (self.model_changed(x_range) or self.model_changed(plot))
                    and (framewise or streaming))
                   or xfactors is not None)
        yupdate = ((not (self.model_changed(x_range) or self.model_changed(plot))
                    and (framewise or streaming) or yfactors is not None) and not self.subcoordinate_y)

        options = self._traverse_options(element, 'plot', ['width', 'height'], defaults=False)
        fixed_width = (self.frame_width or options.get('width'))
        fixed_height = (self.frame_height or options.get('height'))
        constrained_width = options.get('min_width') or options.get('max_width')
        constrained_height = options.get('min_height') or options.get('max_height')

        data_aspect = (self.aspect == 'equal' or self.data_aspect)
        xaxis, yaxis = self.handles['xaxis'], self.handles['yaxis']
        categorical = isinstance(xaxis, CategoricalAxis) or isinstance(yaxis, CategoricalAxis)
        datetime = isinstance(xaxis, DatetimeAxis) or isinstance(yaxis, CategoricalAxis)
        range_streams = [s for s in self.streams if isinstance(s, RangeXY)]

        if data_aspect and (categorical or datetime):
            ax_type = 'categorical' if categorical else 'datetime axes'
            self.param.warning('Cannot set data_aspect if one or both '
                               f'axes are {ax_type}, the option will '
                               'be ignored.')
        elif data_aspect:
            plot = self.handles['plot']
            xspan = r-l if util.is_number(l) and util.is_number(r) else None
            yspan = t-b if util.is_number(b) and util.is_number(t) else None

            if self.drawn or (fixed_width and fixed_height) or (constrained_width or constrained_height):
                # After initial draw or if aspect is explicit
                # adjust range to match the plot dimension aspect
                ratio = self.data_aspect or 1
                if self.aspect == 'square':
                    frame_aspect = 1
                elif self.aspect and self.aspect != 'equal':
                    frame_aspect = self.aspect
                elif plot.frame_height and plot.frame_width:
                    frame_aspect = plot.frame_height/plot.frame_width
                else:
                    # Skip if aspect can't be determined
                    return

                if self.drawn:
                    current_l, current_r = plot.x_range.start, plot.x_range.end
                    current_b, current_t = plot.y_range.start, plot.y_range.end
                    current_xspan, current_yspan = (current_r-current_l), (current_t-current_b)
                else:
                    current_l, current_r, current_b, current_t = l, r, b, t
                    current_xspan, current_yspan = xspan, yspan

                if any(rs._triggering for rs in range_streams):
                    # If the event was triggered by a RangeXY stream
                    # event we want to get the latest range span
                    # values so we do not accidentally trigger a
                    # loop of events
                    l, r, b, t = current_l, current_r, current_b, current_t
                    xspan, yspan = current_xspan, current_yspan

                size_streams = [s for s in self.streams if isinstance(s, PlotSize)]
                if any(ss._triggering for ss in size_streams) and self._updated:
                    # Do not trigger on frame size changes, except for
                    # the initial one which can be important if width
                    # and/or height constraints have forced different
                    # aspect. After initial event we skip because size
                    # changes can trigger event loops if the tick
                    # labels change the canvas size
                    return

                desired_xspan = yspan*(ratio/frame_aspect)
                desired_yspan = xspan/(ratio/frame_aspect)
                if ((np.allclose(desired_xspan, xspan, rtol=0.05) and
                     np.allclose(desired_yspan, yspan, rtol=0.05)) or
                    not (util.isfinite(xspan) and util.isfinite(yspan))):
                    pass
                elif desired_yspan >= yspan:
                    desired_yspan = current_xspan/(ratio/frame_aspect)
                    ypad = (desired_yspan-yspan)/2.
                    b, t = b-ypad, t+ypad
                    yupdate = True
                else:
                    desired_xspan = current_yspan*(ratio/frame_aspect)
                    xpad = (desired_xspan-xspan)/2.
                    l, r = l-xpad, r+xpad
                    xupdate = True
            elif not (fixed_height and fixed_width):
                # Set initial aspect
                aspect = self.get_aspect(xspan, yspan)
                width = plot.frame_width or plot.width or 300
                height = plot.frame_height or plot.height or 300

                if not (fixed_width or fixed_height) and not self.responsive:
                    fixed_height = True

                if fixed_height:
                    plot.frame_height = height
                    plot.frame_width = int(height/aspect)
                    plot.width, plot.height = None, None
                elif fixed_width:
                    plot.frame_width = width
                    plot.frame_height = int(width*aspect)
                    plot.width, plot.height = None, None
                else:
                    plot.aspect_ratio = 1./aspect

            box_zoom = plot.select(type=tools.BoxZoomTool)
            scroll_zoom = plot.select(type=tools.WheelZoomTool)
            if box_zoom:
                box_zoom.match_aspect = True
            if scroll_zoom:
                scroll_zoom.zoom_on_axis = False
        elif any(rs._triggering for rs in range_streams):
            xupdate, yupdate = False, False

        if not self.drawn or xupdate:
            self._update_range(x_range, l, r, xfactors, self.invert_xaxis,
                               self._shared['x-main-range'], self.logx, streaming)
        if not (self.drawn or self.subcoordinate_y) or yupdate:
            self._update_range(
                y_range, b, t, yfactors, self._get_tag(y_range, 'invert_yaxis'),
                self._shared['y-main-range'], self.logy, streaming
            )

    def _get_tag(self, model, tag_name):
        """Get a tag from a Bokeh model

        Args:
            model (Model): Bokeh model
            tag_name (str): Name of tag to get
        Returns:
            tag_value: Value of tag or False if not found
        """
        for tag in model.tags:
            if isinstance(tag, dict) and tag_name in tag:
                return tag[tag_name]
        return False

    def _update_range(self, axis_range, low, high, factors, invert, shared, log, streaming=False):
        if isinstance(axis_range, FactorRange):
            factors = list(decode_bytes(factors))
            if invert: factors = factors[::-1]
            axis_range.factors = factors
            return

        if not (isinstance(axis_range, (Range1d, DataRange1d)) and self.apply_ranges):
            return

        if isinstance(low, util.cftime_types):
            pass
        elif (low == high and low is not None):
            if isinstance(low, util.datetime_types):
                offset = np.timedelta64(500, 'ms')
                low, high = np.datetime64(low), np.datetime64(high)
                low -= offset
                high += offset
            else:
                offset = abs(low*0.1 if low else 0.5)
                low -= offset
                high += offset
        if shared:
            shared = (axis_range.start, axis_range.end)
            low, high = util.max_range([(low, high), shared])
        if invert: low, high = high, low
        if not isinstance(low, util.datetime_types) and log and (low is None or low <= 0):
            low = 0.01 if high > 0.01 else 10**(np.log10(high)-2)
            self.param.warning(
                "Logarithmic axis range encountered value less "
                "than or equal to zero, please supply explicit "
                f"lower bound to override default of {low:.3f}.")
        updates = {}
        if util.isfinite(low):
            updates['start'] = (axis_range.start, low)
            updates['reset_start'] = updates['start']
        if util.isfinite(high):
            updates['end'] = (axis_range.end, high)
            updates['reset_end'] = updates['end']
        for k, (old, new) in updates.items():
            if isinstance(new, util.cftime_types):
                new = date_to_integer(new)
            axis_range.update(**{k:new})
            if streaming and not k.startswith('reset_'):
                axis_range.trigger(k, old, new)

    def _setup_autorange(self):
        """
        Sets up a callback which will iterate over available data
        renderers and auto-range along one axis.
        """
        if not isinstance(self, OverlayPlot) and not self.apply_ranges:
            return

        if self.autorange is None:
            return
        dim = self.autorange
        if dim == 'x':
            didx = 0
            odim = 'y'
        else:
            didx = 1
            odim = 'x'
        if not self.padding:
            p0, p1 = 0, 0
        elif isinstance(self.padding, tuple):
            pad = self.padding[didx]
            if isinstance(pad, tuple):
                p0, p1 = pad
            else:
                p0, p1 = pad, pad
        else:
            p0, p1 = self.padding, self.padding

        callback = CustomJS(code=f"""
        const cb = function() {{

          function get_padded_range(key, lowerlim, upperlim, invert) {{
            let vmin = range_limits[key][0]
            let vmax = range_limits[key][1]

            if (lowerlim !== null) {{
             vmin = lowerlim
            }}

            if (upperlim !== null) {{
             vmax = upperlim
            }}

            const span = vmax-vmin
            const lower = vmin-(span*{p0})
            const upper = vmax+(span*{p1})
            return invert ? [upper, lower] : [lower, upper]
          }}

          let plot_view = Bokeh.index.find_one(plot)
          if (plot_view == null) {{
            return
          }}

          let range_limits = {{}}
          for (const dr of plot.data_renderers) {{
            const renderer = plot_view.renderer_view(dr)
            const glyph_view = renderer.glyph_view

            let [vmin, vmax] = [Infinity, -Infinity]
            let y_range_name = renderer.model.y_range_name

            if (!renderer.glyph.model.tags.includes('no_apply_ranges')) {{
              const index = glyph_view.index.index
              for (let pos = 0; pos < index._boxes.length - 4; pos += 4) {{
                const [x0, y0, x1, y1] = index._boxes.slice(pos, pos+4)
                if ({odim}0 > plot.{odim}_range.start && {odim}1 < plot.{odim}_range.end) {{
                  vmin = Math.min(vmin, {dim}0)
                  vmax = Math.max(vmax, {dim}1)
                }}
              }}
            }}

            if (y_range_name in range_limits) {{
              const [vmin_old, vmax_old] = range_limits[y_range_name]
              range_limits[y_range_name] = [Math.min(vmin, vmin_old), Math.max(vmax, vmax_old)]
            }} else {{
              range_limits[y_range_name] = [vmin, vmax]
            }}
          }}

          let range_tags_extras = plot.{dim}_range.tags[1]
          if (range_tags_extras['autorange']) {{
            let lowerlim = range_tags_extras['y-lowerlim'] ?? null
            let upperlim = range_tags_extras['y-upperlim'] ?? null
            let [start, end] = get_padded_range('default', lowerlim, upperlim, range_tags_extras['invert_yaxis'])
            if ((start != end) && window.Number.isFinite(start) && window.Number.isFinite(end)) {{
              plot.{dim}_range.setv({{start, end}})
            }}
          }}

          for (let key in plot.extra_{dim}_ranges) {{
            const extra_range = plot.extra_{dim}_ranges[key]
            let range_tags_extras = extra_range.tags[1]

            let lowerlim = range_tags_extras['y-lowerlim'] ?? null
            let upperlim = range_tags_extras['y-upperlim'] ?? null

            if (range_tags_extras['autorange']) {{
             let [start, end] = get_padded_range(key, lowerlim, upperlim, range_tags_extras['invert_yaxis'])
             if ((start != end) && window.Number.isFinite(start) && window.Number.isFinite(end)) {{
              extra_range.setv({{start, end}})
              }}
            }}
          }}
        }}
        // The plot changes will not propagate to the glyph until
        // after the data change event has occurred.
        setTimeout(cb, 0);
        """, args={'plot': self.state})
        self.state.js_on_event('rangesupdate', callback)
        self._js_on_data_callbacks.append(callback)

    def _categorize_data(self, data, cols, dims):
        """
        Transforms non-string or integer types in datasource if the
        axis to be plotted on is categorical. Accepts the column data
        source data, the columns corresponding to the axes and the
        dimensions for each axis, changing the data inplace.
        """
        if self.invert_axes:
            cols = cols[::-1]
            dims = dims[:2][::-1]
        ranges = [self.handles[f'{ax}_range'] for ax in 'xy']
        for i, col in enumerate(cols):
            column = data[col]
            if (isinstance(ranges[i], FactorRange) and
                (isinstance(column, list) or column.dtype.kind not in 'SU')):
                data[col] = [dims[i].pprint_value(v) for v in column]


    def get_aspect(self, xspan, yspan):
        """
        Computes the aspect ratio of the plot
        """
        if 'plot' in self.handles and self.state.frame_width and self.state.frame_height:
            return self.state.frame_width/self.state.frame_height
        elif self.data_aspect:
            return (yspan/xspan)*self.data_aspect
        elif self.aspect == 'equal':
            return yspan/xspan
        elif self.aspect == 'square':
            return 1
        elif self.aspect is not None:
            return self.aspect
        elif self.width is not None and self.height is not None:
            return self.width/self.height
        else:
            return 1

    def _get_dimension_factors(self, element, ranges, dimension):
        if dimension.values:
            values = dimension.values
        elif 'factors' in ranges.get(dimension.name, {}):
            values = ranges[dimension.name]['factors']
        else:
            values = element.dimension_values(dimension, False)
        values = np.asarray(values)
        if not self._allow_implicit_categories:
            values = values if values.dtype.kind in 'SU' else []
        return [v if values.dtype.kind in 'SU' else dimension.pprint_value(v) for v in values]

    def _get_factors(self, element, ranges):
        """
        Get factors for categorical axes.
        """
        xdim, ydim = element.dimensions()[:2]
        xvals = self._get_dimension_factors(element, ranges, xdim)
        yvals = self._get_dimension_factors(element, ranges, ydim)
        coords = (xvals, yvals)
        if self.invert_axes: coords = coords[::-1]
        return coords

    def _process_legend(self):
        """
        Disables legends if show_legend is disabled.
        """
        for l in self.handles['plot'].legend:
            l.items[:] = []
            l.border_line_alpha = 0
            l.background_fill_alpha = 0

    def _init_glyph(self, plot, mapping, properties):
        """
        Returns a Bokeh glyph object.
        """
        mapping['tags'] = ['apply_ranges' if self.apply_ranges else 'no_apply_ranges']
        properties = mpl_to_bokeh(properties)
        plot_method = self._plot_methods.get('batched' if self.batched else 'single')
        if isinstance(plot_method, tuple):
            # Handle alternative plot method for flipped axes
            plot_method = plot_method[int(self.invert_axes)]
        if 'legend_field' in properties and 'legend_label' in properties:
            del properties['legend_label']

        if self.handles['x_range'].name in plot.extra_x_ranges and not self.subcoordinate_y:
            properties['x_range_name'] = self.handles['x_range'].name
        if self.handles['y_range'].name in plot.extra_y_ranges and not self.subcoordinate_y:
            properties['y_range_name'] = self.handles['y_range'].name

        if "name" not in properties:
            properties["name"] = properties.get("legend_label") or properties.get("legend_field")

        if self._subcoord_overlaid:
            y_source_range = self.handles['y_range']
            if isinstance(self.subcoordinate_y, bool):
                center = y_source_range.tags[1]['subcoordinate_y']
                offset = self.subcoordinate_scale/2.
                ytarget_range = dict(start=center-offset, end=center+offset)
            else:
                ytarget_range = dict(start=self.subcoordinate_y[0], end=self.subcoordinate_y[1])
            plot = plot.subplot(
                x_source=plot.x_range,
                x_target=plot.x_range,
                y_source=y_source_range,
                y_target=Range1d(**ytarget_range),
            )
        renderer = getattr(plot, plot_method)(**dict(properties, **mapping))
        return renderer, renderer.glyph

    def _element_transform(self, transform, element, ranges):
        return transform.apply(element, ranges=ranges, flat=True)

    def _apply_transforms(self, element, data, ranges, style, group=None):
        new_style = dict(style)
        prefix = group+'_' if group else ''
        for k, v in dict(style).items():
            if isinstance(v, str):
                if validate(k, v) == True:
                    continue
                elif v in element:
                    v = dim(element.get_dimension(v))
                elif isinstance(element, Graph) and v in element.nodes:
                    v = dim(element.nodes.get_dimension(v))
                elif any(d==v for d in self.overlay_dims):
                    v = dim(next(d for d in self.overlay_dims if d==v))

            if (not isinstance(v, dim) or (group is not None and not k.startswith(group))):
                continue
            elif (not v.applies(element) and v.dimension not in self.overlay_dims):
                new_style.pop(k)
                self.param.warning(
                    f'Specified {k} dim transform {v!r} could not be applied, '
                    'as not all dimensions could be resolved.')
                continue

            if v.dimension in self.overlay_dims:
                ds = Dataset({d.name: v for d, v in self.overlay_dims.items()},
                             list(self.overlay_dims))
                val = v.apply(ds, ranges=ranges, flat=True)[0]
            else:
                val = self._element_transform(v, element, ranges)

            if (not util.isscalar(val) and len(util.unique_array(val)) == 1 and
                (('color' not in k or validate('color', val)) or k in self._nonvectorized_styles)):
                val = val[0]

            if not util.isscalar(val):
                if k in self._nonvectorized_styles:
                    element = type(element).__name__
                    raise ValueError(f'Mapping a dimension to the "{k}" '
                                     'style option is not supported by the '
                                     f'{element} element using the {self.renderer.backend} '
                                     f'backend. To map the "{v.dimension}" dimension '
                                     f'to the {k} use a groupby operation '
                                     'to overlay your data along the dimension.')
                elif data and len(val) != len(next(iter(data.values()))):
                    if isinstance(element, VectorField):
                        val = np.tile(val, 3)
                    elif isinstance(element, Path) and not isinstance(element, Contours):
                        val = val[:-1]
                    else:
                        continue

            if k == 'angle':
                val = np.deg2rad(val)
            elif k.endswith('font_size'):
                if util.isscalar(val) and isinstance(val, int):
                    val = str(v)+'pt'
                elif isinstance(val, np.ndarray) and val.dtype.kind in 'ifu':
                    val = [str(int(s))+'pt' for s in val]
            if util.isscalar(val):
                key = val
            else:
                # Node marker does not handle {'field': ...}
                key = k if k == 'node_marker' else {'field': k}
                data[k] = val

            # If color is not valid colorspec add colormapper
            numeric = isinstance(val, util.arraylike_types) and val.dtype.kind in 'uifMmb'
            colormap = style.get(prefix+'cmap')
            if ('color' in k and isinstance(val, util.arraylike_types) and
                (numeric or not validate('color', val) or isinstance(colormap, dict))):
                kwargs = {}
                if val.dtype.kind not in 'ifMu':
                    range_key = dim_range_key(v)
                    if range_key in ranges and 'factors' in ranges[range_key]:
                        factors = ranges[range_key]['factors']
                    else:
                        factors = util.unique_array(val)
                    if isinstance(val, util.arraylike_types) and val.dtype.kind == 'b':
                        factors = factors.astype(str)
                    kwargs['factors'] = factors
                cmapper = self._get_colormapper(v, element, ranges,
                                                dict(style), name=k+'_color_mapper',
                                                group=group, **kwargs)
                field = k
                categorical = isinstance(cmapper, CategoricalColorMapper)

                if categorical:
                    if val.dtype.kind in 'ifMub':
                        field = k + '_str__'
                        if v.dimension in element:
                            formatter = element.get_dimension(v.dimension).pprint_value
                        else:
                            formatter = str
                        data[field] = [formatter(d) for d in val]
                    if getattr(self, 'show_legend', False):
                        legend_labels = getattr(self, 'legend_labels', False)
                        if legend_labels:
                            label_field = f'_{field}_labels'
                            data[label_field] = [legend_labels.get(v, v) for v in val]
                            new_style['legend_field'] = label_field
                        else:
                            new_style['legend_field'] = field
                key = {'field': field, 'transform': cmapper}
            new_style[k] = key

        # Process color/alpha styles and expand to fill/line style
        for style, val in list(new_style.items()):
            for s in ('alpha', 'color'):
                if prefix+s != style or style not in data or validate(s, val, True):
                    continue
                supports_fill = any(
                    o.startswith(prefix+'fill') and (prefix != 'edge_' or getattr(self, 'filled', True))
                    for o in self.style_opts)
                for pprefix in [p+'_' for p in property_prefixes]+['']:
                    fill_key = prefix+pprefix+'fill_'+s
                    fill_style = new_style.get(fill_key)

                    # Do not override custom nonselection/muted alpha
                    if ((pprefix in ('nonselection_', 'muted_') and s == 'alpha')
                        or fill_key not in self.style_opts):
                        continue

                    # Override empty and non-vectorized fill_style if not hover style
                    hover = pprefix == 'hover_'
                    if ((fill_style is None or (validate(s, fill_style, True) and not hover))
                        and supports_fill):
                        new_style[fill_key] = val

                    line_key = prefix+pprefix+'line_'+s
                    line_style = new_style.get(line_key)

                    # If glyph has fill and line style is set overriding line color
                    if supports_fill and line_style is not None:
                        continue

                    # If glyph does not support fill override non-vectorized line_color
                    if ((line_style is not None and (validate(s, line_style) and not hover)) or
                        (line_style is None and not supports_fill)):
                        new_style[line_key] = val

        return new_style


    def _glyph_properties(self, plot, element, source, ranges, style, group=None):
        properties = dict(style, source=source)
        if self.show_legend:
            if self.overlay_dims:
                legend = ', '.join([d.pprint_value(v, print_unit=True) for d, v in
                                    self.overlay_dims.items()])
            else:
                legend = element.label
            if legend and self.overlaid:
                properties['legend_label'] = legend
        return properties


    def _filter_properties(self, properties, glyph_type, allowed):
        glyph_props = dict(properties)
        for gtype in ((glyph_type, '') if glyph_type else ('',)):
            for prop in ('color', 'alpha'):
                glyph_prop = properties.get(gtype+prop)
                if glyph_prop is not None and ('line_'+prop not in glyph_props or gtype):
                    glyph_props['line_'+prop] = glyph_prop
                if glyph_prop is not None and ('fill_'+prop not in glyph_props or gtype):
                    glyph_props['fill_'+prop] = glyph_prop

            props = {k[len(gtype):]: v for k, v in glyph_props.items()
                     if k.startswith(gtype)}
            if self.batched:
                glyph_props = dict(props, **glyph_props)
            else:
                glyph_props.update(props)
        return {k: v for k, v in glyph_props.items() if k in allowed}


    def _update_glyph(self, renderer, properties, mapping, glyph, source, data):
        allowed_properties = glyph.properties()
        properties = mpl_to_bokeh(properties)
        merged = dict(properties, **mapping)
        legend_props = ('legend_field', 'legend_label')
        for lp in legend_props:
            legend = merged.pop(lp, None)
            if legend is not None:
                break
        columns = list(source.data.keys())
        glyph_updates = []
        for glyph_type in ('', 'selection_', 'nonselection_', 'hover_', 'muted_'):
            if renderer:
                glyph = getattr(renderer, glyph_type+'glyph', None)
                if glyph == 'auto':
                    base_glyph = renderer.glyph
                    props = base_glyph.properties_with_values()
                    glyph = type(base_glyph)(**{k: v for k, v in props.items()
                                                if not prop_is_none(v)})
                    setattr(renderer, glyph_type+'glyph', glyph)
            if not glyph or (not renderer and glyph_type):
                continue
            filtered = self._filter_properties(merged, glyph_type, allowed_properties)

            # Ensure that data is populated before updating glyph
            dataspecs = glyph.dataspecs()
            for spec in dataspecs:
                new_spec = property_to_dict(filtered.get(spec))
                old_spec = property_to_dict(getattr(glyph, spec))
                new_field = new_spec.get('field') if isinstance(new_spec, dict) else new_spec
                old_field = old_spec.get('field') if isinstance(old_spec, dict) else old_spec
                if (data is None) or (new_field not in data or new_field in source.data or new_field == old_field):
                    continue
                columns.append(new_field)
            glyph_updates.append((glyph, filtered))

        # If a dataspec has changed and the CDS.data will be replaced
        # the GlyphRenderer will not find the column, therefore we
        # craft an event which will make the column available.
        cds_replace = True if data is None else cds_column_replace(source, data)
        if not cds_replace:
            if not self.static_source:
                self._update_datasource(source, data)
            if hasattr(self, 'selected') and self.selected is not None:
                self._update_selected(source)
        elif self.document:
            server = self.renderer.mode == 'server'
            with hold_policy(self.document, 'collect', server=server):
                empty_data = {c: [] for c in columns}
                event = ModelChangedEvent(
                    document=self.document,
                    model=source,
                    attr='data',
                    new=empty_data,
                    setter='empty'
                )
                self.document.callbacks._held_events.append(event)

        if legend is not None:
            for leg in self.state.legend:
                for item in leg.items:
                    if renderer in item.renderers:
                        if isinstance(legend, dict):
                            label = legend
                        elif lp != 'legend':
                            prop = 'value' if 'label' in lp else 'field'
                            label = {prop: legend}
                        elif isinstance(item.label, dict):
                            label = {next(iter(item.label)): legend}
                        else:
                            label = {'value': legend}
                        item.label = label

        for glyph, update in glyph_updates:
            glyph.update(**update)

        if data is not None and cds_replace and not self.static_source:
            self._update_datasource(source, data)


    def _postprocess_hover(self, renderer, source):
        """
        Attaches renderer to hover tool and processes tooltips to
        ensure datetime data is displayed correctly.
        """
        hover = self.handles.get('hover')
        if hover is None:
            return
        if not isinstance(hover.tooltips, str) and 'hv_created' in hover.tags:
            for k, values in source.data.items():
                key = f'@{{{k}}}'
                if (
                    (len(values) and isinstance(values[0], util.datetime_types)) or
                    (len(values) and isinstance(values[0], np.ndarray) and values[0].dtype.kind == 'M')
                ):
                    hover.tooltips = [(l, f+'{%F %T}' if f == key else f) for l, f in hover.tooltips]
                    hover.formatters[key] = "datetime"

        if hover.renderers == 'auto':
            hover.renderers = []
        if renderer not in hover.renderers:
            hover.renderers.append(renderer)

    def _init_glyphs(self, plot, element, ranges, source):
        style_element = element.last if self.batched else element

        # Get data and initialize data source
        if self.batched:
            current_id = tuple(element.traverse(lambda x: x._plot_id, [Element]))
            data, mapping, style = self.get_batched_data(element, ranges)
        else:
            style = self.style[self.cyclic_index]
            data, mapping, style = self.get_data(element, ranges, style)
            current_id = element._plot_id

        with abbreviated_exception():
            style = self._apply_transforms(element, data, ranges, style)

        if source is None:
            source = self._init_datasource(data)
        self.handles['previous_id'] = current_id
        self.handles['source'] = self.handles['cds'] = source
        self.handles['selected'] = source.selected

        properties = self._glyph_properties(plot, style_element, source, ranges, style)
        if 'legend_label' in properties and 'legend_field' in mapping:
            mapping.pop('legend_field')

        with abbreviated_exception():
            renderer, glyph = self._init_glyph(plot, mapping, properties)
        self.handles['glyph'] = glyph
        if isinstance(renderer, Renderer):
            self.handles['glyph_renderer'] = renderer

        self._postprocess_hover(renderer, source)

        zooms_subcoordy = self.handles.get('zooms_subcoordy')
        if zooms_subcoordy is not None:
            for zoom in zooms_subcoordy.values():
                # The default renderer is 'auto', instead we want to
                # store the subplot renderer to aggregate them and set
                # the final tool with a list of all the renderers.
                zoom.renderers = [renderer]

        # Update plot, source and glyph
        with abbreviated_exception():
            self._update_glyph(renderer, properties, mapping, glyph, source, source.data)

    def _find_axes(self, plot, element):
        """
        Looks up the axes and plot ranges given the plot and an element.
        """
        axis_dims = self._get_axis_dims(element)[:2]
        x, y = axis_dims[::-1] if self.invert_axes else axis_dims
        if isinstance(x, Dimension) and x.name in plot.extra_x_ranges:
            x_range = plot.extra_x_ranges[x.name]
            xaxes = [xaxis for xaxis in plot.xaxis if xaxis.x_range_name == x.name]
            x_axis = (xaxes if xaxes else plot.xaxis)[0]
        else:
            x_range = plot.x_range
            x_axis = plot.xaxis[0]
        if isinstance(y, Dimension) and y.name in plot.extra_y_ranges:
            y_range = plot.extra_y_ranges[y.name]
            yaxes = [yaxis for yaxis in plot.yaxis if yaxis.y_range_name == y.name]
            y_axis = (yaxes if yaxes else plot.yaxis)[0]
        else:
            y_range = plot.y_range
            y_axis = plot.yaxis[0]
        return (x_axis, y_axis), (x_range, y_range)

    def initialize_plot(self, ranges=None, plot=None, plots=None, source=None):
        """
        Initializes a new plot object with the last available frame.
        """
        # Get element key and ranges for frame
        if self.batched:
            element = [el for el in self.hmap.data.values() if el][-1]
        else:
            element = self.hmap.last
        key = util.wrap_tuple(self.hmap.last_key)
        ranges = self.compute_ranges(self.hmap, key, ranges)
        self.current_ranges = ranges
        self.current_frame = element
        self.current_key = key
        style_element = element.last if self.batched else element
        ranges = util.match_spec(style_element, ranges)
        # Initialize plot, source and glyph
        if plot is None:
            plot = self._init_plot(key, style_element, ranges=ranges, plots=plots)
            self._populate_axis_handles(plot)
        else:
            axes, plot_ranges = self._find_axes(plot, element)
            self.handles['xaxis'], self.handles['yaxis'] = axes
            self.handles['x_range'], self.handles['y_range'] = plot_ranges
            if self._subcoord_overlaid:
                if style_element.label in plot.extra_y_ranges:
                    self.handles['subcoordinate_y_range'] = plot.y_range
                    self.handles['y_range'] = plot.extra_y_ranges.pop(style_element.label)

        if self.apply_hard_bounds:
            self._apply_hard_bounds(element, ranges)

        self.handles['plot'] = plot

        if self.autorange:
            self._setup_autorange()
        self._init_glyphs(plot, element, ranges, source)
        if not self.overlaid:
            self._update_plot(key, plot, style_element)
            self._update_ranges(style_element, ranges)

        for cb in self.callbacks:
            cb.initialize()

        if self.top_level:
            self.init_links()

        if not self.overlaid:
            self._set_active_tools(plot)
            self._process_legend()
            self._setup_data_callbacks(plot)
        self._execute_hooks(element)

        self.drawn = True

        return plot

    def _apply_hard_bounds(self, element, ranges):
        """
        Apply hard bounds to the x and y ranges of the plot. If xlim/ylim is set, limit the
        initial viewable range to xlim/ylim, but allow navigation up to the abs max between
        the data range and xlim/ylim. If dim range is set (e.g. via redim.range), enforce
        as hard bounds.

        """

        def validate_bound(bound):
            return bound if util.isfinite(bound) else None

        min_extent_x, min_extent_y, max_extent_x, max_extent_y = map(
            validate_bound, self.get_extents(element, ranges, range_type='combined', lims_as_soft_ranges=True)
        )

        def set_bounds(axis, min_extent, max_extent):
            """Set the bounds for a given axis, using None if both extents are None or identical"""
            try:
                self.handles[axis].bounds = None if min_extent == max_extent else (min_extent, max_extent)
            except ValueError:
                self.handles[axis].bounds = None

        set_bounds('x_range', min_extent_x, max_extent_x)
        set_bounds('y_range', min_extent_y, max_extent_y)

    def _setup_data_callbacks(self, plot):
        if not self._js_on_data_callbacks:
            return
        for renderer in plot.select({'type': GlyphRenderer}):
            cds = renderer.data_source
            for cb in self._js_on_data_callbacks:
                if cb not in cds.js_property_callbacks.get('change:data', []):
                    cds.js_on_change('data', cb)

    def _update_glyphs(self, element, ranges, style):
        plot = self.handles['plot']
        glyph = self.handles.get('glyph')
        source = self.handles['source']
        mapping = {}

        # Cache frame object id to skip updating data if unchanged
        previous_id = self.handles.get('previous_id', None)
        if self.batched:
            current_id = tuple(element.traverse(lambda x: x._plot_id, [Element]))
        else:
            current_id = element._plot_id
        self.handles['previous_id'] = current_id
        self.static_source = (self.dynamic and (current_id == previous_id))
        if self.batched:
            data, mapping, style = self.get_batched_data(element, ranges)
        else:
            data, mapping, style = self.get_data(element, ranges, style)

        # Include old data if source static
        if self.static_source:
            for k, v in source.data.items():
                if k not in data:
                    data[k] = v
                elif not len(data[k]) and len(source.data):
                    data[k] = source.data[k]

        with abbreviated_exception():
            style = self._apply_transforms(element, data, ranges, style)

        if glyph:
            properties = self._glyph_properties(plot, element, source, ranges, style)
            renderer = self.handles.get('glyph_renderer')
            if 'visible' in style and hasattr(renderer, 'visible'):
                renderer.visible = style['visible']
            with abbreviated_exception():
                self._update_glyph(renderer, properties, mapping, glyph, source, data)
        elif not self.static_source:
            self._update_datasource(source, data)


    def _reset_ranges(self):
        """
        Resets RangeXY streams if norm option is set to framewise
        """
        # Skipping conditional to temporarily revert fix (see https://github.com/holoviz/holoviews/issues/4396)
        # This fix caused PlotSize change events to rerender
        # rasterized/datashaded with the full extents which was wrong
        if self.overlaid or True:
            return
        for el, callbacks in self.traverse(lambda x: (x.current_frame, x.callbacks)):
            if el is None:
                continue
            for callback in callbacks:
                norm = self.lookup_options(el, 'norm').options
                if norm.get('framewise'):
                    for s in callback.streams:
                        if isinstance(s, RangeXY) and not s._triggering:
                            s.reset()

    def update_frame(self, key, ranges=None, plot=None, element=None):
        """
        Updates an existing plot with data corresponding
        to the key.
        """
        self._reset_ranges()
        reused = isinstance(self.hmap, DynamicMap) and (self.overlaid or self.batched)
        self.prev_frame =  self.current_frame
        if not reused and element is None:
            element = self._get_frame(key)
        elif element is not None:
            self.current_key = key
            self.current_frame = element

        renderer = self.handles.get('glyph_renderer', None)
        glyph = self.handles.get('glyph', None)
        visible = element is not None
        if hasattr(renderer, 'visible'):
            renderer.visible = visible
        if hasattr(glyph, 'visible'):
            glyph.visible = visible

        if ((self.batched and not element) or element is None or (not self.dynamic and self.static) or
            (self.streaming and self.streaming[0].data is self.current_frame.data and not self.streaming[0]._triggering)):
            return

        if self.batched:
            style_element = element.last
            max_cycles = None
        else:
            style_element = element
            max_cycles = self.style._max_cycles
        style = self.lookup_options(style_element, 'style')
        self.style = style.max_cycles(max_cycles) if max_cycles else style

        if not self.overlaid:
            ranges = self.compute_ranges(self.hmap, key, ranges)
        else:
            self.ranges.update(ranges)
        self.param.update(**self.lookup_options(style_element, 'plot').options)
        ranges = util.match_spec(style_element, ranges)
        self.current_ranges = ranges
        plot = self.handles['plot']
        if not self.overlaid:
            self._update_ranges(style_element, ranges)
            self._update_plot(key, plot, style_element)
            self._set_active_tools(plot)
            self._setup_data_callbacks(plot)
            self._updated = True

        if 'hover' in self.handles:
            self._update_hover(element)
            if 'cds' in self.handles:
                cds = self.handles['cds']
                self._postprocess_hover(renderer, cds)

        if self.apply_hard_bounds:
            self._apply_hard_bounds(element, ranges)

        self._update_glyphs(element, ranges, self.style[self.cyclic_index])
        self._execute_hooks(element)


    def _execute_hooks(self, element):
        dtype_fix_hook(self, element)
        super()._execute_hooks(element)
        self._update_backend_opts()


    def model_changed(self, model):
        """
        Determines if the bokeh model was just changed on the frontend.
        Useful to suppress boomeranging events, e.g. when the frontend
        just sent an update to the x_range this should not trigger an
        update on the backend.
        """
        callbacks = [cb for cbs in self.traverse(lambda x: x.callbacks)
                     for cb in cbs]
        stream_metadata = [stream._metadata for cb in callbacks
                           for stream in cb.streams if stream._metadata]
        return any(md['id'] == model.ref['id'] for models in stream_metadata
                   for md in models.values())

    @property
    def framewise(self):
        """
        Property to determine whether the current frame should have
        framewise normalization enabled. Required for bokeh plotting
        classes to determine whether to send updated ranges for each
        frame.
        """
        current_frames = [el for f in self.traverse(lambda x: x.current_frame)
                          for el in (f.traverse(lambda x: x, [Element])
                                     if f else [])]
        current_frames = util.unique_iterator(current_frames)
        return any(self.lookup_options(frame, 'norm').options.get('framewise')
                   for frame in current_frames)


class CompositeElementPlot(ElementPlot):
    """
    A CompositeElementPlot is an Element plot type that coordinates
    drawing of multiple glyphs.
    """

    # Mapping between glyph names and style groups
    _style_groups = {}

    # Defines the order in which glyphs are drawn, defined by glyph name
    _draw_order = []

    def _init_glyphs(self, plot, element, ranges, source, data=None, mapping=None, style=None):
        # Get data and initialize data source
        if None in (data, mapping):
            style = self.style[self.cyclic_index]
            data, mapping, style = self.get_data(element, ranges, style)

        keys = glyph_order(dict(data, **mapping), self._draw_order)

        source_cache = {}
        current_id = element._plot_id
        self.handles['previous_id'] = current_id
        for key in keys:
            style_group = self._style_groups.get('_'.join(key.split('_')[:-1]))
            group_style = dict(style)
            ds_data = data.get(key, {})
            with abbreviated_exception():
                group_style = self._apply_transforms(element, ds_data, ranges, group_style, style_group)
            if id(ds_data) in source_cache:
                source = source_cache[id(ds_data)]
            else:
                source = self._init_datasource(ds_data)
                source_cache[id(ds_data)] = source
            self.handles[key+'_source'] = source
            properties = self._glyph_properties(plot, element, source, ranges, group_style, style_group)
            properties = self._process_properties(key, properties, mapping.get(key, {}))

            with abbreviated_exception():
                renderer, glyph = self._init_glyph(plot, mapping.get(key, {}), properties, key)
            self.handles[key+'_glyph'] = glyph
            if isinstance(renderer, Renderer):
                self.handles[key+'_glyph_renderer'] = renderer

            self._postprocess_hover(renderer, source)

            # Update plot, source and glyph
            with abbreviated_exception():
                self._update_glyph(renderer, properties, mapping.get(key, {}), glyph,
                                   source, source.data)
        if getattr(self, 'colorbar', False):
            for k, v in list(self.handles.items()):
                if not k.endswith('color_mapper'):
                    continue
                self._draw_colorbar(plot, v, k.replace('color_mapper', ''))


    def _process_properties(self, key, properties, mapping):
        key = '_'.join(key.split('_')[:-1]) if '_' in key else key
        style_group = self._style_groups[key]
        group_props = {}
        for k, v in properties.items():
            if k in self.style_opts:
                group = k.split('_')[0]
                if group == style_group:
                    if k in mapping:
                        v = mapping[k]
                    k = '_'.join(k.split('_')[1:])
                else:
                    continue
            group_props[k] = v
        return group_props


    def _update_glyphs(self, element, ranges, style):
        plot = self.handles['plot']

        # Cache frame object id to skip updating data if unchanged
        previous_id = self.handles.get('previous_id', None)
        if self.batched:
            current_id = tuple(element.traverse(lambda x: x._plot_id, [Element]))
        else:
            current_id = element._plot_id
        self.handles['previous_id'] = current_id
        self.static_source = (self.dynamic and (current_id == previous_id))
        data, mapping, style = self.get_data(element, ranges, style)

        keys = glyph_order(dict(data, **mapping), self._draw_order)
        for key in keys:
            gdata = data.get(key)
            source = self.handles[key+'_source']
            glyph = self.handles.get(key+'_glyph')
            if glyph:
                group_style = dict(style)
                style_group = self._style_groups.get('_'.join(key.split('_')[:-1]))
                with abbreviated_exception():
                    group_style = self._apply_transforms(element, gdata, ranges, group_style, style_group)
                properties = self._glyph_properties(plot, element, source, ranges, group_style, style_group)
                properties = self._process_properties(key, properties, mapping[key])
                renderer = self.handles.get(key+'_glyph_renderer')
                with abbreviated_exception():
                    self._update_glyph(renderer, properties, mapping[key],
                                       glyph, source, gdata)
            elif not self.static_source and gdata is not None:
                self._update_datasource(source, gdata)


    def _init_glyph(self, plot, mapping, properties, key):
        """
        Returns a Bokeh glyph object.
        """
        properties = mpl_to_bokeh(properties)
        plot_method = '_'.join(key.split('_')[:-1])
        renderer = getattr(plot, plot_method)(**dict(properties, **mapping))
        return renderer, renderer.glyph


class ColorbarPlot(ElementPlot):
    """
    ColorbarPlot provides methods to create colormappers and colorbar
    models which can be added to a glyph. Additionally it provides
    parameters to control the position and other styling options of
    the colorbar. The default colorbar_position options are defined
    by the colorbar_specs, but may be overridden by the colorbar_opts.
    """

    colorbar_specs = {'right':     {'pos': 'right',
                                    'opts': {'location': (0, 0)}},
                      'left':      {'pos': 'left',
                                    'opts':{'location':(0, 0)}},
                      'bottom':    {'pos': 'below',
                                    'opts': {'location': (0, 0),
                                             'orientation':'horizontal'}},
                      'top':       {'pos': 'above',
                                    'opts': {'location':(0, 0),
                                             'orientation':'horizontal'}},
                      'top_right':   {'pos': 'center',
                                      'opts': {'location': 'top_right'}},
                      'top_left':    {'pos': 'center',
                                      'opts': {'location': 'top_left'}},
                      'bottom_left': {'pos': 'center',
                                      'opts': {'location': 'bottom_left',
                                               'orientation': 'horizontal'}},
                      'bottom_right': {'pos': 'center',
                                      'opts': {'location': 'bottom_right',
                                               'orientation': 'horizontal'}}}

    color_levels = param.ClassSelector(default=None, class_=(int, list, range), doc="""
        Number of discrete colors to use when colormapping or a set of color
        intervals defining the range of values to map each color to.""")

    cformatter = param.ClassSelector(
        default=None, class_=(str, TickFormatter, FunctionType), doc="""
        Formatter for ticks along the colorbar axis.""")

    clabel = param.String(default=None, doc="""
        An explicit override of the color bar label. If set, takes precedence
        over the title key in colorbar_opts.""")

    clim = param.Tuple(default=(np.nan, np.nan), length=2, doc="""
        User-specified colorbar axis range limits for the plot, as a tuple (low,high).
        If specified, takes precedence over data and dimension ranges.""")

    clim_percentile = param.ClassSelector(default=False, class_=(int, float, bool), doc="""
        Percentile value to compute colorscale robust to outliers. If
        True, uses 2nd and 98th percentile; otherwise uses the specified
        numerical percentile value.""")


    cnorm = param.ObjectSelector(default='linear', objects=['linear', 'log', 'eq_hist'], doc="""
        Color normalization to be applied during colormapping.""")

    colorbar = param.Boolean(default=False, doc="""
        Whether to display a colorbar.""")

    colorbar_position = param.ObjectSelector(objects=list(colorbar_specs),
                                             default="right", doc="""
        Allows selecting between a number of predefined colorbar position
        options. The predefined options may be customized in the
        colorbar_specs class attribute.""")

    colorbar_opts = param.Dict(default={}, doc="""
        Allows setting specific styling options for the colorbar overriding
        the options defined in the colorbar_specs class attribute. Includes
        location, orientation, height, width, scale_alpha, title, title_props,
        margin, padding, background_fill_color and more.""")

    clipping_colors = param.Dict(default={}, doc="""
        Dictionary to specify colors for clipped values, allows
        setting color for NaN values and for values above and below
        the min and max value. The min, max or NaN color may specify
        an RGB(A) color as a color hex string of the form #FFFFFF or
        #FFFFFFFF or a length 3 or length 4 tuple specifying values in
        the range 0-1 or a named HTML color.""")

    cticks = param.ClassSelector(class_=(int, list, tuple, np.ndarray, Ticker), default=None, doc="""
        Ticks along colorbar-axis specified as an integer, explicit list of
        tick locations, or bokeh Ticker object. If set to None default
        bokeh ticking behavior is applied.""")

    logz = param.Boolean(default=False, doc="""
         Whether to apply log scaling to the z-axis.""")

    rescale_discrete_levels = param.Boolean(default=True, doc="""
        If ``cnorm='eq_hist`` and there are only a few discrete values,
        then ``rescale_discrete_levels=True`` decreases the lower
        limit of the autoranged span so that the values are rendering
        towards the (more visible) top of the palette, thus
        avoiding washout of the lower values.  Has no effect if
        ``cnorm!=`eq_hist``.""")

    symmetric = param.Boolean(default=False, doc="""
        Whether to make the colormap symmetric around zero.""")

    _colorbar_defaults = dict(bar_line_color='black', label_standoff=8,
                              major_tick_line_color='black')

    _default_nan = '#8b8b8b'

    _nonvectorized_styles = base_properties + ['cmap', 'palette']

    def _draw_colorbar(self, plot, color_mapper, prefix=''):
        if CategoricalColorMapper and isinstance(color_mapper, CategoricalColorMapper):
            return
        if isinstance(color_mapper, EqHistColorMapper):
            ticker = BinnedTicker(mapper=color_mapper)
        elif isinstance(color_mapper, LogColorMapper) and color_mapper.low > 0:
            ticker = LogTicker()
        else:
            ticker = BasicTicker()
        cbar_opts = dict(self.colorbar_specs[self.colorbar_position])

        # Check if there is a colorbar in the same position
        pos = cbar_opts['pos']
        if any(isinstance(model, ColorBar) for model in getattr(plot, pos, [])):
            return

        if self.clabel:
            self.colorbar_opts.update({'title': self.clabel})

        if self.cformatter is not None:
            self.colorbar_opts.update({'formatter': wrap_formatter(self.cformatter, 'c')})

        if self.cticks is not None:
            self.colorbar_opts.update(get_ticker_axis_props(self.cticks))

        for tk in ['cticks', 'ticks']:
            ticksize = self._fontsize(tk, common=False).get('fontsize')
            if ticksize is not None:
                self.colorbar_opts.update({'major_label_text_font_size': ticksize})
                break

        for lb in ['clabel', 'labels']:
            labelsize = self._fontsize(lb, common=False).get('fontsize')
            if labelsize is not None:
                self.colorbar_opts.update({'title_text_font_size': labelsize})
                break

        opts = dict(cbar_opts['opts'], color_mapper=color_mapper, ticker=ticker,
                    **self._colorbar_defaults)
        color_bar = ColorBar(**dict(opts, **self.colorbar_opts))

        plot.add_layout(color_bar, pos)
        self.handles[prefix+'colorbar'] = color_bar


    def _get_colormapper(self, eldim, element, ranges, style, factors=None, colors=None,
                         group=None, name='color_mapper'):
        # The initial colormapper instance is cached the first time
        # and then only updated
        if eldim is None and colors is None:
            return None
        dim_name = dim_range_key(eldim)

        # Attempt to find matching colormapper on the adjoined plot
        if self.adjoined:
            cmappers = self.adjoined.traverse(
                lambda x: (x.handles.get('color_dim'),
                           x.handles.get(name),
                           [v for v in x.handles.values()
                            if isinstance(v, ColorMapper)])
                )
            cmappers = [(cmap, mappers) for cdim, cmap, mappers in cmappers
                        if cdim == eldim]
            if cmappers:
                cmapper, mappers  = cmappers[0]
                if not cmapper:
                    if mappers and mappers[0]:
                        cmapper = mappers[0]
                    else:
                        return None
                self.handles['color_mapper'] = cmapper
                return cmapper
            else:
                return None

        ncolors = None if factors is None else len(factors)
        if eldim:
            # check if there's an actual value (not np.nan)
            if all(util.isfinite(cl) for cl in self.clim):
                low, high = self.clim
            elif dim_name in ranges:
                if self.clim_percentile and 'robust' in ranges[dim_name]:
                    low, high = ranges[dim_name]['robust']
                else:
                    low, high = ranges[dim_name]['combined']
                dlow, dhigh = ranges[dim_name]['data']
                if (util.is_int(low, int_like=True) and
                    util.is_int(high, int_like=True) and
                    util.is_int(dlow) and
                    util.is_int(dhigh)):
                    low, high = int(low), int(high)
            elif isinstance(eldim, dim):
                low, high = np.nan, np.nan
            else:
                low, high = element.range(eldim.name)
            if self.symmetric:
                sym_max = max(abs(low), high)
                low, high = -sym_max, sym_max
            low = self.clim[0] if util.isfinite(self.clim[0]) else low
            high = self.clim[1] if util.isfinite(self.clim[1]) else high
        else:
            low, high = None, None

        prefix = '' if group is None else group+'_'
        cmap = colors or style.get(prefix+'cmap', style.get('cmap', 'viridis'))
        nan_colors = {k: rgba_tuple(v) for k, v in self.clipping_colors.items()}
        if isinstance(cmap, dict):
            factors = list(cmap)
            palette = [cmap.get(f, nan_colors.get('NaN', self._default_nan)) for f in factors]
            if isinstance(eldim, dim):
                if eldim.dimension in element:
                    formatter = element.get_dimension(eldim.dimension).pprint_value
                else:
                    formatter = str
            else:
                formatter = eldim.pprint_value
            factors = [formatter(f) for f in factors]
        else:
            categorical = ncolors is not None
            if isinstance(self.color_levels, int):
                ncolors = self.color_levels
            elif isinstance(self.color_levels, list):
                ncolors = len(self.color_levels) - 1
                if isinstance(cmap, list) and len(cmap) != ncolors:
                    raise ValueError('The number of colors in the colormap '
                                     'must match the intervals defined in the '
                                     'color_levels, expected %d colors found %d.'
                                     % (ncolors, len(cmap)))
            palette = process_cmap(cmap, ncolors, categorical=categorical)
            if isinstance(self.color_levels, list):
                palette, (low, high) = color_intervals(palette, self.color_levels, clip=(low, high))
        colormapper, opts = self._get_cmapper_opts(low, high, factors, nan_colors)

        cmapper = self.handles.get(name)
        if cmapper is not None:
            if cmapper.palette != palette:
                cmapper.palette = palette
            opts = {k: opt for k, opt in opts.items()
                    if getattr(cmapper, k) != opt}
            if opts:
                cmapper.update(**opts)
        else:
            cmapper = colormapper(palette=palette, **opts)
            self.handles[name] = cmapper
            self.handles['color_dim'] = eldim
        return cmapper


    def _get_color_data(self, element, ranges, style, name='color', factors=None, colors=None,
                        int_categories=False):
        data, mapping = {}, {}
        cdim = element.get_dimension(self.color_index)
        color = style.get(name, None)
        if cdim and ((isinstance(color, str) and color in element) or isinstance(color, dim)):
            self.param.warning(
                f"Cannot declare style mapping for '{name}' option and "
                "declare a color_index; ignoring the color_index.")
            cdim = None
        if not cdim:
            return data, mapping

        cdata = element.dimension_values(cdim)
        field = util.dimension_sanitizer(cdim.name)
        dtypes = 'iOSU' if int_categories else 'OSU'

        if factors is None and (isinstance(cdata, list) or cdata.dtype.kind in dtypes):
            range_key = dim_range_key(cdim)
            if range_key in ranges and 'factors' in ranges[range_key]:
                factors = ranges[range_key]['factors']
            else:
                factors = util.unique_array(cdata)
        if factors is not None and int_categories and cdata.dtype.kind == 'i':
            field += '_str__'
            cdata = [str(f) for f in cdata]
            factors = [str(f) for f in factors]

        mapper = self._get_colormapper(cdim, element, ranges, style,
                                       factors, colors)
        if factors is None and isinstance(mapper, CategoricalColorMapper):
            field += '_str__'
            cdata = [cdim.pprint_value(c) for c in cdata]
            factors = True

        data[field] = cdata
        if factors is not None and self.show_legend:
            mapping['legend_field'] = field
        mapping[name] = {'field': field, 'transform': mapper}

        return data, mapping


    def _get_cmapper_opts(self, low, high, factors, colors):
        if factors is None:
            opts = {}
            if self.cnorm == 'linear':
                colormapper = LinearColorMapper
            if self.cnorm == 'log' or self.logz:
                colormapper = LogColorMapper
                if util.is_int(low) and util.is_int(high) and low == 0:
                    low = 1
                    if 'min' not in colors:
                        # Make integer 0 be transparent
                        colors['min'] = 'rgba(0, 0, 0, 0)'
                elif util.is_number(low) and low <= 0:
                    self.param.warning(
                        "Log color mapper lower bound <= 0 and will not "
                        "render correctly. Ensure you set a positive "
                        "lower bound on the color dimension or using "
                        "the `clim` option."
                    )
            elif self.cnorm == 'eq_hist':
                colormapper = EqHistColorMapper
                if bokeh_version > Version('2.4.2'):
                    opts['rescale_discrete_levels'] = self.rescale_discrete_levels
            if isinstance(low, (bool, np.bool_)): low = int(low)
            if isinstance(high, (bool, np.bool_)): high = int(high)
            # Pad zero-range to avoid breaking colorbar (as of bokeh 1.0.4)
            if low == high:
                offset = self.default_span / 2
                low -= offset
                high += offset
            if util.isfinite(low):
                opts['low'] = low
            if util.isfinite(high):
                opts['high'] = high
            color_opts = [('NaN', 'nan_color'), ('max', 'high_color'), ('min', 'low_color')]
            opts.update({opt: colors[name] for name, opt in color_opts if name in colors})
        else:
            colormapper = CategoricalColorMapper
            factors = decode_bytes(factors)
            opts = dict(factors=list(factors))
            if 'NaN' in colors:
                opts['nan_color'] = colors['NaN']
        return colormapper, opts


    def _init_glyph(self, plot, mapping, properties):
        """
        Returns a Bokeh glyph object and optionally creates a colorbar.
        """
        ret = super()._init_glyph(plot, mapping, properties)
        if self.colorbar:
            for k, v in list(self.handles.items()):
                if not k.endswith('color_mapper'):
                    continue
                self._draw_colorbar(plot, v, k.replace('color_mapper', ''))
        return ret


class LegendPlot(ElementPlot):

    legend_cols = param.Integer(default=0, bounds=(0, None), doc="""
        Number of columns for legend.""")

    legend_labels = param.Dict(default=None, doc="""
        Label overrides.""")

    legend_muted = param.Boolean(default=False, doc="""
        Controls whether the legend entries are muted by default.""")

    legend_offset = param.NumericTuple(default=(0, 0), doc="""
        If legend is placed outside the axis, this determines the
        (width, height) offset in pixels from the original position.""")

    legend_position = param.ObjectSelector(objects=["top_right",
                                                    "top_left",
                                                    "bottom_left",
                                                    "bottom_right",
                                                    'right', 'left',
                                                    'top', 'bottom'],
                                                    default="top_right",
                                                    doc="""
        Allows selecting between a number of predefined legend position
        options. The predefined options may be customized in the
        legend_specs class attribute.""")

    legend_opts = param.Dict(default={}, doc="""
        Allows setting specific styling options for the colorbar.""")

    legend_specs = {
        'right': 'right', 'left': 'left', 'top': 'above', 'bottom': 'below'
    }

    def _process_legend(self, plot=None):
        plot = plot or self.handles['plot']
        if not plot.legend:
            return
        legend = plot.legend[0]
        cmappers = [cmapper for cmapper in self.handles.values()
                   if isinstance(cmapper, CategoricalColorMapper)]
        categorical = bool(cmappers)
        if ((not categorical and not self.overlaid and len(legend.items) == 1)
            or not self.show_legend):
            legend.items[:] = []
        else:
            if self.legend_cols:
                plot.legend.nrows = self.legend_cols
            else:
                plot.legend.orientation = 'horizontal' if self.legend_cols else 'vertical'

            pos = self.legend_position
            if pos in self.legend_specs:
                plot.legend[:] = []
                legend.location = self.legend_offset
                if pos in ['top', 'bottom'] and not self.legend_cols:
                    plot.legend.orientation = 'horizontal'
                plot.add_layout(legend, self.legend_specs[pos])
            else:
                legend.location = pos

            # Apply muting and misc legend opts
            for leg in plot.legend:
                leg.update(**self.legend_opts)
                for item in leg.items:
                    for r in item.renderers:
                        r.muted = self.legend_muted


class AnnotationPlot:
    """
    Mix-in plotting subclass for AnnotationPlots which do not have a legend.
    """


class OverlayPlot(GenericOverlayPlot, LegendPlot):

    tabs = param.Boolean(default=False, doc="""
        Whether to display overlaid plots in separate panes""")

    style_opts = (legend_dimensions + ['border_'+p for p in line_properties] +
                  text_properties + ['background_fill_color', 'background_fill_alpha'])

    multiple_legends = param.Boolean(default=False, doc="""
        Whether to split the legend for subplots into multiple legends.""")

    _propagate_options = ['width', 'height', 'xaxis', 'yaxis', 'labelled',
                          'bgcolor', 'fontsize', 'invert_axes', 'show_frame',
                          'show_grid', 'logx', 'logy', 'xticks', 'toolbar',
                          'yticks', 'xrotation', 'yrotation', 'lod',
                          'border', 'invert_xaxis', 'invert_yaxis', 'sizing_mode',
                          'title', 'title_format', 'legend_position', 'legend_offset',
                          'legend_cols', 'gridstyle', 'legend_muted', 'padding',
                          'xlabel', 'ylabel', 'xlim', 'ylim', 'zlim',
                          'xformatter', 'yformatter', 'active_tools',
                          'min_height', 'max_height', 'min_width', 'min_height',
                          'margin', 'aspect', 'data_aspect', 'frame_width',
                          'frame_height', 'responsive', 'fontscale', 'subcoordinate_y',
                          'subcoordinate_scale', 'autorange']

    def __init__(self, overlay, **kwargs):
        self._multi_y_propagation = self.lookup_options(overlay, 'plot').options.get('multi_y', False)
        super().__init__(overlay, **kwargs)
        self._multi_y_propagation = False

    @property
    def _x_range_type(self):
        for v in self.subplots.values():
            if not isinstance(v._x_range_type, Range1d):
                return v._x_range_type
        return self._x_range_type

    @property
    def _y_range_type(self):
        for v in self.subplots.values():
            if not isinstance(v._y_range_type, Range1d):
                return v._y_range_type
        return self._y_range_type

    def _process_legend(self, overlay):
        plot = self.handles['plot']
        subplots = self.traverse(lambda x: x, [lambda x: x is not self])
        legend_plots = any(p is not None for p in subplots
                           if isinstance(p, LegendPlot) and
                           not isinstance(p, OverlayPlot))
        non_annotation = [p for p in subplots if not
                          isinstance(p, (AnnotationPlot, OverlayPlot))]
        if (not self.show_legend or len(plot.legend) == 0 or
            (len(non_annotation) <= 1 and not (self.dynamic or legend_plots))):
            return super()._process_legend()
        elif not plot.legend:
            return

        legend = plot.legend[0]

        options = {}
        properties = self.lookup_options(self.hmap.last, 'style')[self.cyclic_index]
        for k, v in properties.items():
            if k in line_properties and 'line' not in k:
                ksplit = k.split('_')
                k = '_'.join(ksplit[:1]+'line'+ksplit[1:])
            if k in text_properties:
                k = 'label_' + k
            if k.startswith('legend_'):
                k = k[7:]
            options[k] = v

        pos = self.legend_position
        if pos in ['top', 'bottom'] and not self.legend_cols:
            options['orientation'] = 'horizontal'

        if overlay is not None and overlay.kdims:
            title = ', '.join([d.label for d in overlay.kdims])
            options['title'] = title

        options.update(self._fontsize('legend', 'label_text_font_size'))
        options.update(self._fontsize('legend_title', 'title_text_font_size'))
        if self.legend_cols:
            options.update({"ncols": self.legend_cols})
        legend.update(**options)

        if pos in self.legend_specs:
            pos = self.legend_specs[pos]
        else:
            legend.location = pos

        if 'legend_items' not in self.handles:
            self.handles['legend_items'] = []
        legend_items = self.handles['legend_items']
        legend_labels = {
            tuple(sorted(property_to_dict(i.label).items()))
            if isinstance(property_to_dict(i.label), dict) else i.label: i
            for i in legend_items
        }
        for item in legend.items:
            item_label = property_to_dict(item.label)
            label = tuple(sorted(item_label.items())) if isinstance(item_label, dict) else item_label
            if not label or (isinstance(item_label, dict) and not item_label.get('value', True)):
                continue

            if label in legend_labels:
                prev_item = legend_labels[label]
                prev_item.renderers[:] = list(util.unique_iterator(prev_item.renderers+item.renderers))
            else:
                legend_labels[label] = item
                legend_items.append(item)
                if item not in self.handles['legend_items']:
                    self.handles['legend_items'].append(item)

        # Ensure that each renderer is only singly referenced by a legend item
        filtered = []
        renderers = []
        for item in legend_items:
            item.renderers[:] = [r for r in item.renderers if r not in renderers]
            if (item in filtered or not item.renderers or
                not any(r.visible or 'hv_legend' in r.tags for r in item.renderers)):
                continue
            item_label = property_to_dict(item.label)
            if isinstance(item_label, dict) and 'value' in item_label and self.legend_labels:
                label = item_label['value']
                item.label = {'value': self.legend_labels.get(label, label)}
            renderers += item.renderers
            filtered.append(item)
        legend.items[:] = list(util.unique_iterator(filtered))

        if self.multiple_legends:
            remove_legend(plot, legend)
            properties = legend.properties_with_values(include_defaults=False)
            legend_group = []
            for item in legend.items:
                if not isinstance(item.label, dict) or 'value'  in item.label:
                    legend_group.append(item)
                    continue
                new_legend = Legend(**dict(properties, items=[item]))
                new_legend.location = self.legend_offset
                plot.add_layout(new_legend, pos)
            if legend_group:
                new_legend = Legend(**dict(properties, items=legend_group))
                new_legend.location = self.legend_offset
                plot.add_layout(new_legend, pos)
            legend.items[:] = []
        elif pos in ['above', 'below', 'right', 'left']:
            remove_legend(plot, legend)
            legend.location = self.legend_offset
            plot.add_layout(legend, pos)

        # Apply muting and misc legend opts
        for leg in plot.legend:
            leg.update(**self.legend_opts)
            for item in leg.items:
                for r in item.renderers:
                    r.muted = self.legend_muted or r.muted

    def _init_tools(self, element, callbacks=None):
        """
        Processes the list of tools to be supplied to the plot.
        """
        if callbacks is None:
            callbacks = []
        hover_tools = {}
        zooms_subcoordy = {}
        _zoom_types = (tools.WheelZoomTool, tools.ZoomInTool, tools.ZoomOutTool)
        init_tools, tool_types = [], []
        for key, subplot in self.subplots.items():
            el = element.get(key)
            if el is not None:
                el_tools = subplot._init_tools(el, self.callbacks)
                for tool in el_tools:
                    if isinstance(tool, str):
                        tool_type = TOOL_TYPES.get(tool)
                    else:
                        tool_type = type(tool)
                    if isinstance(tool, tools.HoverTool):
                        tooltips = tuple(tool.tooltips) if tool.tooltips else ()
                        if tooltips in hover_tools:
                            continue
                        else:
                            hover_tools[tooltips] = tool
                    elif (
                        self.subcoordinate_y and isinstance(tool, _zoom_types)
                        and 'hv_created' in tool.tags and len(tool.tags) == 2
                    ):
                        if tool.tags[1] in zooms_subcoordy:
                            continue
                        else:
                            zooms_subcoordy[tool.tags[1]] = tool
                            self.handles['zooms_subcoordy'] = zooms_subcoordy
                    elif tool_type in tool_types:
                        continue
                    else:
                        tool_types.append(tool_type)
                    init_tools.append(tool)
        self.handles['hover_tools'] = hover_tools
        return init_tools

    def _merge_tools(self, subplot):
        """
        Merges tools on the overlay with those on the subplots.
        """
        if self.batched and 'hover' in subplot.handles:
            self.handles['hover'] = subplot.handles['hover']
        elif 'hover' in subplot.handles and 'hover_tools' in self.handles:
            hover = subplot.handles['hover']
            if hover.tooltips and not isinstance(hover.tooltips, str):
                tooltips = tuple((name, spec.replace('{%F %T}', '')) for name, spec in hover.tooltips)
            else:
                tooltips = ()
            tool = self.handles['hover_tools'].get(tooltips)
            if tool:
                tool_renderers = [] if tool.renderers == 'auto' else tool.renderers
                hover_renderers = [] if hover.renderers == 'auto' else hover.renderers
                renderers = [r for r in tool_renderers + hover_renderers if r is not None]
                tool.renderers = list(util.unique_iterator(renderers))
                if 'hover' not in self.handles:
                    self.handles['hover'] = tool
        if 'zooms_subcoordy' in subplot.handles and 'zooms_subcoordy' in self.handles:
            for subplot_zoom, overlay_zoom in zip(
                subplot.handles['zooms_subcoordy'].values(),
                self.handles['zooms_subcoordy'].values(),
            ):
                renderers = list(util.unique_iterator(overlay_zoom.renderers + subplot_zoom.renderers))
                overlay_zoom.renderers = renderers

    def _postprocess_subcoordinate_y_groups(self, overlay, plot):
        """
        Add a zoom tool per group to the overlay.
        """
        # First, just process and validate the groups and their content.
        groups = defaultdict(list)

        # If there are groups AND there are subcoordinate_y elements without a group.
        if any(el.group != type(el).__name__ for el in overlay) and any(
            el.opts.get('plot').kwargs.get('subcoordinate_y', False)
            and el.group == type(el).__name__
            for el in overlay
        ):
            raise ValueError(
                'The subcoordinate_y overlay contains elements with a defined group, each '
                'subcoordinate_y element in the overlay must have a defined group.'
            )

        for el in overlay:
            # group is the Element type per default (e.g. Curve, Spike).
            if el.group == type(el).__name__:
                continue
            if not el.opts.get('plot').kwargs.get('subcoordinate_y', False):
                raise ValueError(
                    f"All elements in group {el.group!r} must set the option "
                    f"'subcoordinate_y=True'. Not found for: {el}"
                )
            groups[el.group].append(el)

        # No need to go any further if there's just one group.
        if len(groups) <= 1:
            return

        # At this stage, there's only one zoom tool (e.g. 1 wheel_zoom) that
        # has all the renderers (e.g. all the curves in the overlay).
        # We want to create as many zoom tools as groups, for each group
        # the zoom tool must have the renderers of the elements of the group.
        zoom_tools = self.handles['zooms_subcoordy']
        for zoom_tool_name, zoom_tool in zoom_tools.items():
            renderers_per_group = defaultdict(list)
            # We loop through each overlay sub-elements and empty the list of
            # renderers of the initial tool.
            for el in overlay:
                if el.group not in groups:
                    continue
                renderers_per_group[el.group].append(zoom_tool.renderers.pop(0))

            if zoom_tool.renderers:
                raise RuntimeError(f'Found unexpected zoom renderers {zoom_tool.renderers}')

            new_ztools = []
            # Create a new tool per group with the right renderers and a custom description.
            for grp, grp_renderers in renderers_per_group.items():
                new_tool = zoom_tool.clone()
                new_tool.renderers = grp_renderers
                new_tool.description = f"{zoom_tool_name.replace('_', ' ').title()} ({grp})"
                new_ztools.append(new_tool)
            # Revert tool order so the upper tool in the toolbar corresponds to the
            # upper group in the overlay.
            new_ztools = new_ztools[::-1]

            # Update the handle for good measure.
            zoom_tools[zoom_tool_name] = new_ztools

            # Replace the original tool by the new ones
            idx = plot.tools.index(zoom_tool)
            plot.tools[idx:idx+1] = new_ztools

    def _get_dimension_factors(self, overlay, ranges, dimension):
        factors = []
        for k, sp in self.subplots.items():
            el = overlay.data.get(k)
            if el is None or not sp.apply_ranges or not sp._has_axis_dimension(el, dimension):
                continue
            dim = el.get_dimension(dimension)
            elranges = util.match_spec(el, ranges)
            fs = sp._get_dimension_factors(el, elranges, dim)
            if len(fs):
                factors.append(fs)
        return list(util.unique_iterator(chain(*factors)))

    def _get_factors(self, overlay, ranges):
        xfactors, yfactors = [], []
        for k, sp in self.subplots.items():
            el = overlay.data.get(k)
            if el is not None:
                elranges = util.match_spec(el, ranges)
                xfs, yfs = sp._get_factors(el, elranges)
                if len(xfs):
                    xfactors.append(xfs)
                if len(yfs):
                    yfactors.append(yfs)
        xfactors = list(util.unique_iterator(chain(*xfactors)))
        yfactors = list(util.unique_iterator(chain(*yfactors)))
        return xfactors, yfactors

    def _get_axis_dims(self, element):
        subplots = list(self.subplots.values())
        if subplots:
            return subplots[0]._get_axis_dims(element)
        return super()._get_axis_dims(element)

    def initialize_plot(self, ranges=None, plot=None, plots=None):
        if self.multi_y and self.subcoordinate_y:
            raise ValueError('multi_y and subcoordinate_y are not supported together.')
        if self.subcoordinate_y:
            labels = self.hmap.last.traverse(lambda x: x.label, [
                lambda el: isinstance(el, Element) and el.opts.get('plot').kwargs.get('subcoordinate_y', False)
            ])
            if any(not label for label in labels):
                raise ValueError(
                    'Every element wrapped in a subcoordinate_y overlay must have '
                    'a label.'
                )
            if len(set(labels)) == 1:
                raise ValueError(
                    'Elements wrapped in a subcoordinate_y overlay must all have '
                    'a unique label.'
                )
        key = util.wrap_tuple(self.hmap.last_key)
        nonempty = [(k, el) for k, el in self.hmap.data.items() if el]
        if not nonempty:
            raise SkipRendering('All Overlays empty, cannot initialize plot.')
        dkey, element = nonempty[-1]
        ranges = self.compute_ranges(self.hmap, key, ranges)

        self.tabs = self.tabs or any(isinstance(sp, TablePlot) for sp in self.subplots.values())
        if plot is None and not self.tabs and not self.batched:
            plot = self._init_plot(key, element, ranges=ranges, plots=plots)
            self._populate_axis_handles(plot)
        self.handles['plot'] = plot

        if plot and not self.overlaid:
            self._update_plot(key, plot, element)
            self._update_ranges(element, ranges)

        panels = []
        subcoord_y_glyph_renderers = []
        for key, subplot in self.subplots.items():
            frame = None
            if self.tabs:
                subplot.overlaid = False
            child = subplot.initialize_plot(ranges, plot, plots)
            if isinstance(element, CompositeOverlay):
                # Ensure that all subplots are in the same state
                frame = element.get(key, None)
                subplot.current_frame = frame
                subplot.current_key = dkey
            if self.batched:
                self.handles['plot'] = child
            if self.tabs:
                title = subplot._format_title(key, dimensions=False)
                if not title:
                    title = get_tab_title(key, frame, self.hmap.last)
                panels.append(TabPanel(child=child, title=title))
            self._merge_tools(subplot)
            if getattr(subplot, "subcoordinate_y", False) and (
                glyph_renderer := subplot.handles.get("glyph_renderer")
            ):
                subcoord_y_glyph_renderers.append(glyph_renderer)

        if self.subcoordinate_y:
            # Reverse the subcoord-y renderers only.
            reversed_renderers = subcoord_y_glyph_renderers[::-1]
            reordered = []
            for item in plot.renderers:
                if item not in subcoord_y_glyph_renderers:
                    reordered.append(item)
                else:
                    reordered.append(reversed_renderers.pop(0))
            plot.renderers = reordered

        if self.subcoordinate_y:
            self._postprocess_subcoordinate_y_groups(element, plot)

        if self.tabs:
            self.handles['plot'] = Tabs(
                tabs=panels, width=self.width, height=self.height,
                min_width=self.min_width, min_height=self.min_height,
                max_width=self.max_width, max_height=self.max_height,
                sizing_mode='fixed'
            )
        elif not self.overlaid:
            self._process_legend(element)
            self._set_active_tools(plot)
        self.drawn = True
        self.handles['plots'] = plots

        if 'plot' in self.handles and not self.tabs:
            plot = self.handles['plot']
            self.handles['xaxis'] = plot.xaxis[0]
            self.handles['yaxis'] = plot.yaxis[0]
            self.handles['x_range'] = plot.x_range
            self.handles['y_range'] = plot.y_range

        for cb in self.callbacks:
            cb.initialize()

        if self.top_level:
            self.init_links()

        if self.autorange:
            self._setup_autorange()

        self._execute_hooks(element)

        return self.handles['plot']

    def update_frame(self, key, ranges=None, element=None):
        """
        Update the internal state of the Plot to represent the given
        key tuple (where integers represent frames). Returns this
        state.
        """
        self._reset_ranges()
        reused = isinstance(self.hmap, DynamicMap) and self.overlaid
        self.prev_frame =  self.current_frame
        if not reused and element is None:
            element = self._get_frame(key)
        elif element is not None:
            self.current_frame = element
            self.current_key = key
        items = [] if element is None else list(element.data.items())

        if isinstance(self.hmap, DynamicMap):
            range_obj = element
        else:
            range_obj = self.hmap

        if element is not None:
            ranges = self.compute_ranges(range_obj, key, ranges)

            # Update plot options
            plot_opts = self.lookup_options(element, 'plot').options
            inherited = self._traverse_options(element, 'plot',
                                               self._propagate_options,
                                               defaults=False)
            plot_opts.update(**{k: v[0] for k, v in inherited.items() if k not in plot_opts})
            self.param.update(**plot_opts)

            if not self.overlaid and not self.tabs and not self.batched:
                self._update_ranges(element, ranges)

        # Determine which stream (if any) triggered the update
        triggering = [stream for stream in self.streams if stream._triggering]
        for k, subplot in self.subplots.items():
            el = None

            # If in Dynamic mode propagate elements to subplots
            if isinstance(self.hmap, DynamicMap) and element:
                # In batched mode NdOverlay is passed to subplot directly
                if self.batched:
                    el = element
                # If not batched get the Element matching the subplot
                elif element is not None:
                    idx, spec, exact = self._match_subplot(k, subplot, items, element)
                    if idx is not None and exact:
                        _, el = items.pop(idx)

                # Skip updates to subplots when its streams is not one of
                # the streams that initiated the update
                if (triggering and all(s not in triggering for s in subplot.streams) and
                    subplot not in self.dynamic_subplots):
                    continue
            subplot.update_frame(key, ranges, element=el)

        if not self.batched and isinstance(self.hmap, DynamicMap) and items:
            init_kwargs = {'plots': self.handles['plots']}
            if not self.tabs:
                init_kwargs['plot'] = self.handles['plot']
            self._create_dynamic_subplots(key, items, ranges, **init_kwargs)
            if not self.overlaid and not self.tabs:
                self._process_legend(element)

        if element and not self.overlaid and not self.tabs and not self.batched:
            plot = self.handles['plot']
            self._update_plot(key, plot, element)
            self._set_active_tools(plot)
            self._setup_data_callbacks(plot)

        self._updated = True
        self._process_legend(element)
        self._execute_hooks(element)<|MERGE_RESOLUTION|>--- conflicted
+++ resolved
@@ -1062,35 +1062,9 @@
             if rotation:
                 axis_props['major_label_orientation'] = np.radians(rotation)
             ticker = self.xticks if axis == 'x' else self.yticks
-<<<<<<< HEAD
-            if isinstance(ticker, np.ndarray):
-                ticker = list(ticker)
-            if isinstance(ticker, Ticker):
-                axis_props['ticker'] = ticker
-            elif isinstance(ticker, int):
-                axis_props['ticker'] = BasicTicker(desired_num_ticks=ticker)
-            elif isinstance(ticker, (tuple, list)):
-                if all(isinstance(t, tuple) for t in ticker):
-                    ticks, labels = zip(*ticker)
-                    # Ensure floats which are integers are serialized as ints
-                    # because in JS the lookup fails otherwise
-                    ticks = [int(t) if isinstance(t, float) and t.is_integer() else t
-                             for t in ticks]
-                    labels = [l if isinstance(l, str) else str(l)
-                              for l in labels]
-                else:
-                    ticks, labels = ticker, None
-                if ticks and util.isdatetime(ticks[0]):
-                    ticks = [util.dt_to_int(tick, 'ms') for tick in ticks]
-                axis_props['ticker'] = FixedTicker(ticks=ticks)
-                if labels is not None:
-                    axis_props['major_label_overrides'] = dict(zip(ticks, labels))
-            elif self._subcoord_overlaid and axis == 'y' and not self.drawn:
-=======
             if not (self._subcoord_overlaid and axis == 'y'):
                 axis_props.update(get_ticker_axis_props(ticker))
-            else:
->>>>>>> 9cc87fe0
+            elif not self.drawn:
                 ticks, labels = [], []
                 idx = 0
                 for el, sp in zip(self.current_frame, self.subplots.values()):
