from __future__ import absolute_import, division, unicode_literals

import warnings
from types import FunctionType

import param
import numpy as np
import bokeh
import bokeh.plotting

from bokeh.core.properties import value
from bokeh.document.events import ModelChangedEvent
from bokeh.models import Renderer, Title, Legend, ColorBar, tools
from bokeh.models.axes import CategoricalAxis, DatetimeAxis
from bokeh.models.formatters import (
    FuncTickFormatter, TickFormatter, PrintfTickFormatter,
    MercatorTickFormatter)
from bokeh.models.mappers import (
    LinearColorMapper, LogColorMapper, CategoricalColorMapper)
from bokeh.models.ranges import Range1d, DataRange1d, FactorRange
from bokeh.models.tickers import (
    Ticker, BasicTicker, FixedTicker, LogTicker, MercatorTicker)
from bokeh.models.widgets import Panel, Tabs
from bokeh.plotting.helpers import _known_tools as known_tools

from ...core import DynamicMap, CompositeOverlay, Element, Dimension
from ...core.options import abbreviated_exception, SkipRendering
from ...core import util
from ...element import Graph, VectorField, Path, Contours, Tiles
from ...streams import Buffer, PlotSize
from ...util.transform import dim
from ..plot import GenericElementPlot, GenericOverlayPlot
from ..util import dynamic_update, process_cmap, color_intervals, dim_range_key
from .callbacks import PlotSizeCallback
from .plot import BokehPlot
from .styles import (
    legend_dimensions, line_properties, mpl_to_bokeh, property_prefixes,
    rgba_tuple, text_properties, validate)
from .util import (
    TOOL_TYPES, date_to_integer, decode_bytes, get_tab_title,
    glyph_order, py2js_tickformatter, recursive_model_update,
    theme_attr_json, cds_column_replace, hold_policy, match_dim_specs,
    compute_layout_properties)



class ElementPlot(BokehPlot, GenericElementPlot):

    active_tools = param.List(default=[], doc="""
        Allows specifying which tools are active by default. Note
        that only one tool per gesture type can be active, e.g.
        both 'pan' and 'box_zoom' are drag tools, so if both are
        listed only the last one will be active.""")

    border = param.Number(default=10, doc="""
        Minimum border around plot.""")

    aspect = param.Parameter(default=None, doc="""
        The aspect ratio mode of the plot. By default, a plot may
        select its own appropriate aspect ratio but sometimes it may
        be necessary to force a square aspect ratio (e.g. to display
        the plot as an element of a grid). The modes 'auto' and
        'equal' correspond to the axis modes of the same name in
        matplotlib, a numeric value specifying the ratio between plot
        width and height may also be passed. To control the aspect
        ratio between the axis scales use the data_aspect option
        instead.""")

    data_aspect = param.Number(default=None, doc="""
        Defines the aspect of the axis scaling, i.e. the ratio of
        y-unit to x-unit.""")

    width = param.Integer(default=300, allow_None=True, bounds=(0, None), doc="""
        The width of the component (in pixels). This can be either
        fixed or preferred width, depending on width sizing policy.""")

    height = param.Integer(default=300, allow_None=True, bounds=(0, None), doc="""
        The height of the component (in pixels).  This can be either
        fixed or preferred height, depending on height sizing policy.""")

    frame_width = param.Integer(default=None, allow_None=True, bounds=(0, None), doc="""
        The width of the component (in pixels). This can be either
        fixed or preferred width, depending on width sizing policy.""")

    frame_height = param.Integer(default=None, allow_None=True, bounds=(0, None), doc="""
        The height of the component (in pixels).  This can be either
        fixed or preferred height, depending on height sizing policy.""")

    min_width = param.Integer(default=None, bounds=(0, None), doc="""
        Minimal width of the component (in pixels) if width is adjustable.""")

    min_height = param.Integer(default=None, bounds=(0, None), doc="""
        Minimal height of the component (in pixels) if height is adjustable.""")

    max_width = param.Integer(default=None, bounds=(0, None), doc="""
        Minimal width of the component (in pixels) if width is adjustable.""")

    max_height = param.Integer(default=None, bounds=(0, None), doc="""
        Minimal height of the component (in pixels) if height is adjustable.""")

    margin = param.Parameter(default=None, doc="""
        Allows to create additional space around the component. May
        be specified as a two-tuple of the form (vertical, horizontal)
        or a four-tuple (top, right, bottom, left).""")

    responsive = param.ObjectSelector(default=False, objects=[False, True, 'width', 'height'])

    finalize_hooks = param.HookList(default=[], doc="""
        Deprecated; use hooks options instead.""")

    hooks = param.HookList(default=[], doc="""
        Optional list of hooks called when finalizing a plot. The
        hook is passed the plot object and the displayed element, and
        other plotting handles can be accessed via plot.handles.""")

    fontsize = param.Parameter(default={'title': '12pt'}, allow_None=True,  doc="""
       Specifies various fontsizes of the displayed text.

       Finer control is available by supplying a dictionary where any
       unmentioned keys reverts to the default sizes, e.g:

          {'ticks': '20pt', 'title': '15pt', 'ylabel': '5px', 'xlabel': '5px'}""")

    gridstyle = param.Dict(default={}, doc="""
        Allows customizing the grid style, e.g. grid_line_color defines
        the line color for both grids while xgrid_line_color exclusively
        customizes the x-axis grid lines.""")

    labelled = param.List(default=['x', 'y'], doc="""
        Whether to plot the 'x' and 'y' labels.""")

    lod = param.Dict(default={'factor': 10, 'interval': 300,
                              'threshold': 2000, 'timeout': 500}, doc="""
        Bokeh plots offer "Level of Detail" (LOD) capability to
        accommodate large (but not huge) amounts of data. The available
        options are:

          * factor    : Decimation factor to use when applying
                        decimation.
          * interval  : Interval (in ms) downsampling will be enabled
                        after an interactive event.
          * threshold : Number of samples before downsampling is enabled.
          * timeout   : Timeout (in ms) for checking whether interactive
                        tool events are still occurring.""")

    show_frame = param.Boolean(default=True, doc="""
        Whether or not to show a complete frame around the plot.""")

    shared_axes = param.Boolean(default=True, doc="""
        Whether to invert the share axes across plots
        for linked panning and zooming.""")

    default_tools = param.List(default=['save', 'pan', 'wheel_zoom',
                                        'box_zoom', 'reset'],
        doc="A list of plugin tools to use on the plot.")

    tools = param.List(default=[], doc="""
        A list of plugin tools to use on the plot.""")

    toolbar = param.ObjectSelector(default='right',
                                   objects=["above", "below",
                                            "left", "right", "disable", None],
                                   doc="""
        The toolbar location, must be one of 'above', 'below',
        'left', 'right', None.""")

    xformatter = param.ClassSelector(
        default=None, class_=(util.basestring, TickFormatter, FunctionType), doc="""
        Formatter for ticks along the x-axis.""")

    yformatter = param.ClassSelector(
        default=None, class_=(util.basestring, TickFormatter, FunctionType), doc="""
        Formatter for ticks along the x-axis.""")

    _categorical = False

    # Declare which styles cannot be mapped to a non-scalar dimension
    _nonvectorized_styles = []

    # Declares the default types for continuous x- and y-axes
    _x_range_type = Range1d
    _y_range_type = Range1d

    # Whether the plot supports streaming data
    _stream_data = True

    def __init__(self, element, plot=None, **params):
        self.current_ranges = None
        super(ElementPlot, self).__init__(element, **params)
        self.handles = {} if plot is None else self.handles['plot']
        self.static = len(self.hmap) == 1 and len(self.keys) == len(self.hmap)
        self.callbacks = self._construct_callbacks()
        self.static_source = False
        self.streaming = [s for s in self.streams if isinstance(s, Buffer)]
        self.geographic = bool(self.hmap.last.traverse(lambda x: x, Tiles))
        if self.geographic and self.projection is None:
            self.projection = 'mercator'

        # Whether axes are shared between plots
        self._shared = {'x': False, 'y': False}


    def _hover_opts(self, element):
        if self.batched:
            dims = list(self.hmap.last.kdims)
        else:
            dims = list(self.overlay_dims.keys())
        dims += element.dimensions()
        return list(util.unique_iterator(dims)), {}


    def _init_tools(self, element, callbacks=[]):
        """
        Processes the list of tools to be supplied to the plot.
        """
        tooltips, hover_opts = self._hover_opts(element)
        tooltips = [(ttp.pprint_label, '@{%s}' % util.dimension_sanitizer(ttp.name))
                    if isinstance(ttp, Dimension) else ttp for ttp in tooltips]
        if not tooltips: tooltips = None

        callbacks = callbacks+self.callbacks
        cb_tools, tool_names = [], []
        hover = False
        for cb in callbacks:
            for handle in cb.models+cb.extra_models:
                if handle and handle in known_tools:
                    tool_names.append(handle)
                    if handle == 'hover':
                        tool = tools.HoverTool(tooltips=tooltips, **hover_opts)
                        hover = tool
                    else:
                        tool = known_tools[handle]()
                    cb_tools.append(tool)
                    self.handles[handle] = tool

        tool_list = [
            t for t in cb_tools + self.default_tools + self.tools
            if t not in tool_names]

        copied_tools = []
        for tool in tool_list:
            if isinstance(tool, tools.Tool):
                properties = tool.properties_with_values(include_defaults=False)
                tool = type(tool)(**properties)
            copied_tools.append(tool)

        hover_tools = [t for t in copied_tools if isinstance(t, tools.HoverTool)]
        if 'hover' in copied_tools:
            hover = tools.HoverTool(tooltips=tooltips, **hover_opts)
            copied_tools[copied_tools.index('hover')] = hover
        elif any(hover_tools):
            hover = hover_tools[0]
        if hover:
            self.handles['hover'] = hover
        return copied_tools


    def _get_hover_data(self, data, element, dimensions=None):
        """
        Initializes hover data based on Element dimension values.
        If empty initializes with no data.
        """
        if 'hover' not in self.handles or self.static_source:
            return

        for d in (dimensions or element.dimensions()):
            dim = util.dimension_sanitizer(d.name)
            if dim not in data:
                data[dim] = element.dimension_values(d)
            values = np.asarray(data[dim])
            if (values.dtype.kind == 'M' or (
                    len(values) and isinstance(values[0], util.datetime_types))):
                data[dim+'_dt_strings'] = [d.pprint_value(v) for v in values]

        for k, v in self.overlay_dims.items():
            dim = util.dimension_sanitizer(k.name)
            if dim not in data:
                data[dim] = [v for _ in range(len(list(data.values())[0]))]


    def _merge_ranges(self, plots, xspecs, yspecs):
        """
        Given a list of other plots return axes that are shared
        with another plot by matching the dimensions specs stored
        as tags on the dimensions.
        """
        plot_ranges = {}
        for plot in plots:
            if plot is None:
                continue
            if hasattr(plot, 'x_range') and plot.x_range.tags and xspecs is not None:
                if match_dim_specs(plot.x_range.tags[0], xspecs):
                    plot_ranges['x_range'] = plot.x_range
                if match_dim_specs(plot.x_range.tags[0], yspecs):
                    plot_ranges['y_range'] = plot.x_range
            if hasattr(plot, 'y_range') and plot.y_range.tags and yspecs is not None:
                if match_dim_specs(plot.y_range.tags[0], yspecs):
                    plot_ranges['y_range'] = plot.y_range
                if match_dim_specs(plot.y_range.tags[0], xspecs):
                    plot_ranges['x_range'] = plot.y_range
        return plot_ranges


    def _get_axis_dims(self, element):
        """Returns the dimensions corresponding to each axis.

        Should return a list of dimensions or list of lists of
        dimensions, which will be formatted to label the axis
        and to link axes.
        """
        dims = element.dimensions()[:2]
        if len(dims) == 1:
            return dims + [None, None]
        else:
            return dims + [None]


    def _axes_props(self, plots, subplots, element, ranges):
        # Get the bottom layer and range element
        el = element.traverse(lambda x: x, [Element])
        el = el[0] if el else element

        dims = self._get_axis_dims(el)
        xlabel, ylabel, zlabel = self._get_axis_labels(dims)
        if self.invert_axes:
            xlabel, ylabel = ylabel, xlabel
            dims = dims[:2][::-1]
        xdims, ydims = dims[:2]
        if xdims:
            if not isinstance(xdims, list):
                xdims = [xdims]
            xspecs = tuple((xd.name, xd.label, xd.unit) for xd in xdims)
        else:
            xspecs = None
        if ydims:
            if not isinstance(ydims, list):
                ydims = [ydims]
            yspecs = tuple((yd.name, yd.label, yd.unit) for yd in ydims)
        else:
            yspecs = None

        plot_ranges = {}
        # Try finding shared ranges in other plots in the same Layout
        norm_opts = self.lookup_options(el, 'norm').options
        if plots and self.shared_axes and not norm_opts.get('axiswise', False):
            plot_ranges = self._merge_ranges(plots, xspecs, yspecs)

        # Get the Element that determines the range and get_extents
        range_el = el if self.batched and not isinstance(self, OverlayPlot) else element
        l, b, r, t = self.get_extents(range_el, ranges)
        if self.invert_axes:
            l, b, r, t = b, l, t, r

        categorical = any(self.traverse(lambda x: x._categorical))
        categorical_x = any(isinstance(x, util.basestring) for x in (l, r))
        categorical_y = any(isinstance(y, util.basestring) for y in (b, t))

        x_axis_type = 'log' if self.logx else 'auto'
        if xdims:
            if len(xdims) > 1:
                x_axis_type = 'auto'
                categorical_x = True
            else:
                if isinstance(el, Graph):
                    xtype = el.nodes.get_dimension_type(xdims[0])
                else:
                    xtype = el.get_dimension_type(xdims[0])
                if ((xtype is np.object_ and issubclass(type(l), util.datetime_types)) or
                    xtype in util.datetime_types):
                    x_axis_type = 'datetime'

        y_axis_type = 'log' if self.logy else 'auto'
        if ydims:
            if len(ydims) > 1:
                y_axis_type = 'auto'
                categorical_y = True
            else:
                if isinstance(el, Graph):
                    ytype = el.nodes.get_dimension_type(ydims[0])
                else:
                    ytype = el.get_dimension_type(ydims[0])
                if ((ytype is np.object_ and issubclass(type(b), util.datetime_types))
                    or ytype in util.datetime_types):
                    y_axis_type = 'datetime'

        # Declare shared axes
        if 'x_range' in plot_ranges:
            self._shared['x'] = True
        if 'y_range' in plot_ranges:
            self._shared['y'] = True

        range_types = (self._x_range_type, self._y_range_type)
        if self.invert_axes: range_types = range_types[::-1]
        x_range_type, y_range_type = range_types
        if categorical or categorical_x:
            x_axis_type = 'auto'
            plot_ranges['x_range'] = FactorRange()
        elif 'x_range' not in plot_ranges:
            plot_ranges['x_range'] = x_range_type()

        if categorical or categorical_y:
            y_axis_type = 'auto'
            plot_ranges['y_range'] = FactorRange()
        elif 'y_range' not in plot_ranges:
            plot_ranges['y_range'] = y_range_type()

        x_range, y_range = plot_ranges['x_range'], plot_ranges['y_range']
        if not x_range.tags and xspecs is not None:
            x_range.tags.append(xspecs)
        if not y_range.tags and yspecs is not None:
            y_range.tags.append(yspecs)

        return (x_axis_type, y_axis_type), (xlabel, ylabel, zlabel), plot_ranges


    def _init_plot(self, key, element, plots, ranges=None):
        """
        Initializes Bokeh figure to draw Element into and sets basic
        figure and axis attributes including axes types, labels,
        titles and plot height and width.
        """
        subplots = list(self.subplots.values()) if self.subplots else []

        axis_types, labels, plot_ranges = self._axes_props(plots, subplots, element, ranges)
        xlabel, ylabel, _ = labels
        x_axis_type, y_axis_type = axis_types
        properties = dict(plot_ranges)
        properties['x_axis_label'] = xlabel if 'x' in self.labelled or self.xlabel else ' '
        properties['y_axis_label'] = ylabel if 'y' in self.labelled or self.ylabel else ' '

        if not self.show_frame:
            properties['outline_line_alpha'] = 0

        if self.show_title and self.adjoined is None:
            title = self._format_title(key, separator=' ')
        else:
            title = ''

        if self.toolbar != 'disable':
            tools = self._init_tools(element)
            properties['tools'] = tools
            properties['toolbar_location'] = self.toolbar
        else:
            properties['tools'] = []
            properties['toolbar_location'] = None

        if self.renderer.webgl:
            properties['output_backend'] = 'webgl'

        properties.update(**self._plot_properties(key, element))

        with warnings.catch_warnings():
            # Bokeh raises warnings about duplicate tools but these
            # are not really an issue
            warnings.simplefilter('ignore', UserWarning)
            return bokeh.plotting.Figure(x_axis_type=x_axis_type,
                                         y_axis_type=y_axis_type, title=title,
                                         **properties)


    def _plot_properties(self, key, element):
        """
        Returns a dictionary of plot properties.
        """
        init = 'plot' not in self.handles
        size_multiplier = self.renderer.size/100.
        options = self._traverse_options(element, 'plot', ['width', 'height'], defaults=False)

        logger = self.param if init else None
        aspect_props, dimension_props = compute_layout_properties(
            self.width, self.height, self.frame_width, self.frame_height,
            options['width'], options['height'], self.aspect, self.data_aspect,
            self.responsive, size_multiplier, logger=logger)

        if not init:
            if aspect_props['aspect_ratio'] is None:
                aspect_props['aspect_ratio'] = self.state.aspect_ratio

        if self.dynamic and aspect_props['match_aspect']:
            # Sync the plot size on dynamic plots to support accurate
            # scaling of dimension ranges
            stream = PlotSize(subscribers=[self._update_size])
            self.callbacks.append(PlotSizeCallback(self, [stream], None))

        plot_props = {
            'margin':        self.margin,
            'max_width':     self.max_width,
            'max_height':    self.max_height,
            'min_width':     self.min_width,
            'min_height':    self.min_height
        }
        plot_props.update(aspect_props)
        if not self.drawn:
            plot_props.update(dimension_props)

        if self.bgcolor:
            plot_props['background_fill_color'] = self.bgcolor
        if self.border is not None:
            for p in ['left', 'right', 'top', 'bottom']:
                plot_props['min_border_'+p] = self.border
        lod = dict(self.param.defaults().get('lod', {}), **self.lod)
        for lod_prop, v in lod.items():
            plot_props['lod_'+lod_prop] = v
        return plot_props

    def _update_size(self, width, height, scale):
        self.state.frame_width = width
        self.state.frame_height = height

    def _set_active_tools(self, plot):
        "Activates the list of active tools"
        for tool in self.active_tools:
            if isinstance(tool, util.basestring):
                tool_type = TOOL_TYPES[tool]
                matching = [t for t in plot.toolbar.tools
                            if isinstance(t, tool_type)]
                if not matching:
                    self.param.warning('Tool of type %r could not be found '
                                       'and could not be activated by default.'
                                       % tool)
                    continue
                tool = matching[0]
            if isinstance(tool, tools.Drag):
                plot.toolbar.active_drag = tool
            if isinstance(tool, tools.Scroll):
                plot.toolbar.active_scroll = tool
            if isinstance(tool, tools.Tap):
                plot.toolbar.active_tap = tool
            if isinstance(tool, tools.Inspection):
                plot.toolbar.active_inspect.append(tool)


    def _title_properties(self, key, plot, element):
        if self.show_title and self.adjoined is None:
            title = self._format_title(key, separator=' ')
        else:
            title = ''
        opts = dict(text=title)

        # this will override theme if not set to the default 12pt
        title_font = self._fontsize('title').get('fontsize')
        if title_font != '12pt':
            opts['text_font_size'] = value(title_font)
        return opts


    def _init_axes(self, plot):
        if self.xaxis is None:
            plot.xaxis.visible = False
        elif 'top' in self.xaxis:
            plot.above = plot.below
            plot.below = []
            plot.xaxis[:] = plot.above
        self.handles['xaxis'] = plot.xaxis[0]
        self.handles['x_range'] = plot.x_range

        if self.yaxis is None:
            plot.yaxis.visible = False
        elif 'right' in self.yaxis:
            plot.right = plot.left
            plot.left = []
            plot.yaxis[:] = plot.right
        self.handles['yaxis'] = plot.yaxis[0]
        self.handles['y_range'] = plot.y_range


    def _axis_properties(self, axis, key, plot, dimension=None,
                         ax_mapping={'x': 0, 'y': 1}):
        """
        Returns a dictionary of axis properties depending
        on the specified axis.
        """
        # need to copy dictionary by calling dict() on it
        axis_props = dict(theme_attr_json(self.renderer.theme, 'Axis'))

        if ((axis == 'x' and self.xaxis in ['bottom-bare', 'top-bare', 'bare']) or
            (axis == 'y' and self.yaxis in ['left-bare', 'right-bare', 'bare'])):
            axis_props['axis_label_text_font_size'] = value('0pt')
            axis_props['major_label_text_font_size'] = value('0pt')
            axis_props['major_tick_line_color'] = None
            axis_props['minor_tick_line_color'] = None
        else:
            labelsize = self._fontsize('%slabel' % axis).get('fontsize')
            if labelsize:
                axis_props['axis_label_text_font_size'] = labelsize
            ticksize = self._fontsize('%sticks' % axis, common=False).get('fontsize')
            if ticksize:
                axis_props['major_label_text_font_size'] = value(ticksize)
            rotation = self.xrotation if axis == 'x' else self.yrotation
            if rotation:
                axis_props['major_label_orientation'] = np.radians(rotation)
            ticker = self.xticks if axis == 'x' else self.yticks
            if isinstance(ticker, Ticker):
                axis_props['ticker'] = ticker
            elif isinstance(ticker, int):
                axis_props['ticker'] = BasicTicker(desired_num_ticks=ticker)
            elif isinstance(ticker, (tuple, list)):
                if all(isinstance(t, tuple) for t in ticker):
                    ticks, labels = zip(*ticker)
                    labels = [l if isinstance(l, util.basestring) else str(l)
                              for l in labels]
                    axis_props['ticker'] = FixedTicker(ticks=ticks)
                    axis_props['major_label_overrides'] = dict(zip(ticks, labels))
                else:
                    axis_props['ticker'] = FixedTicker(ticks=ticker)

        formatter = self.xformatter if axis == 'x' else self.yformatter
        if formatter:
            if isinstance(formatter, TickFormatter):
                pass
            elif isinstance(formatter, FunctionType):
                msg = ('%sformatter could not be '
                       'converted to tick formatter. ' % axis)
                jsfunc = py2js_tickformatter(formatter, msg)
                if jsfunc:
                    formatter = FuncTickFormatter(code=jsfunc)
                else:
                    formatter = None
            else:
                formatter = PrintfTickFormatter(format=formatter)
            if formatter is not None:
                axis_props['formatter'] = formatter
        elif FuncTickFormatter is not None and ax_mapping and isinstance(dimension, Dimension):
            formatter = None
            if dimension.value_format:
                formatter = dimension.value_format
            elif dimension.type in dimension.type_formatters:
                formatter = dimension.type_formatters[dimension.type]
            if formatter:
                msg = ('%s dimension formatter could not be '
                       'converted to tick formatter. ' % dimension.name)
                jsfunc = py2js_tickformatter(formatter, msg)
                if jsfunc:
                    formatter = FuncTickFormatter(code=jsfunc)
                    axis_props['formatter'] = formatter

        if axis == 'x':
            axis_obj = plot.xaxis[0]
        elif axis == 'y':
            axis_obj = plot.yaxis[0]

        if self.geographic and self.projection == 'mercator':
            dimension = 'lon' if axis == 'x' else 'lat'
            axis_props['ticker'] = MercatorTicker(dimension=dimension)
            axis_props['formatter'] = MercatorTickFormatter(dimension=dimension)
            box_zoom = self.state.select(type=tools.BoxZoomTool)
            if box_zoom:
                box_zoom[0].match_aspect = True
        elif isinstance(axis_obj, CategoricalAxis):
            for key in list(axis_props):
                if key.startswith('major_label'):
                    # set the group labels equal to major (actually minor)
                    new_key = key.replace('major_label', 'group')
                    axis_props[new_key] = axis_props[key]

            # major ticks are actually minor ticks in a categorical
            # so if user inputs minor ticks sizes, then use that;
            # else keep major (group) == minor (subgroup)
            msize = self._fontsize('minor_{0}ticks'.format(axis),
                common=False).get('fontsize')
            if msize is not None:
                axis_props['major_label_text_font_size'] = msize

        return axis_props


    def _update_plot(self, key, plot, element=None):
        """
        Updates plot parameters on every frame
        """
        plot.update(**self._plot_properties(key, element))
        self._update_labels(key, plot, element)
        self._update_title(key, plot, element)
        self._update_grid(plot)


    def _update_labels(self, key, plot, element):
        el = element.traverse(lambda x: x, [Element])
        el = el[0] if el else element
        dimensions = self._get_axis_dims(el)
        props = {axis: self._axis_properties(axis, key, plot, dim)
                 for axis, dim in zip(['x', 'y'], dimensions)}
        xlabel, ylabel, zlabel = self._get_axis_labels(dimensions)
        if self.invert_axes:
            xlabel, ylabel = ylabel, xlabel
        props['x']['axis_label'] = xlabel if 'x' in self.labelled or self.xlabel else ''
        props['y']['axis_label'] = ylabel if 'y' in self.labelled or self.ylabel else ''
        recursive_model_update(plot.xaxis[0], props.get('x', {}))
        recursive_model_update(plot.yaxis[0], props.get('y', {}))


    def _update_title(self, key, plot, element):
        if plot.title:
            plot.title.update(**self._title_properties(key, plot, element))
        else:
            plot.title = Title(**self._title_properties(key, plot, element))


    def _update_grid(self, plot):
        if not self.show_grid:
            plot.xgrid.grid_line_color = None
            plot.ygrid.grid_line_color = None
            return
        replace = ['bounds', 'bands', 'visible', 'level', 'ticker', 'visible']
        style_items = list(self.gridstyle.items())
        both = {k: v for k, v in style_items if k.startswith('grid_') or k.startswith('minor_grid')}
        xgrid = {k.replace('xgrid', 'grid'): v for k, v in style_items if 'xgrid' in k}
        ygrid = {k.replace('ygrid', 'grid'): v for k, v in style_items if 'ygrid' in k}
        xopts = {k.replace('grid_', '') if any(r in k for r in replace) else k: v
                 for k, v in dict(both, **xgrid).items()}
        yopts = {k.replace('grid_', '') if any(r in k for r in replace) else k: v
                 for k, v in dict(both, **ygrid).items()}
        if plot.xaxis and 'ticker' not in xopts:
            xopts['ticker'] = plot.xaxis[0].ticker
        if plot.yaxis and 'ticker' not in yopts:
            yopts['ticker'] = plot.yaxis[0].ticker
        plot.xgrid[0].update(**xopts)
        plot.ygrid[0].update(**yopts)


    def _update_ranges(self, element, ranges):
        x_range = self.handles['x_range']
        y_range = self.handles['y_range']

        l, b, r, t = None, None, None, None
        if any(isinstance(r, (Range1d, DataRange1d)) for r in [x_range, y_range]):
            l, b, r, t = self.get_extents(element, ranges)
            if self.invert_axes:
                l, b, r, t = b, l, t, r

        xfactors, yfactors = None, None
        if any(isinstance(ax_range, FactorRange) for ax_range in [x_range, y_range]):
            xfactors, yfactors = self._get_factors(element)
        framewise = self.framewise
        streaming = (self.streaming and any(stream._triggering for stream in self.streaming))
        xupdate = ((not self.model_changed(x_range) and (framewise or streaming))
                   or xfactors is not None)
        yupdate = ((not self.model_changed(y_range) and (framewise or streaming))
                   or yfactors is not None)

        options = self._traverse_options(element, 'plot', ['width', 'height'], defaults=False)
        fixed_width = (self.frame_width or options['width'])
        fixed_height = (self.frame_height or options['height'])

        data_aspect = (self.aspect == 'equal' or self.data_aspect)
        xaxis, yaxis = self.handles['xaxis'], self.handles['yaxis']
        categorical = isinstance(xaxis, CategoricalAxis) or isinstance(yaxis, CategoricalAxis)
        datetime = isinstance(xaxis, DatetimeAxis) or isinstance(yaxis, CategoricalAxis)

        if data_aspect and fixed_width and fixed_height:
            pass
        elif data_aspect and (categorical or datetime):
            ax_type = 'categorical' if categorical else 'datetime axes'
            self.param.warning('Cannot set data_aspect if one or both '
                               'axes are %s, the option will '
                               'be ignored.' % ax_type)
        elif data_aspect:
            plot = self.handles['plot']
            xspan = r-l if util.is_number(l) and util.is_number(r) else None
            yspan = t-b if util.is_number(b) and util.is_number(t) else None
            if self.drawn or self.aspect not in ['equal', None]:
                # After initial draw or if aspect is explicit
                # adjust range to match the plot dimension aspect
                ratio = self.data_aspect or 1
                if self.aspect == 'square':
                    frame_aspect = 1
                elif self.aspect and self.aspect != 'equal':
                    frame_aspect = self.aspect
                else:
                    frame_aspect = plot.frame_width/plot.frame_height

                desired_xspan = yspan*1./(ratio/frame_aspect)
                desired_yspan = (xspan*(ratio/frame_aspect))
                if (np.allclose(desired_xspan, xspan, rtol=0.01) and
                    np.allclose(desired_yspan, yspan, rtol=0.01)):
                    pass
                elif desired_yspan >= yspan:
                    ypad = (desired_yspan-yspan)/2.
                    b, t = b-ypad, t+ypad
                    yupdate = True
                else:
                    xpad = (desired_xspan-xspan)/2.
                    l, r = l-xpad, r+xpad
                    xupdate = True
            else:
                # Set initial aspect
                aspect = self.get_aspect(xspan, yspan)
                width = plot.frame_width or plot.plot_width or 300
                height = plot.frame_height or plot.plot_height or 300

                if not (fixed_width or fixed_height) and not self.responsive:
                    fixed_height = True

                if fixed_height:
                    plot.frame_height = height
                    plot.frame_width = int(height*aspect)
                    plot.plot_width, plot.plot_height = None, None
                elif fixed_width:
                    plot.frame_width = width
                    plot.frame_height = int(width/aspect)
                    plot.plot_width, plot.plot_height = None, None
                else:
                    plot.aspect_ratio = 1./aspect

            box_zoom = plot.select(type=tools.BoxZoomTool)
            scroll_zoom = plot.select(type=tools.WheelZoomTool)
            if box_zoom:
                box_zoom.match_aspect = True
            if scroll_zoom:
                scroll_zoom.zoom_on_axis = False

        if not self.drawn or xupdate:
            self._update_range(x_range, l, r, xfactors, self.invert_xaxis,
                               self._shared['x'], self.logx, streaming)
        if not self.drawn or yupdate:
            self._update_range(y_range, b, t, yfactors, self.invert_yaxis,
                               self._shared['y'], self.logy, streaming)


    def _update_range(self, axis_range, low, high, factors, invert, shared, log, streaming=False):
        if isinstance(axis_range, (Range1d, DataRange1d)) and self.apply_ranges:
            if isinstance(low, util.cftime_types):
                pass
            elif (low == high and low is not None):
                if isinstance(low, util.datetime_types):
                    offset = np.timedelta64(500, 'ms')
                    low, high = np.datetime64(low), np.datetime64(high)
                    low -= offset
                    high += offset
                else:
                    offset = abs(low*0.1 if low else 0.5)
                    low -= offset
                    high += offset
            if shared:
                shared = (axis_range.start, axis_range.end)
                low, high = util.max_range([(low, high), shared])
            if invert: low, high = high, low
            if not isinstance(low, util.datetime_types) and log and (low is None or low <= 0):
                low = 0.01 if high < 0.01 else 10**(np.log10(high)-2)
                self.param.warning(
                    "Logarithmic axis range encountered value less "
                    "than or equal to zero, please supply explicit "
                    "lower-bound to override default of %.3f." % low)
            updates = {}
            if util.isfinite(low):
                updates['start'] = (axis_range.start, low)
                updates['reset_start'] = updates['start']
            if util.isfinite(high):
                updates['end'] = (axis_range.end, high)
                updates['reset_end'] = updates['end']
            for k, (old, new) in updates.items():
                if isinstance(new, util.cftime_types):
                    new = date_to_integer(new)
                axis_range.update(**{k:new})
                if streaming and not k.startswith('reset_'):
                    axis_range.trigger(k, old, new)
        elif isinstance(axis_range, FactorRange):
            factors = list(decode_bytes(factors))
            if invert: factors = factors[::-1]
            axis_range.factors = factors


    def _categorize_data(self, data, cols, dims):
        """
        Transforms non-string or integer types in datasource if the
        axis to be plotted on is categorical. Accepts the column data
        source data, the columns corresponding to the axes and the
        dimensions for each axis, changing the data inplace.
        """
        if self.invert_axes:
            cols = cols[::-1]
            dims = dims[:2][::-1]
        ranges = [self.handles['%s_range' % ax] for ax in 'xy']
        for i, col in enumerate(cols):
            column = data[col]
            if (isinstance(ranges[i], FactorRange) and
                (isinstance(column, list) or column.dtype.kind not in 'SU')):
                data[col] = [dims[i].pprint_value(v) for v in column]


    def get_aspect(self, xspan, yspan):
        """
        Computes the aspect ratio of the plot
        """
        if self.data_aspect:
            return (yspan/xspan)*self.data_aspect
        elif self.aspect == 'equal':
            return xspan/yspan
        elif self.aspect == 'square':
            return 1
        elif self.aspect is not None:
            return self.aspect
        elif self.width is not None and self.height is not None:
            return self.width/self.height
        else:
            return 1


    def _get_factors(self, element):
        """
        Get factors for categorical axes.
        """
        xdim, ydim = element.dimensions()[:2]
        xvals, yvals = [element.dimension_values(i, False)
                        for i in range(2)]
        coords = tuple([v if vals.dtype.kind in 'SU' else dim.pprint_value(v) for v in vals]
                  for dim, vals in [(xdim, xvals), (ydim, yvals)])
        if self.invert_axes: coords = coords[::-1]
        return coords


    def _process_legend(self):
        """
        Disables legends if show_legend is disabled.
        """
        for l in self.handles['plot'].legend:
            l.items[:] = []
            l.border_line_alpha = 0
            l.background_fill_alpha = 0


    def _init_glyph(self, plot, mapping, properties):
        """
        Returns a Bokeh glyph object.
        """
        properties = mpl_to_bokeh(properties)
        plot_method = self._plot_methods.get('batched' if self.batched else 'single')
        if isinstance(plot_method, tuple):
            # Handle alternative plot method for flipped axes
            plot_method = plot_method[int(self.invert_axes)]
        renderer = getattr(plot, plot_method)(**dict(properties, **mapping))
        return renderer, renderer.glyph


    def _apply_transforms(self, element, data, ranges, style, group=None):
        new_style = dict(style)
        prefix = group+'_' if group else ''
        for k, v in dict(style).items():
            if isinstance(v, util.basestring):
                if validate(k, v) == True:
                    continue
                elif v in element or (isinstance(element, Graph) and v in element.nodes):
                    v = dim(v)
                elif any(d==v for d in self.overlay_dims):
                    v = dim([d for d in self.overlay_dims if d==v][0])

            if (not isinstance(v, dim) or (group is not None and not k.startswith(group))):
                continue
            elif (not v.applies(element) and v.dimension not in self.overlay_dims):
                new_style.pop(k)
                self.param.warning(
                    'Specified %s dim transform %r could not be applied, '
                    'as not all dimensions could be resolved.' % (k, v))
                continue

            if len(v.ops) == 0 and v.dimension in self.overlay_dims:
                val = self.overlay_dims[v.dimension]
            elif isinstance(element, Path) and not isinstance(element, Contours):
                val = np.concatenate([v.apply(el, ranges=ranges, flat=True)[:-1]
                                      for el in element.split()])
            else:
                val = v.apply(element, ranges=ranges, flat=True)

            if (not util.isscalar(val) and len(util.unique_array(val)) == 1 and
                (not 'color' in k or validate('color', val))):
                val = val[0]

            if not util.isscalar(val):
                if k in self._nonvectorized_styles:
                    element = type(element).__name__
                    raise ValueError('Mapping a dimension to the "{style}" '
                                     'style option is not supported by the '
                                     '{element} element using the {backend} '
                                     'backend. To map the "{dim}" dimension '
                                     'to the {style} use a groupby operation '
                                     'to overlay your data along the dimension.'.format(
                                         style=k, dim=v.dimension, element=element,
                                         backend=self.renderer.backend))
                elif data and len(val) != len(list(data.values())[0]):
                    if isinstance(element, VectorField):
                        val = np.tile(val, 3)
                    else:
                        continue

            if k == 'angle':
                val = np.deg2rad(val)
            elif k.endswith('font_size'):
                if util.isscalar(val) and isinstance(val, int):
                    val = str(v)+'pt'
                elif isinstance(val, np.ndarray) and val.dtype.kind in 'ifu':
                    val = [str(int(s))+'pt' for s in val]
            if util.isscalar(val):
                key = val
            else:
                key = {'field': k}
                data[k] = val

            # If color is not valid colorspec add colormapper
            numeric = isinstance(val, np.ndarray) and val.dtype.kind in 'uifMm'
            if ('color' in k and isinstance(val, np.ndarray) and
                (numeric or not validate('color', val))):
                kwargs = {}
                if val.dtype.kind not in 'ifMu':
                    range_key = dim_range_key(v)
                    if range_key in ranges and 'factors' in ranges[range_key]:
                        factors = ranges[range_key]['factors']
                    else:
                        factors = util.unique_array(val)
                    kwargs['factors'] = factors
                    if factors is not None and getattr(self, 'show_legend', False):
                        new_style['legend'] = key
                cmapper = self._get_colormapper(v, element, ranges,
                                                dict(style), name=k+'_color_mapper',
                                                group=group, **kwargs)
                if isinstance(cmapper, CategoricalColorMapper) and val.dtype.kind in 'ifMu':
                    if v.dimension in element:
                        formatter = element.get_dimension(v.dimension).pprint_value
                    else:
                        formatter = str
                    field = k + '_str__'
                    data[k+'_str__'] = [formatter(d) for d in val]
                else:
                    field = k
                key = {'field': field, 'transform': cmapper}
            new_style[k] = key

        # Process color/alpha styles and expand to fill/line style
        for style, val in list(new_style.items()):
            for s in ('alpha', 'color'):
                if prefix+s != style or style not in data or validate(s, val, True):
                    continue
                supports_fill = any(
                    o.startswith(prefix+'fill') and (prefix != 'edge_' or getattr(self, 'filled', True))
                    for o in self.style_opts)
                for pprefix in [p+'_' for p in property_prefixes]+['']:
                    fill_key = prefix+pprefix+'fill_'+s
                    fill_style = new_style.get(fill_key)

                    # Do not override custom nonselection/muted alpha
                    if ((pprefix in ('nonselection_', 'muted_') and s == 'alpha')
                        or fill_key not in self.style_opts):
                        continue

                    # Override empty and non-vectorized fill_style if not hover style
                    hover = pprefix == 'hover_'
                    if ((fill_style is None or (validate(s, fill_style, True) and not hover))
                        and supports_fill):
                        new_style[fill_key] = val

                    line_key = prefix+pprefix+'line_'+s
                    line_style = new_style.get(line_key)

                    # If glyph has fill and line style is set overriding line color
                    if supports_fill and line_style is not None:
                        continue

                    # If glyph does not support fill override non-vectorized line_color
                    if ((line_style is not None and (validate(s, line_style) and not hover)) or
                        (line_style is None and not supports_fill)):
                        new_style[line_key] = val
        return new_style


    def _glyph_properties(self, plot, element, source, ranges, style, group=None):
        properties = dict(style, source=source)
        if self.show_legend:
            if self.overlay_dims:
                legend = ', '.join([d.pprint_value(v) for d, v in
                                    self.overlay_dims.items()])
            else:
                legend = element.label
            if legend and self.overlaid:
                properties['legend'] = value(legend)
        return properties


    def _filter_properties(self, properties, glyph_type, allowed):
        glyph_props = dict(properties)
        for gtype in ((glyph_type, '') if glyph_type else ('',)):
            for prop in ('color', 'alpha'):
                glyph_prop = properties.get(gtype+prop)
                if glyph_prop and ('line_'+prop not in glyph_props or gtype):
                    glyph_props['line_'+prop] = glyph_prop
                if glyph_prop and ('fill_'+prop not in glyph_props or gtype):
                    glyph_props['fill_'+prop] = glyph_prop

            props = {k[len(gtype):]: v for k, v in glyph_props.items()
                     if k.startswith(gtype)}
            if self.batched:
                glyph_props = dict(props, **glyph_props)
            else:
                glyph_props.update(props)
        return {k: v for k, v in glyph_props.items() if k in allowed}


    def _update_glyph(self, renderer, properties, mapping, glyph, source, data):
        allowed_properties = glyph.properties()
        properties = mpl_to_bokeh(properties)
        merged = dict(properties, **mapping)
        legend = merged.pop('legend', None)
        columns = list(source.data.keys())
        glyph_updates = []
        for glyph_type in ('', 'selection_', 'nonselection_', 'hover_', 'muted_'):
            if renderer:
                glyph = getattr(renderer, glyph_type+'glyph', None)
            if not glyph or (not renderer and glyph_type):
                continue
            filtered = self._filter_properties(merged, glyph_type, allowed_properties)

            # Ensure that data is populated before updating glyph
            dataspecs = glyph.dataspecs()
            for spec in dataspecs:
                new_spec = filtered.get(spec)
                old_spec = getattr(glyph, spec)
                new_field = new_spec.get('field') if isinstance(new_spec, dict) else new_spec
                old_field = old_spec.get('field') if isinstance(old_spec, dict) else old_spec
                if (data is None) or (new_field not in data or new_field in source.data or new_field == old_field):
                    continue
                columns.append(new_field)
            glyph_updates.append((glyph, filtered))

        # If a dataspec has changed and the CDS.data will be replaced
        # the GlyphRenderer will not find the column, therefore we
        # craft an event which will make the column available.
        cds_replace = True if data is None else cds_column_replace(source, data)
        if not cds_replace:
            if not self.static_source:
                self._update_datasource(source, data)
        elif self.document:
            server = self.renderer.mode == 'server'
            with hold_policy(self.document, 'collect', server=server):
                empty_data = {c: [] for c in columns}
                event = ModelChangedEvent(self.document, source, 'data',
                                          source.data, empty_data, empty_data,
                                          setter='empty')
                self.document._held_events.append(event)

        if legend is not None:
            for leg in self.state.legend:
                for item in leg.items:
                    if renderer in item.renderers:
                        item.label = legend

        for glyph, update in glyph_updates:
            glyph.update(**update)

        if data is not None and cds_replace and not self.static_source:
            return self._update_datasource(source, data)


    def _postprocess_hover(self, renderer, source):
        """
        Attaches renderer to hover tool and processes tooltips to
        ensure datetime data is displayed correctly.
        """
        hover = self.handles.get('hover')
        if hover is None:
            return
        if hover.renderers == 'auto':
            hover.renderers = []
        hover.renderers.append(renderer)

        # If datetime column is in the data replace hover formatter
        for k, v in source.data.items():
            if k+'_dt_strings' in source.data:
                tooltips = []
                for name, formatter in hover.tooltips:
                    if formatter == '@{%s}' % k:
                        formatter = '@{%s_dt_strings}' % k
                    tooltips.append((name, formatter))
                hover.tooltips = tooltips


    def _init_glyphs(self, plot, element, ranges, source):
        style_element = element.last if self.batched else element

        # Get data and initialize data source
        if self.batched:
            current_id = tuple(element.traverse(lambda x: x._plot_id, [Element]))
            data, mapping, style = self.get_batched_data(element, ranges)
        else:
            style = self.style[self.cyclic_index]
            data, mapping, style = self.get_data(element, ranges, style)
            current_id = element._plot_id

        with abbreviated_exception():
            style = self._apply_transforms(element, data, ranges, style)

        if source is None:
            source = self._init_datasource(data)
        self.handles['previous_id'] = current_id
        self.handles['source'] = self.handles['cds'] = source
        self.handles['selected'] = source.selected

        properties = self._glyph_properties(plot, style_element, source, ranges, style)
        with abbreviated_exception():
            renderer, glyph = self._init_glyph(plot, mapping, properties)
        self.handles['glyph'] = glyph
        if isinstance(renderer, Renderer):
            self.handles['glyph_renderer'] = renderer

        self._postprocess_hover(renderer, source)

        # Update plot, source and glyph
        with abbreviated_exception():
            self._update_glyph(renderer, properties, mapping, glyph, source, source.data)


    def initialize_plot(self, ranges=None, plot=None, plots=None, source=None):
        """
        Initializes a new plot object with the last available frame.
        """
        # Get element key and ranges for frame
        if self.batched:
            element = [el for el in self.hmap.data.values() if el][-1]
        else:
            element = self.hmap.last
        key = util.wrap_tuple(self.hmap.last_key)
        ranges = self.compute_ranges(self.hmap, key, ranges)
        self.current_ranges = ranges
        self.current_frame = element
        self.current_key = key
        style_element = element.last if self.batched else element
        ranges = util.match_spec(style_element, ranges)
        # Initialize plot, source and glyph
        if plot is None:
            plot = self._init_plot(key, style_element, ranges=ranges, plots=plots)
            self._init_axes(plot)
        else:
            self.handles['xaxis'] = plot.xaxis[0]
            self.handles['x_range'] = plot.x_range
            self.handles['yaxis'] = plot.yaxis[0]
            self.handles['y_range'] = plot.y_range
        self.handles['plot'] = plot

        self._init_glyphs(plot, element, ranges, source)
        if not self.overlaid:
            self._update_plot(key, plot, style_element)
            self._update_ranges(style_element, ranges)

        for cb in self.callbacks:
            cb.initialize()

        if not self.overlaid:
            self._set_active_tools(plot)
            self._process_legend()
        self._execute_hooks(element)

        self.drawn = True

        return plot


    def _update_glyphs(self, element, ranges, style):
        plot = self.handles['plot']
        glyph = self.handles.get('glyph')
        source = self.handles['source']
        mapping = {}

        # Cache frame object id to skip updating data if unchanged
        previous_id = self.handles.get('previous_id', None)
        if self.batched:
            current_id = tuple(element.traverse(lambda x: x._plot_id, [Element]))
        else:
            current_id = element._plot_id
        self.handles['previous_id'] = current_id
        self.static_source = (self.dynamic and (current_id == previous_id))
        if self.batched:
            data, mapping, style = self.get_batched_data(element, ranges)
        else:
            data, mapping, style = self.get_data(element, ranges, style)

        with abbreviated_exception():
            style = self._apply_transforms(element, data, ranges, style)

        if glyph:
            properties = self._glyph_properties(plot, element, source, ranges, style)
            renderer = self.handles.get('glyph_renderer')
            with abbreviated_exception():
                self._update_glyph(renderer, properties, mapping, glyph, source, data)
        elif not self.static_source:
            self._update_datasource(source, data)


    def update_frame(self, key, ranges=None, plot=None, element=None):
        """
        Updates an existing plot with data corresponding
        to the key.
        """
        reused = isinstance(self.hmap, DynamicMap) and (self.overlaid or self.batched)
        if not reused and element is None:
            element = self._get_frame(key)
        elif element is not None:
            self.current_key = key
            self.current_frame = element

        renderer = self.handles.get('glyph_renderer', None)
        glyph = self.handles.get('glyph', None)
        visible = element is not None
        if hasattr(renderer, 'visible'):
            renderer.visible = visible
        if hasattr(glyph, 'visible'):
            glyph.visible = visible

        if ((self.batched and not element) or element is None or (not self.dynamic and self.static) or
            (self.streaming and self.streaming[0].data is self.current_frame.data and not self.streaming[0]._triggering)):
            return

        if self.batched:
            style_element = element.last
            max_cycles = None
        else:
            style_element = element
            max_cycles = self.style._max_cycles
        style = self.lookup_options(style_element, 'style')
        self.style = style.max_cycles(max_cycles) if max_cycles else style

        ranges = self.compute_ranges(self.hmap, key, ranges)
        self.param.set_param(**self.lookup_options(style_element, 'plot').options)
        ranges = util.match_spec(style_element, ranges)
        self.current_ranges = ranges
        plot = self.handles['plot']
        if not self.overlaid:
            self._update_ranges(style_element, ranges)
            self._update_plot(key, plot, style_element)
            self._set_active_tools(plot)

        self._update_glyphs(element, ranges, self.style[self.cyclic_index])
        self._execute_hooks(element)


    def model_changed(self, model):
        """
        Determines if the bokeh model was just changed on the frontend.
        Useful to suppress boomeranging events, e.g. when the frontend
        just sent an update to the x_range this should not trigger an
        update on the backend.
        """
        callbacks = [cb for cbs in self.traverse(lambda x: x.callbacks)
                     for cb in cbs]
        stream_metadata = [stream._metadata for cb in callbacks
                           for stream in cb.streams if stream._metadata]
        return any(md['id'] == model.ref['id'] for models in stream_metadata
                   for md in models.values())


    @property
    def framewise(self):
        """
        Property to determine whether the current frame should have
        framewise normalization enabled. Required for bokeh plotting
        classes to determine whether to send updated ranges for each
        frame.
        """
        current_frames = [el for f in self.traverse(lambda x: x.current_frame)
                          for el in (f.traverse(lambda x: x, [Element])
                                     if f else [])]
        current_frames = util.unique_iterator(current_frames)
        return any(self.lookup_options(frame, 'norm').options.get('framewise')
                   for frame in current_frames)


class CompositeElementPlot(ElementPlot):
    """
    A CompositeElementPlot is an Element plot type that coordinates
    drawing of multiple glyphs.
    """

    # Mapping between glyph names and style groups
    _style_groups = {}

    # Defines the order in which glyphs are drawn, defined by glyph name
    _draw_order = []

    def _init_glyphs(self, plot, element, ranges, source, data=None, mapping=None, style=None):
        # Get data and initialize data source
        if None in (data, mapping):
            style = self.style[self.cyclic_index]
            data, mapping, style = self.get_data(element, ranges, style)


        keys = glyph_order(dict(data, **mapping), self._draw_order)

        source_cache = {}
        current_id = element._plot_id
        self.handles['previous_id'] = current_id
        for key in keys:
            style_group = self._style_groups.get('_'.join(key.split('_')[:-1]))
            group_style = dict(style)
            ds_data = data.get(key, {})
            with abbreviated_exception():
                group_style = self._apply_transforms(element, ds_data, ranges, group_style, style_group)
            if id(ds_data) in source_cache:
                source = source_cache[id(ds_data)]
            else:
                source = self._init_datasource(ds_data)
                source_cache[id(ds_data)] = source
            self.handles[key+'_source'] = source
            properties = self._glyph_properties(plot, element, source, ranges, group_style, style_group)
            properties = self._process_properties(key, properties, mapping.get(key, {}))

            with abbreviated_exception():
                renderer, glyph = self._init_glyph(plot, mapping.get(key, {}), properties, key)
            self.handles[key+'_glyph'] = glyph
            if isinstance(renderer, Renderer):
                self.handles[key+'_glyph_renderer'] = renderer

            self._postprocess_hover(renderer, source)

            # Update plot, source and glyph
            with abbreviated_exception():
                self._update_glyph(renderer, properties, mapping.get(key, {}), glyph,
                                   source, source.data)
        if getattr(self, 'colorbar', False):
            for k, v in list(self.handles.items()):
                if not k.endswith('color_mapper'):
                    continue
                self._draw_colorbar(plot, v, k[:-12])


    def _process_properties(self, key, properties, mapping):
        key = '_'.join(key.split('_')[:-1]) if '_' in key else key
        style_group = self._style_groups[key]
        group_props = {}
        for k, v in properties.items():
            if k in self.style_opts:
                group = k.split('_')[0]
                if group == style_group:
                    if k in mapping:
                        v = mapping[k]
                    k = '_'.join(k.split('_')[1:])
                else:
                    continue
            group_props[k] = v
        return group_props


    def _update_glyphs(self, element, ranges, style):
        plot = self.handles['plot']

        # Cache frame object id to skip updating data if unchanged
        previous_id = self.handles.get('previous_id', None)
        if self.batched:
            current_id = tuple(element.traverse(lambda x: x._plot_id, [Element]))
        else:
            current_id = element._plot_id
        self.handles['previous_id'] = current_id
        self.static_source = (self.dynamic and (current_id == previous_id))
        data, mapping, style = self.get_data(element, ranges, style)

        keys = glyph_order(dict(data, **mapping), self._draw_order)
        for key in keys:
            gdata = data.get(key)
            source = self.handles[key+'_source']
            glyph = self.handles.get(key+'_glyph')
            if glyph:
                group_style = dict(style)
                style_group = self._style_groups.get('_'.join(key.split('_')[:-1]))
                with abbreviated_exception():
                    group_style = self._apply_transforms(element, gdata, ranges, group_style, style_group)
                properties = self._glyph_properties(plot, element, source, ranges, group_style, style_group)
                properties = self._process_properties(key, properties, mapping[key])
                renderer = self.handles.get(key+'_glyph_renderer')
                with abbreviated_exception():
                    self._update_glyph(renderer, properties, mapping[key],
                                       glyph, source, gdata)
            elif not self.static_source and gdata is not None:
                self._update_datasource(source, gdata)


    def _init_glyph(self, plot, mapping, properties, key):
        """
        Returns a Bokeh glyph object.
        """
        properties = mpl_to_bokeh(properties)
        plot_method = '_'.join(key.split('_')[:-1])
        renderer = getattr(plot, plot_method)(**dict(properties, **mapping))
        return renderer, renderer.glyph



class ColorbarPlot(ElementPlot):
    """
    ColorbarPlot provides methods to create colormappers and colorbar
    models which can be added to a glyph. Additionally it provides
    parameters to control the position and other styling options of
    the colorbar. The default colorbar_position options are defined
    by the colorbar_specs, but may be overridden by the colorbar_opts.
    """

    colorbar_specs = {'right':     {'pos': 'right',
                                    'opts': {'location': (0, 0)}},
                      'left':      {'pos': 'left',
                                    'opts':{'location':(0, 0)}},
                      'bottom':    {'pos': 'below',
                                    'opts': {'location': (0, 0),
                                             'orientation':'horizontal'}},
                      'top':       {'pos': 'above',
                                    'opts': {'location':(0, 0),
                                             'orientation':'horizontal'}},
                      'top_right':   {'pos': 'center',
                                      'opts': {'location': 'top_right'}},
                      'top_left':    {'pos': 'center',
                                      'opts': {'location': 'top_left'}},
                      'bottom_left': {'pos': 'center',
                                      'opts': {'location': 'bottom_left',
                                               'orientation': 'horizontal'}},
                      'bottom_right': {'pos': 'center',
                                      'opts': {'location': 'bottom_right',
                                               'orientation': 'horizontal'}}}

    color_levels = param.ClassSelector(default=None, class_=(int, list), doc="""
        Number of discrete colors to use when colormapping or a set of color
        intervals defining the range of values to map each color to.""")

    clabel = param.String(default=None, doc="""
        An explicit override of the color bar label, if set takes precedence
        over the title key in colorbar_opts.""")

    clim = param.NumericTuple(default=(np.nan, np.nan), length=2, doc="""
       User-specified colorbar axis range limits for the plot, as a tuple (low,high).
       If specified, takes precedence over data and dimension ranges.""")

    colorbar = param.Boolean(default=False, doc="""
        Whether to display a colorbar.""")

    colorbar_position = param.ObjectSelector(objects=list(colorbar_specs),
                                             default="right", doc="""
        Allows selecting between a number of predefined colorbar position
        options. The predefined options may be customized in the
        colorbar_specs class attribute.""")

    colorbar_opts = param.Dict(default={}, doc="""
        Allows setting specific styling options for the colorbar overriding
        the options defined in the colorbar_specs class attribute. Includes
        location, orientation, height, width, scale_alpha, title, title_props,
        margin, padding, background_fill_color and more.""")

    clipping_colors = param.Dict(default={}, doc="""
        Dictionary to specify colors for clipped values, allows
        setting color for NaN values and for values above and below
        the min and max value. The min, max or NaN color may specify
        an RGB(A) color as a color hex string of the form #FFFFFF or
        #FFFFFFFF or a length 3 or length 4 tuple specifying values in
        the range 0-1 or a named HTML color.""")

    logz  = param.Boolean(default=False, doc="""
         Whether to apply log scaling to the z-axis.""")

    symmetric = param.Boolean(default=False, doc="""
        Whether to make the colormap symmetric around zero.""")

    _colorbar_defaults = dict(bar_line_color='black', label_standoff=8,
                              major_tick_line_color='black')

    _default_nan = '#8b8b8b'

    _nonvectorized_styles = ['cmap', 'palette']

    def _draw_colorbar(self, plot, color_mapper, prefix=''):
        if CategoricalColorMapper and isinstance(color_mapper, CategoricalColorMapper):
            return
        if LogColorMapper and isinstance(color_mapper, LogColorMapper) and color_mapper.low > 0:
            ticker = LogTicker()
        else:
            ticker = BasicTicker()
        cbar_opts = dict(self.colorbar_specs[self.colorbar_position])

        # Check if there is a colorbar in the same position
        pos = cbar_opts['pos']
        if any(isinstance(model, ColorBar) for model in getattr(plot, pos, [])):
            return

<<<<<<< HEAD
        if self.clabel:
            self.colorbar_opts.update({'title': self.clabel})
        opts = dict(cbar_opts['opts'], **self._colorbar_defaults)
        color_bar = ColorBar(color_mapper=color_mapper, ticker=ticker,
                             **dict(opts, **self.colorbar_opts))
=======
        opts = dict(cbar_opts['opts'], color_mapper=color_mapper, ticker=ticker,
                    **self._colorbar_defaults)
        color_bar = ColorBar(**dict(opts, **self.colorbar_opts))
>>>>>>> f645b449

        plot.add_layout(color_bar, pos)
        self.handles[prefix+'colorbar'] = color_bar


    def _get_colormapper(self, eldim, element, ranges, style, factors=None, colors=None,
                         group=None, name='color_mapper'):
        # The initial colormapper instance is cached the first time
        # and then only updated
        if eldim is None and colors is None:
            return None
        dim_name = dim_range_key(eldim)

        # Attempt to find matching colormapper on the adjoined plot
        if self.adjoined:
            cmapper_name = dim_name+name
            cmappers = self.adjoined.traverse(lambda x: (x.handles.get('color_dim'),
                                                         x.handles.get(name, x.handles.get(cmapper_name))))
            cmappers = [cmap for cdim, cmap in cmappers if cdim == eldim]
            if cmappers:
                cmapper = cmappers[0]
                self.handles['color_mapper'] = cmapper
                return cmapper
            else:
                return None

        ncolors = None if factors is None else len(factors)
        if eldim:
            # check if there's an actual value (not np.nan)
            if util.isfinite(self.clim).all():
                low, high = self.clim
            elif dim_name in ranges:
                low, high = ranges[dim_name]['combined']
            elif isinstance(eldim, dim):
                low, high = np.nan, np.nan
            else:
                low, high = element.range(eldim.name)
            if self.symmetric:
                sym_max = max(abs(low), high)
                low, high = -sym_max, sym_max
        else:
            low, high = None, None

        prefix = '' if group is None else group+'_'
        cmap = colors or style.get(prefix+'cmap', style.get('cmap', 'viridis'))
        nan_colors = {k: rgba_tuple(v) for k, v in self.clipping_colors.items()}
        if isinstance(cmap, dict):
            if factors is None:
                factors = list(cmap)
            palette = [cmap.get(f, nan_colors.get('NaN', self._default_nan)) for f in factors]
            if isinstance(eldim, dim):
                if eldim.dimension in element:
                    formatter = element.get_dimension(eldim.dimension).pprint_value
                else:
                    formatter = str
            else:
                formatter = eldim.pprint_value
            factors = [formatter(f) for f in factors]
        else:
            categorical = ncolors is not None
            if isinstance(self.color_levels, int):
                ncolors = self.color_levels
            elif isinstance(self.color_levels, list):
                ncolors = len(self.color_levels) - 1
                if isinstance(cmap, list) and len(cmap) != ncolors:
                    raise ValueError('The number of colors in the colormap '
                                     'must match the intervals defined in the '
                                     'color_levels, expected %d colors found %d.'
                                     % (ncolors, len(cmap)))
            palette = process_cmap(cmap, ncolors, categorical=categorical)
            if isinstance(self.color_levels, list):
                palette, (low, high) = color_intervals(palette, self.color_levels, clip=(low, high))
        colormapper, opts = self._get_cmapper_opts(low, high, factors, nan_colors)

        cmapper = self.handles.get(name)
        if cmapper is not None:
            if cmapper.palette != palette:
                cmapper.palette = palette
            opts = {k: opt for k, opt in opts.items()
                    if getattr(cmapper, k) != opt}
            if opts:
                cmapper.update(**opts)
        else:
            cmapper = colormapper(palette=palette, **opts)
            self.handles[name] = cmapper
            self.handles['color_dim'] = eldim
        return cmapper


    def _get_color_data(self, element, ranges, style, name='color', factors=None, colors=None,
                        int_categories=False):
        data, mapping = {}, {}
        cdim = element.get_dimension(self.color_index)
        color = style.get(name, None)
        if cdim and ((isinstance(color, util.basestring) and color in element) or isinstance(color, dim)):
            self.param.warning(
                "Cannot declare style mapping for '%s' option and "
                "declare a color_index; ignoring the color_index."
                % name)
            cdim = None
        if not cdim:
            return data, mapping

        cdata = element.dimension_values(cdim)
        field = util.dimension_sanitizer(cdim.name)
        dtypes = 'iOSU' if int_categories else 'OSU'

        if factors is None and (isinstance(cdata, list) or cdata.dtype.kind in dtypes):
            range_key = dim_range_key(cdim)
            if range_key in ranges and 'factors' in ranges[range_key]:
                factors = ranges[range_key]['factors']
            else:
                factors = util.unique_array(cdata)
        if factors is not None and int_categories and cdata.dtype.kind == 'i':
            field += '_str__'
            cdata = [str(f) for f in cdata]
            factors = [str(f) for f in factors]

        mapper = self._get_colormapper(cdim, element, ranges, style,
                                       factors, colors)
        if factors is None and isinstance(mapper, CategoricalColorMapper):
            field += '_str__'
            cdata = [cdim.pprint_value(c) for c in cdata]
            factors = True

        data[field] = cdata
        if factors is not None and self.show_legend:
            mapping['legend'] = {'field': field}
        mapping[name] = {'field': field, 'transform': mapper}

        return data, mapping


    def _get_cmapper_opts(self, low, high, factors, colors):
        if factors is None:
            colormapper = LogColorMapper if self.logz else LinearColorMapper
            if isinstance(low, (bool, np.bool_)): low = int(low)
            if isinstance(high, (bool, np.bool_)): high = int(high)
            # Pad zero-range to avoid breaking colorbar (as of bokeh 1.0.4)
            if low == high:
                offset = self.default_span / 2
                low -= offset
                high += offset
            opts = {}
            if util.isfinite(low):
                opts['low'] = low
            if util.isfinite(high):
                opts['high'] = high
            color_opts = [('NaN', 'nan_color'), ('max', 'high_color'), ('min', 'low_color')]
            opts.update({opt: colors[name] for name, opt in color_opts if name in colors})
        else:
            colormapper = CategoricalColorMapper
            factors = decode_bytes(factors)
            opts = dict(factors=list(factors))
            if 'NaN' in colors:
                opts['nan_color'] = colors['NaN']
        return colormapper, opts


    def _init_glyph(self, plot, mapping, properties):
        """
        Returns a Bokeh glyph object and optionally creates a colorbar.
        """
        ret = super(ColorbarPlot, self)._init_glyph(plot, mapping, properties)
        if self.colorbar:
            for k, v in list(self.handles.items()):
                if not k.endswith('color_mapper'):
                    continue
                self._draw_colorbar(plot, v, k[:-12])
        return ret


class LegendPlot(ElementPlot):

    legend_position = param.ObjectSelector(objects=["top_right",
                                                    "top_left",
                                                    "bottom_left",
                                                    "bottom_right",
                                                    'right', 'left',
                                                    'top', 'bottom'],
                                                    default="top_right",
                                                    doc="""
        Allows selecting between a number of predefined legend position
        options. The predefined options may be customized in the
        legend_specs class attribute.""")

    legend_muted = param.Boolean(default=False, doc="""
        Controls whether the legend entries are muted by default.""")

    legend_offset = param.NumericTuple(default=(0, 0), doc="""
        If legend is placed outside the axis, this determines the
        (width, height) offset in pixels from the original position.""")

    legend_cols = param.Integer(default=False, doc="""
       Whether to lay out the legend as columns.""")

    legend_specs = {'right': 'right', 'left': 'left', 'top': 'above',
                    'bottom': 'below'}

    def _process_legend(self, plot=None):
        plot = plot or self.handles['plot']
        if not plot.legend:
            return
        legend = plot.legend[0]
        cmappers = [cmapper for cmapper in self.handles.values()
                   if isinstance(cmapper, CategoricalColorMapper)]
        categorical = bool(cmappers)
        if ((not categorical and not self.overlaid and len(legend.items) == 1)
            or not self.show_legend):
            legend.items[:] = []
        else:
            plot.legend.orientation = 'horizontal' if self.legend_cols else 'vertical'
            pos = self.legend_position
            if pos in self.legend_specs:
                plot.legend[:] = []
                legend.location = self.legend_offset
                if pos in ['top', 'bottom']:
                    plot.legend.orientation = 'horizontal'
                plot.add_layout(legend, self.legend_specs[pos])
            else:
                legend.location = pos

            # Apply muting
            for leg in plot.legend:
                for item in leg.items:
                    for r in item.renderers:
                        r.muted = self.legend_muted



class AnnotationPlot(object):
    """
    Mix-in plotting subclass for AnnotationPlots which do not have a legend.
    """


class OverlayPlot(GenericOverlayPlot, LegendPlot):

    tabs = param.Boolean(default=False, doc="""
        Whether to display overlaid plots in separate panes""")

    style_opts = (legend_dimensions + ['border_'+p for p in line_properties] +
                  text_properties + ['background_fill_color', 'background_fill_alpha'])

    multiple_legends = param.Boolean(default=False, doc="""
        Whether to split the legend for subplots into multiple legends.""")

    _propagate_options = ['width', 'height', 'xaxis', 'yaxis', 'labelled',
                          'bgcolor', 'fontsize', 'invert_axes', 'show_frame',
                          'show_grid', 'logx', 'logy', 'xticks', 'toolbar',
                          'yticks', 'xrotation', 'yrotation', 'lod',
                          'border', 'invert_xaxis', 'invert_yaxis', 'sizing_mode',
                          'title', 'title_format', 'legend_position', 'legend_offset',
                          'legend_cols', 'gridstyle', 'legend_muted', 'padding',
                          'xlabel', 'ylabel', 'xlim', 'ylim', 'zlim',
                          'xformatter', 'yformatter', 'active_tools',
                          'min_height', 'max_height', 'min_width', 'min_height',
                          'margin', 'aspect', 'data_aspect', 'frame_width',
                          'frame_height', 'responsive']

    def __init__(self, overlay, **params):
        super(OverlayPlot, self).__init__(overlay, **params)
        self.set_root(params.pop('root', None))

    def _process_legend(self):
        plot = self.handles['plot']
        subplots = self.traverse(lambda x: x, [lambda x: x is not self])
        legend_plots = any(p is not None for p in subplots
                           if isinstance(p, LegendPlot) and
                           not isinstance(p, OverlayPlot))
        non_annotation = [p for p in subplots if not
                          (isinstance(p, OverlayPlot) or isinstance(p, AnnotationPlot))]
        if (not self.show_legend or len(plot.legend) == 0 or
            (len(non_annotation) <= 1 and not (self.dynamic or legend_plots))):
            return super(OverlayPlot, self)._process_legend()

        options = {}
        properties = self.lookup_options(self.hmap.last, 'style')[self.cyclic_index]
        for k, v in properties.items():
            if k in line_properties and 'line' not in k:
                ksplit = k.split('_')
                k = '_'.join(ksplit[:1]+'line'+ksplit[1:])
            if k in text_properties:
                k = 'label_' + k
            if k.startswith('legend_'):
                k = k[7:]
            options[k] = v

        if not plot.legend:
            return

        pos = self.legend_position
        orientation = 'horizontal' if self.legend_cols else 'vertical'
        if pos in ['top', 'bottom']:
            orientation = 'horizontal'

        legend_fontsize = self._fontsize('legend', 'size').get('size',False)
        legend = plot.legend[0]
        legend.update(**options)
        if legend_fontsize:
            legend.label_text_font_size = value(legend_fontsize)

        if pos in self.legend_specs:
            pos = self.legend_specs[pos]
        else:
            legend.location = pos

        legend.orientation = orientation

        if 'legend_items' not in self.handles:
            self.handles['legend_items'] = []
        legend_items = self.handles['legend_items']
        legend_labels = {tuple(sorted(i.label.items())) if isinstance(i.label, dict) else i.label: i
                         for i in legend_items}
        for item in legend.items:
            label = tuple(sorted(item.label.items())) if isinstance(item.label, dict) else item.label
            if not label or (isinstance(item.label, dict) and not item.label.get('value', True)):
                continue
            if label in legend_labels:
                prev_item = legend_labels[label]
                prev_item.renderers[:] = list(util.unique_iterator(prev_item.renderers+item.renderers))
            else:
                legend_labels[label] = item
                legend_items.append(item)
                if item not in self.handles['legend_items']:
                    self.handles['legend_items'].append(item)

        # Ensure that each renderer is only singly referenced by a legend item
        filtered = []
        renderers = []
        for item in legend_items:
            item.renderers[:] = [r for r in item.renderers if r not in renderers]
            if item in filtered or not item.renderers or not any(r.visible for r in item.renderers):
                continue
            renderers += item.renderers
            filtered.append(item)
        legend.items[:] = list(util.unique_iterator(filtered))

        if self.multiple_legends:
            plot.legend.pop(plot.legend.index(legend))
            legend.plot = None
            properties = legend.properties_with_values(include_defaults=False)
            legend_group = []
            for item in legend.items:
                if not isinstance(item.label, dict) or 'value'  in item.label:
                    legend_group.append(item)
                    continue
                new_legend = Legend(**dict(properties, items=[item]))
                new_legend.location = self.legend_offset
                plot.add_layout(new_legend, pos)
            if legend_group:
                new_legend = Legend(**dict(properties, items=legend_group))
                new_legend.location = self.legend_offset
                plot.add_layout(new_legend, pos)
            legend.items[:] = []
        elif pos in ['above', 'below', 'right', 'left']:
            plot.legend.pop(plot.legend.index(legend))
            legend.location = self.legend_offset
            plot.add_layout(legend, pos)

        # Apply muting
        for leg in plot.legend:
            for item in leg.items:
                for r in item.renderers:
                    r.muted = self.legend_muted


    def _init_tools(self, element, callbacks=[]):
        """
        Processes the list of tools to be supplied to the plot.
        """
        hover_tools = {}
        init_tools, tool_types = [], []
        for key, subplot in self.subplots.items():
            el = element.get(key)
            if el is not None:
                el_tools = subplot._init_tools(el, self.callbacks)
                for tool in el_tools:
                    if isinstance(tool, util.basestring):
                        tool_type = TOOL_TYPES.get(tool)
                    else:
                        tool_type = type(tool)
                    if isinstance(tool, tools.HoverTool):
                        tooltips = tuple(tool.tooltips) if tool.tooltips else ()
                        if tooltips in hover_tools:
                            continue
                        else:
                            hover_tools[tooltips] = tool
                    elif tool_type in tool_types:
                        continue
                    else:
                        tool_types.append(tool_type)
                    init_tools.append(tool)
        self.handles['hover_tools'] = hover_tools
        return init_tools


    def _merge_tools(self, subplot):
        """
        Merges tools on the overlay with those on the subplots.
        """
        if self.batched and 'hover' in subplot.handles:
            self.handles['hover'] = subplot.handles['hover']
        elif 'hover' in subplot.handles and 'hover_tools' in self.handles:
            hover = subplot.handles['hover']
            # Datetime formatter may have been applied, remove _dt_strings
            # to match on the hover tooltips, then merge tool renderers
            if hover.tooltips and not isinstance(hover.tooltips, util.basestring):
                tooltips = tuple((name, spec.replace('_dt_strings', ''))
                                  for name, spec in hover.tooltips)
            else:
                tooltips = ()
            tool = self.handles['hover_tools'].get(tooltips)
            if tool:
                tool_renderers = [] if tool.renderers == 'auto' else tool.renderers
                hover_renderers = [] if hover.renderers == 'auto' else hover.renderers
                renderers = tool_renderers + hover_renderers
                tool.renderers = list(util.unique_iterator(renderers))
            if 'hover' not in self.handles:
                self.handles['hover'] = tool


    def _get_factors(self, overlay):
        xfactors, yfactors = [], []
        for k, sp in self.subplots.items():
            el = overlay.data.get(k)
            if el is not None:
                xfs, yfs = sp._get_factors(el)
                xfactors.append(xfs)
                yfactors.append(yfs)
        if xfactors:
            xfactors = np.concatenate(xfactors)
        if yfactors:
            yfactors = np.concatenate(yfactors)
        return util.unique_array(xfactors), util.unique_array(yfactors)


    def _get_axis_dims(self, element):
        subplots = list(self.subplots.values())
        if subplots:
            return subplots[0]._get_axis_dims(element)
        return super(OverlayPlot, self)._get_axis_dims(element)


    def initialize_plot(self, ranges=None, plot=None, plots=None):
        key = util.wrap_tuple(self.hmap.last_key)
        nonempty = [(k, el) for k, el in self.hmap.data.items() if el]
        if not nonempty:
            raise SkipRendering('All Overlays empty, cannot initialize plot.')
        dkey, element = nonempty[-1]
        ranges = self.compute_ranges(self.hmap, key, ranges)
        if plot is None and not self.tabs and not self.batched:
            plot = self._init_plot(key, element, ranges=ranges, plots=plots)
            self._init_axes(plot)
        self.handles['plot'] = plot

        if plot and not self.overlaid:
            self._update_plot(key, plot, element)
            self._update_ranges(element, ranges)

        panels = []
        for key, subplot in self.subplots.items():
            frame = None
            if self.tabs:
                subplot.overlaid = False
            child = subplot.initialize_plot(ranges, plot, plots)
            if isinstance(element, CompositeOverlay):
                # Ensure that all subplots are in the same state
                frame = element.get(key, None)
                subplot.current_frame = frame
                subplot.current_key = dkey
            if self.batched:
                self.handles['plot'] = child
            if self.tabs:
                title = subplot._format_title(key, dimensions=False)
                if not title:
                    title = get_tab_title(key, frame, self.hmap.last)
                panels.append(Panel(child=child, title=title))
            self._merge_tools(subplot)

        if self.tabs:
            self.handles['plot'] = Tabs(tabs=panels)
        elif not self.overlaid:
            self._process_legend()
            self._set_active_tools(plot)
        self.drawn = True
        self.handles['plots'] = plots

        self._update_callbacks(self.handles['plot'])
        if 'plot' in self.handles and not self.tabs:
            plot = self.handles['plot']
            self.handles['xaxis'] = plot.xaxis[0]
            self.handles['yaxis'] = plot.yaxis[0]
            self.handles['x_range'] = plot.x_range
            self.handles['y_range'] = plot.y_range
        for cb in self.callbacks:
            cb.initialize()

        if self.top_level:
            self.init_links()

        self._execute_hooks(element)

        return self.handles['plot']


    def update_frame(self, key, ranges=None, element=None):
        """
        Update the internal state of the Plot to represent the given
        key tuple (where integers represent frames). Returns this
        state.
        """
        reused = isinstance(self.hmap, DynamicMap) and self.overlaid
        if not reused and element is None:
            element = self._get_frame(key)
        elif element is not None:
            self.current_frame = element
            self.current_key = key
        items = [] if element is None else list(element.data.items())

        if isinstance(self.hmap, DynamicMap):
            range_obj = element
        else:
            range_obj = self.hmap

        if element is not None:
            ranges = self.compute_ranges(range_obj, key, ranges)

        # Update plot options
        plot_opts = self.lookup_options(element, 'plot').options
        inherited = self._traverse_options(element, 'plot',
                                           self._propagate_options,
                                           defaults=False)
        plot_opts.update(**{k: v[0] for k, v in inherited.items() if k not in plot_opts})
        self.param.set_param(**plot_opts)

        if element and not self.overlaid and not self.tabs and not self.batched:
            self._update_ranges(element, ranges)

        # Determine which stream (if any) triggered the update
        triggering = [stream for stream in self.streams if stream._triggering]

        for k, subplot in self.subplots.items():
            el = None

            # If in Dynamic mode propagate elements to subplots
            if isinstance(self.hmap, DynamicMap) and element:
                # In batched mode NdOverlay is passed to subplot directly
                if self.batched:
                    el = element
                # If not batched get the Element matching the subplot
                elif element is not None:
                    idx, spec, exact = dynamic_update(self, subplot, k, element, items)
                    if idx is not None:
                        _, el = items.pop(idx)
                        if not exact:
                            self._update_subplot(subplot, spec)

                # Skip updates to subplots when its streams is not one of
                # the streams that initiated the update
                if (triggering and all(s not in triggering for s in subplot.streams) and
                    not subplot in self.dynamic_subplots):
                    continue
            subplot.update_frame(key, ranges, element=el)

        if not self.batched and isinstance(self.hmap, DynamicMap) and items:
            init_kwargs = {'plots': self.handles['plots']}
            if not self.tabs:
                init_kwargs['plot'] = self.handles['plot']
            self._create_dynamic_subplots(key, items, ranges, **init_kwargs)
            if not self.overlaid and not self.tabs:
                self._process_legend()

        if element and not self.overlaid and not self.tabs and not self.batched:
            plot = self.handles['plot']
            self._update_plot(key, plot, element)
            self._set_active_tools(plot)

        self._process_legend()

        self._execute_hooks(element)<|MERGE_RESOLUTION|>--- conflicted
+++ resolved
@@ -1571,17 +1571,11 @@
         if any(isinstance(model, ColorBar) for model in getattr(plot, pos, [])):
             return
 
-<<<<<<< HEAD
         if self.clabel:
             self.colorbar_opts.update({'title': self.clabel})
-        opts = dict(cbar_opts['opts'], **self._colorbar_defaults)
-        color_bar = ColorBar(color_mapper=color_mapper, ticker=ticker,
-                             **dict(opts, **self.colorbar_opts))
-=======
         opts = dict(cbar_opts['opts'], color_mapper=color_mapper, ticker=ticker,
                     **self._colorbar_defaults)
         color_bar = ColorBar(**dict(opts, **self.colorbar_opts))
->>>>>>> f645b449
 
         plot.add_layout(color_bar, pos)
         self.handles[prefix+'colorbar'] = color_bar
