--- conflicted
+++ resolved
@@ -102,18 +102,11 @@
         def on_change(attr, old, new):
             if np.isinf(new).all():
                 return
-<<<<<<< HEAD
-            data_sel = self._hover_data.sel(**dict(zip(self._hover_data.coords, new)), method="nearest").to_dict()
+            data_sel = self._hover_data.sel(**dict(zip(self._hover_data.coords, new, strict=True)), method="nearest").to_dict()
             if BOKEH_GE_3_7_0:
                 data_coords = {dim: data_sel['coords'][dim]['data'] for dim in coords}
             else:
                 data_coords = {dim: round(data_sel['coords'][dim]['data'], 3) for dim in coords}
-=======
-            data_sel = self._hover_data.sel(**dict(zip(self._hover_data.coords, new, strict=None)), method="nearest").to_dict()
-            # TODO: When ValueOf support formatter remove the rounding
-            # https://github.com/bokeh/bokeh/issues/14123
-            data_coords = {dim: round(data_sel['coords'][dim]['data'], 3) for dim in coords}
->>>>>>> a37c8fc7
             data_vars = {dim: data_sel['data_vars'][dim]['data'] for dim in vars}
             with hold(self.document):
                 hover_model.update(**data_coords, **data_vars)
