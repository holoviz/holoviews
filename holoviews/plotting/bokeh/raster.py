import sys
import uuid

import bokeh.core.properties as bp
import numpy as np
import param
from bokeh.model import DataModel
from bokeh.models import CustomJS, CustomJSHover, DatetimeAxis, HoverTool
from bokeh.models.dom import Div, Span, Styles, ValueOf
from panel.io import hold

from ...core.data import XArrayInterface
from ...core.util import cartesian_product, dimension_sanitizer, isfinite
from ...element import Raster
from ..util import categorical_legend
from .chart import PointPlot
from .element import ColorbarPlot, LegendPlot
from .selection import BokehOverlaySelectionDisplay
from .styles import base_properties, fill_properties, line_properties, mpl_to_bokeh
from .util import BOKEH_GE_3_3_0, BOKEH_GE_3_4_0, BOKEH_GE_3_7_0, colormesh

_EPOCH = np.datetime64("1970-01-01", "ns")


class ServerHoverMixin(param.Parameterized):
    _model_cache = {}

    selector_in_hovertool = param.Boolean(default=True, doc="""
        Whether to show the selector in HoverTool.""")

    def _update_hover(self, element):
        tool = self.handles['hover']
        if 'hv_created' in tool.tags and isinstance(tool.tooltips, Div):
            self._hover_data = element.data
            return
        super()._update_hover(element)

    def _init_tools(self, element, callbacks=None):
        tools = super()._init_tools(element, callbacks=callbacks)

        hover = None
        for tool in tools or ():
            if isinstance(tool, HoverTool):
                hover = tool
                break

        data = element.data
        if (
            hover is None
            or "hv_created" not in tool.tags
            or not (XArrayInterface.applies(data) and "selector_columns" in data.attrs)
        ):
            return tools

        self._hover_data = data

        # Get dimensions
        coords, vars = list(data.coords), list(data.data_vars)
        vars.remove("__index__")
        ht = self.hover_tooltips or {}
        if ht:
            ht = [ht] if isinstance(ht, str) else ht
            ht = dict([t[::-1] if isinstance(t, tuple) else (t, t) for t in ht])
            coords = [c for c in coords if c in ht]
            vars = [v for v in vars if v in ht]
        elif isinstance(self, RGBPlot):
            # Remove vdims (RGBA) as they are not very useful
            for vdim in map(str, element.vdims):
                if vdim in vars:
                    vars.remove(vdim)

        dims = (*coords, *vars)

        # Create a dynamic custom DataModel with the dims as attributes
        # __xy__ is the cursor position
        if dims in self._model_cache:
            HoverModel = self._model_cache[dims]
        else:
            HoverModel = self._model_cache[dims] = type(
                f"HoverModel_{uuid.uuid4().hex}",
                (DataModel,),
                {d: bp.Any() for d in ("__xy__", *dims)},
            )

        hover_model = HoverModel()
<<<<<<< HEAD
        _create_row = lambda attr: (
            Span(children=[f"{ht.get(attr, attr)}:"], style={"color": "#26aae1", "text_align": "right"}),
            Span(children=[ValueOf(obj=hover_model, attr=attr)], style={"text_align": "left"}),
        )
        children = [el for dim in dims for el in _create_row(dim)]

        # Add a horizontal ruler and show the selector if available
        selector_columns = data.attrs["selector_columns"]
        first_selector = next((i for i, dim in enumerate(dims) if dim in selector_columns), None)
        if first_selector is not None:
            divider_style={
                "border": "none",
                "height": "1px",
                "background-color": "#ccc",
                "margin": "4px 0",
                "grid-column": "span 2",
            }
            if data.attrs.get("selector") and self.selector_in_hovertool:
                selector_row = (
                    Span(children=["Selector:"], style={"color": "#26aae1", "font-weight": "bold", "text_align": "right"}),
                    Span(children=[data.attrs["selector"]], style={"font-weight": "bold", "text_align": "left"}),
                 )
            else:
                selector_row = ()
            children = [
                *children[:first_selector * 2],
                Div(style=divider_style),
                *selector_row,
                *children[first_selector * 2:],
            ]

=======
        dtypes = {**data.coords.dtypes, **data.data_vars.dtypes}
        is_datetime = [dtypes[c].kind == "M" for c in coords]
        def _create_row(attr):
            kwargs = {}
            if BOKEH_GE_3_7_0:
                kind = dtypes[attr].kind
                if kind in "uifO":
                    kwargs["formatter"] = "basic"
                elif kind == "M":
                    kwargs["formatter"] = "datetime"
                    kwargs["format"] = "%Y-%m-%d %H:%M:%S"
            return (
                Span(children=[f"{attr}:"], style={"color": "#26aae1", "text_align": "right"}),
                Span(children=[ValueOf(obj=hover_model, attr=attr, **kwargs)], style={"text_align": "left"}),
            )
>>>>>>> af7d177b
        style = Styles(display="grid", grid_template_columns="auto auto", column_gap="10px")
        grid = Div(children=children, style=style)
        hover.tooltips = grid
        hover.callback = CustomJS(
            args={"position": hover_model},
            code="export default ({position}, _, {geometry: {x, y}}) => {position.__xy__ = [x, y]}",
        )

        def on_change(attr, old, new):
            if np.isinf(new).all():
                return
            if is_datetime[0]:
                new[0] = _EPOCH + np.timedelta64(int(new[0] * 1e6), "ns")
            if is_datetime[1]:
                new[1] = _EPOCH + np.timedelta64(int(new[1] * 1e6), "ns")
            try:
                data_sel = self._hover_data.sel(
                    **dict(zip(self._hover_data.coords, new, strict=True)),
                    method="nearest"
                ).to_dict()
            except KeyError:
                # Can happen when a coord is empty, e.g. xlim=(0, 0)
                return
            data_coords = {dim: data_sel['coords'][dim]['data'] for dim in coords}
            data_vars = {dim: data_sel['data_vars'][dim]['data'] for dim in vars}
            with hold(self.document):
                hover_model.update(**data_coords, **data_vars)
                if self.comm:  # Jupyter Notebook
                    self.push()

        hover_model.on_change("__xy__", on_change)

        return tools


class RasterPlot(ServerHoverMixin, ColorbarPlot):

    clipping_colors = param.Dict(default={'NaN': 'transparent'})

    nodata = param.Integer(default=None, doc="""
        Optional missing-data value for integer data.
        If non-None, data with this value will be replaced with NaN so
        that it is transparent (by default) when plotted.""")

    padding = param.ClassSelector(default=0, class_=(int, float, tuple))

    show_legend = param.Boolean(default=False, doc="""
        Whether to show legend for the plot.""")

    style_opts = [*base_properties, 'cmap', 'alpha']

    _nonvectorized_styles = style_opts

    _plot_methods = dict(single='image')

    selection_display = BokehOverlaySelectionDisplay()

    def _hover_opts(self, element):
        xdim, ydim = element.kdims
        tooltips = [(xdim.pprint_label, '$x'), (ydim.pprint_label, '$y')]
        vdims = element.vdims
        tooltips.append((vdims[0].pprint_label, '@image'))
        for vdim in vdims[1:]:
            vname = dimension_sanitizer(vdim.name)
            tooltips.append((vdim.pprint_label, f'@{{{vname}}}'))
        return tooltips, {}

    def _postprocess_hover(self, renderer, source):
        super()._postprocess_hover(renderer, source)
        hover = self.handles.get('hover')
        if not (hover and isinstance(hover.tooltips, list)):
            return

        xaxis = self.handles['xaxis']
        yaxis = self.handles['yaxis']

        code = """
        var {ax} = special_vars.{ax};
        var date = new Date({ax});
        return date.toISOString().slice(0, 19).replace('T', ' ')
        """
        tooltips, formatters = [], dict(hover.formatters)
        for (name, formatter) in hover.tooltips:
            if isinstance(xaxis, DatetimeAxis) and formatter == '$x':
                xhover = CustomJSHover(code=code.format(ax='x'))
                formatters['$x'] = xhover
                formatter += '{custom}'
            if isinstance(yaxis, DatetimeAxis) and formatter == '$y':
                yhover = CustomJSHover(code=code.format(ax='y'))
                formatters['$y'] = yhover
                formatter += '{custom}'
            tooltips.append((name, formatter))

        if not BOKEH_GE_3_4_0:  # https://github.com/bokeh/bokeh/issues/13598
            datetime_code = """
            if (value === -9223372036854776) {
                return "NaN"
            } else {
                const date = new Date(value);
                return date.toISOString().slice(0, 19).replace('T', ' ')
            }
            """
            for key, formatter in formatters.values():
                if isinstance(formatter, str) and formatter.lower() == "datetime":
                    formatters[key] = CustomJSHover(code=datetime_code)

        hover.tooltips = tooltips
        hover.formatters = formatters

    def __init__(self, *args, **kwargs):
        super().__init__(*args, **kwargs)
        if self.hmap.type == Raster:
            self.invert_yaxis = not self.invert_yaxis

    def get_data(self, element, ranges, style):
        mapping = dict(image='image', x='x', y='y', dw='dw', dh='dh')
        val_dim = element.vdims[0]
        style['color_mapper'] = self._get_colormapper(val_dim, element, ranges, style)
        if 'alpha' in style:
            style['global_alpha'] = style['alpha']

        if self.static_source:
            return {}, mapping, style

        if type(element) is Raster:
            l, b, r, t = element.extents
            if self.invert_axes:
                l, b, r, t = b, l, t, r
        else:
            l, b, r, t = element.bounds.lbrt()
            if self.invert_axes:
                l, b, r, t = b, l, t, r

        dh, dw = t-b, r-l
        data = dict(x=[l], y=[b], dw=[dw], dh=[dh])

        for i, vdim in enumerate(element.vdims, 2):
            if i > 2 and 'hover' not in self.handles:
                break
            img = element.dimension_values(i, flat=False)
            if img.dtype.kind == 'b':
                img = img.astype(np.int8)
            if 0 in img.shape:
                img = np.array([[np.nan]])
            if self.invert_axes ^ (type(element) is Raster):
                img = img.T
            key = 'image' if i == 2 else dimension_sanitizer(vdim.name)
            data[key] = [img]

        return (data, mapping, style)


class RGBPlot(ServerHoverMixin, LegendPlot):

    padding = param.ClassSelector(default=0, class_=(int, float, tuple))

    style_opts = ['alpha', *base_properties]

    _nonvectorized_styles = style_opts

    _plot_methods = dict(single='image_rgba')

    selection_display = BokehOverlaySelectionDisplay()

    def __init__(self, hmap, **params):
        super().__init__(hmap, **params)
        self._legend_plot = None

    def _hover_opts(self, element):
        xdim, ydim = element.kdims
        return [(xdim.pprint_label, '$x'), (ydim.pprint_label, '$y'),
                ('RGBA', '@image')], {}

    def _init_glyphs(self, plot, element, ranges, source):
        super()._init_glyphs(plot, element, ranges, source)
        if not ('holoviews.operation.datashader' in sys.modules and self.show_legend):
            return
        try:
            legend = categorical_legend(element, backend=self.backend)
        except Exception:
            return
        if legend is None:
            return
        legend_params = {k: v for k, v in self.param.values().items()
                         if k.startswith('legend')}
        self._legend_plot = PointPlot(legend, keys=[], overlaid=1, **legend_params)
        self._legend_plot.initialize_plot(plot=plot)
        self._legend_plot.handles['glyph_renderer'].tags.append('hv_legend')
        self.handles['rgb_color_mapper'] = self._legend_plot.handles['color_color_mapper']

    def get_data(self, element, ranges, style):
        mapping = dict(image='image', x='x', y='y', dw='dw', dh='dh')
        if 'alpha' in style:
            style['global_alpha'] = style['alpha']

        if self.static_source:
            return {}, mapping, style

        img = np.dstack([element.dimension_values(d, flat=False)
                         for d in element.vdims])

        nan_mask = np.isnan(img)
        img[nan_mask] = 0

        if img.ndim == 3:
            img_max = img.max() if img.size else np.nan
            # Can be 0 to 255 if nodata has been used
            if img.dtype.kind == 'f' and img_max <= 1:
                img = img*255
                # img_max * 255 <- have no effect
            if img.size and (img.min() < 0 or img_max > 255):
                self.param.warning('Clipping input data to the valid '
                                   'range for RGB data ([0..1] for '
                                   'floats or [0..255] for integers).')
                img = np.clip(img, 0, 255)

            if img.dtype.name != 'uint8':
                img = img.astype(np.uint8)
            if img.shape[2] == 3: # alpha channel not included
                alpha = np.full(img.shape[:2], 255, dtype='uint8')
                img = np.dstack([img, alpha])
            N, M, _ = img.shape
            #convert image NxM dtype=uint32
            if not img.flags['C_CONTIGUOUS']:
                img = img.copy()
            img = img.view(dtype=np.uint32).reshape((N, M))

        img[nan_mask.any(-1)] = 0

        # Ensure axis inversions are handled correctly
        l, b, r, t = element.bounds.lbrt()
        if self.invert_axes:
            img = img.T
            l, b, r, t = b, l, t, r

        dh, dw = t-b, r-l

        if 0 in img.shape:
            img = np.zeros((1, 1), dtype=np.uint32)

        data = dict(image=[img], x=[l], y=[b], dw=[dw], dh=[dh])
        return (data, mapping, style)


class ImageStackPlot(RasterPlot):

    _plot_methods = dict(single='image_stack')

    cnorm = param.Selector(default='eq_hist', objects=['linear', 'log', 'eq_hist'], doc="""
        Color normalization to be applied during colormapping.""")

    start_alpha = param.Integer(default=0, bounds=(0, 255))

    end_alpha = param.Integer(default=255, bounds=(0, 255))

    num_colors = param.Integer(default=10)

    def _get_cmapper_opts(self, low, high, factors, colors):
        from bokeh.models import WeightedStackColorMapper
        from bokeh.palettes import varying_alpha_palette

        AlphaMapper, _ = super()._get_cmapper_opts(low, high, factors, colors)
        palette = varying_alpha_palette(
            color="#000",
            n=self.num_colors,
            start_alpha=self.start_alpha,
            end_alpha=self.end_alpha,
        )
        alpha_mapper = AlphaMapper(palette=palette)
        opts = {"alpha_mapper": alpha_mapper}

        if "NaN" in colors:
            opts["nan_color"] = colors["NaN"]

        return WeightedStackColorMapper, opts

    def _get_colormapper(self, eldim, element, ranges, style, factors=None,
                         colors=None, group=None, name='color_mapper'):
        indices = None
        vdims = element.vdims
        if isinstance(style.get("cmap"), dict):
            dict_cmap = style["cmap"]
            missing = [vd.name for vd in vdims if vd.name not in dict_cmap]
            if missing:
                missing_str = "', '".join(sorted(missing))
                raise ValueError(
                    "The supplied cmap dictionary must have the same "
                    f"value dimensions as the element. Missing: '{missing_str}'"
                )
            keys, values = zip(*dict_cmap.items(), strict=None)
            style["cmap"] = list(values)
            indices = [keys.index(vd.name) for vd in vdims]

        cmapper = super()._get_colormapper(
            eldim, element, ranges, style, factors=factors,
            colors=colors, group=group, name=name
        )

        if indices is None:
            num_elements = len(vdims)
            step_size = len(cmapper.palette) // num_elements
            indices = np.arange(num_elements) * step_size

        cmapper.palette = np.array(cmapper.palette)[indices].tolist()
        return cmapper

    def get_data(self, element, ranges, style):
        mapping = dict(image="image", x="x", y="y", dw="dw", dh="dh")
        x, y, z = element.dimensions()[:3]

        mapping["color_mapper"] = self._get_colormapper(z, element, ranges, style)

        img = np.dstack([
            element.dimension_values(vd, flat=False)
            if not self.invert_axes
            else element.dimension_values(vd, flat=False).transpose()
            for vd in element.vdims
        ])
        # Ensure axis inversions are handled correctly
        l, b, r, t = element.bounds.lbrt()
        if self.invert_axes:
            # transposed in dstack
            l, b, r, t = b, l, t, r

        x = [l]
        y = [b]
        dh, dw = t - b, r - l
        if self.invert_xaxis:
            l, r = r, l
            x = [r]
        if self.invert_yaxis:
            b, t = t, b
            y = [t]

        data = dict(image=[img], x=x, y=y, dw=[dw], dh=[dh])
        return (data, mapping, style)

    def _hover_opts(self, element):
        # Bokeh 3.3 has simple support for multi hover in a tuple.
        # https://github.com/bokeh/bokeh/pull/13193
        # https://github.com/bokeh/bokeh/pull/13366
        if BOKEH_GE_3_3_0:
            xdim, ydim = element.kdims
            vdim = ", ".join([d.pprint_label for d in element.vdims])
            return [(xdim.pprint_label, '$x'), (ydim.pprint_label, '$y'), (vdim, '@image')], {}
        else:
            xdim, ydim = element.kdims
            return [(xdim.pprint_label, '$x'), (ydim.pprint_label, '$y')], {}


class HSVPlot(RGBPlot):

    def get_data(self, element, ranges, style):
        return super().get_data(element.rgb, ranges, style)


class QuadMeshPlot(ColorbarPlot):

    clipping_colors = param.Dict(default={'NaN': 'transparent'})

    nodata = param.Integer(default=None, doc="""
        Optional missing-data value for integer data.
        If non-None, data with this value will be replaced with NaN so
        that it is transparent (by default) when plotted.""")

    padding = param.ClassSelector(default=0, class_=(int, float, tuple))

    show_legend = param.Boolean(default=False, doc="""
        Whether to show legend for the plot.""")

    selection_display = BokehOverlaySelectionDisplay()

    style_opts = ['cmap', *base_properties, *line_properties, *fill_properties]

    _nonvectorized_styles = style_opts

    _plot_methods = dict(single='quad')

    def get_data(self, element, ranges, style):
        x, y, z = element.dimensions()[:3]

        if self.invert_axes: x, y = y, x
        cmapper = self._get_colormapper(z, element, ranges, style)
        cmapper = {'field': dimension_sanitizer(z.name), 'transform': cmapper}

        irregular = (element.interface.irregular(element, x) or
                     element.interface.irregular(element, y))
        if irregular:
            mapping = dict(xs='xs', ys='ys', fill_color=cmapper)
        else:
            mapping = {'left': 'left', 'right': 'right',
                       'fill_color': cmapper,
                       'top': 'top', 'bottom': 'bottom'}

        if self.static_source:
            return {}, mapping, style

        x, y = dimension_sanitizer(x.name), dimension_sanitizer(y.name)

        zdata = element.dimension_values(z, flat=False)
        hover_data = {}

        if irregular:
            dims = element.kdims
            if self.invert_axes: dims = dims[::-1]
            X, Y = (element.interface.coords(element, d, expanded=True, edges=True)
                    for d in dims)
            X, Y = colormesh(X, Y)
            zvals = zdata.T.flatten() if self.invert_axes else zdata.flatten()
            XS, YS = [], []
            mask = []
            xc, yc = [], []
            for xs, ys, zval in zip(X, Y, zvals, strict=None):
                xs, ys = xs[:-1], ys[:-1]
                if isfinite(zval) and all(isfinite(xs)) and all(isfinite(ys)):
                    XS.append(list(xs))
                    YS.append(list(ys))
                    mask.append(True)
                    if 'hover' in self.handles:
                        xc.append(xs.mean())
                        yc.append(ys.mean())
                else:
                    mask.append(False)
            mask = np.array(mask)

            data = {'xs': XS, 'ys': YS, dimension_sanitizer(z.name): zvals[mask]}
            if 'hover' in self.handles:
                if not self.static_source:
                    hover_data = self._collect_hover_data(element, mask, irregular=True)
                hover_data[x] = np.array(xc)
                hover_data[y] = np.array(yc)
        else:
            xc, yc = (element.interface.coords(element, x, edges=True, ordered=True),
                      element.interface.coords(element, y, edges=True, ordered=True))

            x0, y0 = cartesian_product([xc[:-1], yc[:-1]], copy=True)
            x1, y1 = cartesian_product([xc[1:], yc[1:]], copy=True)
            zvals = zdata.flatten() if self.invert_axes else zdata.T.flatten()
            data = {'left': x0, 'right': x1, dimension_sanitizer(z.name): zvals,
                    'bottom': y0, 'top': y1}

            if 'hover' in self.handles and not self.static_source:
                hover_data = self._collect_hover_data(element)
                hover_data[x] = element.dimension_values(x)
                hover_data[y] = element.dimension_values(y)

        data.update(hover_data)

        return data, mapping, style

    def _collect_hover_data(self, element, mask=(), irregular=False):
        """Returns a dict mapping hover dimension names to flattened arrays.

        Note that `Quad` glyphs are used when given 1-D coords but `Patches` are
        used for "irregular" 2-D coords, and Bokeh inserts data into these glyphs
        in the opposite order such that the relationship b/w the `invert_axes`
        parameter and the need to transpose the arrays before flattening is
        reversed.

        """
        transpose = self.invert_axes if irregular else not self.invert_axes

        hover_dims = element.dimensions()[3:]
        hover_vals = [element.dimension_values(hover_dim, flat=False)
                      for hover_dim in hover_dims]
        hover_data = {}
        for hdim, hvals in zip(hover_dims, hover_vals, strict=None):
            hdat = hvals.T.flatten() if transpose else hvals.flatten()
            hover_data[dimension_sanitizer(hdim.name)] = hdat[mask]
        return hover_data

    def _init_glyph(self, plot, mapping, properties):
        """Returns a Bokeh glyph object.

        """
        properties = mpl_to_bokeh(properties)
        properties = dict(properties, **mapping)
        if 'xs' in mapping:
            renderer = plot.patches(**properties)
        else:
            renderer = plot.quad(**properties)
        if self.colorbar and 'color_mapper' in self.handles:
            self._draw_colorbar(plot, self.handles['color_mapper'])
        return renderer, renderer.glyph<|MERGE_RESOLUTION|>--- conflicted
+++ resolved
@@ -83,11 +83,21 @@
             )
 
         hover_model = HoverModel()
-<<<<<<< HEAD
-        _create_row = lambda attr: (
-            Span(children=[f"{ht.get(attr, attr)}:"], style={"color": "#26aae1", "text_align": "right"}),
-            Span(children=[ValueOf(obj=hover_model, attr=attr)], style={"text_align": "left"}),
-        )
+        dtypes = {**data.coords.dtypes, **data.data_vars.dtypes}
+        is_datetime = [dtypes[c].kind == "M" for c in coords]
+        def _create_row(attr):
+            kwargs = {}
+            if BOKEH_GE_3_7_0:
+                kind = dtypes[attr].kind
+                if kind in "uifO":
+                    kwargs["formatter"] = "basic"
+                elif kind == "M":
+                    kwargs["formatter"] = "datetime"
+                    kwargs["format"] = "%Y-%m-%d %H:%M:%S"
+            return (
+                Span(children=[f"{ht.get(attr, attr)}:"], style={"color": "#26aae1", "text_align": "right"}),
+                Span(children=[ValueOf(obj=hover_model, attr=attr, **kwargs)], style={"text_align": "left"}),
+            )
         children = [el for dim in dims for el in _create_row(dim)]
 
         # Add a horizontal ruler and show the selector if available
@@ -115,23 +125,6 @@
                 *children[first_selector * 2:],
             ]
 
-=======
-        dtypes = {**data.coords.dtypes, **data.data_vars.dtypes}
-        is_datetime = [dtypes[c].kind == "M" for c in coords]
-        def _create_row(attr):
-            kwargs = {}
-            if BOKEH_GE_3_7_0:
-                kind = dtypes[attr].kind
-                if kind in "uifO":
-                    kwargs["formatter"] = "basic"
-                elif kind == "M":
-                    kwargs["formatter"] = "datetime"
-                    kwargs["format"] = "%Y-%m-%d %H:%M:%S"
-            return (
-                Span(children=[f"{attr}:"], style={"color": "#26aae1", "text_align": "right"}),
-                Span(children=[ValueOf(obj=hover_model, attr=attr, **kwargs)], style={"text_align": "left"}),
-            )
->>>>>>> af7d177b
         style = Styles(display="grid", grid_template_columns="auto auto", column_gap="10px")
         grid = Div(children=children, style=style)
         hover.tooltips = grid
