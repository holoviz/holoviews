--- conflicted
+++ resolved
@@ -1139,11 +1139,7 @@
     for axis in yax:
         if axis.y_range_name == range_name:
             return match_ax_type(axis, range_type)
-<<<<<<< HEAD
-    raise Exception('No axis with given range found')
-=======
     raise ValueError('No axis with given range found')
->>>>>>> acaa4124
 
 
 def wrap_formatter(formatter, axis):
