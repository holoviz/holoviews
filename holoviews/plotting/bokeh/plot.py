from itertools import groupby
from collections import defaultdict

import numpy as np
import param

from bokeh.layouts import gridplot
from bokeh.models import (
    ColumnDataSource, Column, Row, Div, Title, Legend, Axis, ColorBar
)
from bokeh.models.layouts import Tabs

from ...selection import NoOpSelectionDisplay
from ...core import (
    OrderedDict, Store, AdjointLayout, NdLayout, Layout, Empty,
    GridSpace, HoloMap, Element
)
from ...core.options import SkipRendering
from ...core.util import (
    cftime_to_timestamp, cftime_types, get_method_owner,
    is_param_method, unique_iterator, wrap_tuple, wrap_tuple_streams,
    _STANDARD_CALENDARS
)
from ..links import Link
from ..plot import (
    DimensionedPlot, GenericCompositePlot, GenericLayoutPlot,
    GenericElementPlot, GenericOverlayPlot, GenericAdjointLayoutPlot,
    CallbackPlot
)
from ..util import attach_streams, displayable, collate
from .links import LinkCallback
from .util import (
    filter_toolboxes, make_axis, sync_legends, update_shared_sources, empty_plot,
    decode_bytes, theme_attr_json, cds_column_replace, get_default, merge_tools, select_legends
)

from bokeh.models.layouts import TabPanel


class BokehPlot(DimensionedPlot, CallbackPlot):
    """
    Plotting baseclass for the Bokeh backends, implementing the basic
    plotting interface for Bokeh based plots.
    """

    shared_datasource = param.Boolean(default=True, doc="""
        Whether Elements drawing the data from the same object should
        share their Bokeh data source allowing for linked brushing
        and other linked behaviors.""")

    title = param.String(default="{label} {group} {dimensions}", doc="""
        The formatting string for the title of this plot, allows defining
        a label group separator and dimension labels.""")

    title_format = param.String(default=None, doc="Alias for title.")

    toolbar = param.ObjectSelector(default='above',
                                   objects=["above", "below",
                                            "left", "right", None],
                                   doc="""
        The toolbar location, must be one of 'above', 'below',
        'left', 'right', None.""")

    width = param.Integer(default=None, bounds=(0, None), doc="""
        The width of the component (in pixels). This can be either
        fixed or preferred width, depending on width sizing policy.""")

    height = param.Integer(default=None, bounds=(0, None), doc="""
        The height of the component (in pixels).  This can be either
        fixed or preferred height, depending on height sizing policy.""")

    _merged_tools = ['pan', 'box_zoom', 'box_select', 'lasso_select',
                     'poly_select', 'ypan', 'xpan']

    _title_template = (
        '<span style='
        '"color:{color};font-family:{font};'
        'font-style:{fontstyle};font-weight:{fontstyle};'  # italic/bold
        'font-size:{fontsize}">'
        '{title}</span>'
    )

    backend = 'bokeh'

    selection_display = NoOpSelectionDisplay()

    @property
    def id(self):
        return self.root.ref['id'] if self.root else None


    def get_data(self, element, ranges, style):
        """
        Returns the data from an element in the appropriate format for
        initializing or updating a ColumnDataSource and a dictionary
        which maps the expected keywords arguments of a glyph to
        the column in the datasource.
        """
        raise NotImplementedError


    def _update_selected(self, cds):
        from .callbacks import Selection1DCallback
        cds.selected.indices = self.selected
        for cb in self.callbacks:
            if isinstance(cb, Selection1DCallback):
                for s in cb.streams:
                    s.update(index=self.selected)

    def _init_datasource(self, data):
        """
        Initializes a data source to be passed into the bokeh glyph.
        """
        data = self._postprocess_data(data)
        cds = ColumnDataSource(data=data)
        if hasattr(self, 'selected')  and self.selected is not None:
            self._update_selected(cds)
        return cds


    def _postprocess_data(self, data):
        """
        Applies necessary type transformation to the data before
        it is set on a ColumnDataSource.
        """
        new_data = {}
        for k, values in data.items():
            values = decode_bytes(values) # Bytes need decoding to strings

            # Certain datetime types need to be converted
            if len(values) and isinstance(values[0], cftime_types):
                if any(v.calendar not in _STANDARD_CALENDARS for v in values):
                    self.param.warning(
                        'Converting cftime.datetime from a non-standard '
                        'calendar (%s) to a standard calendar for plotting. '
                        'This may lead to subtle errors in formatting '
                        'dates, for accurate tick formatting switch to '
                        'the matplotlib backend.' % values[0].calendar)
                values = cftime_to_timestamp(values, 'ms')
            new_data[k] = values
        return new_data


    def _update_datasource(self, source, data):
        """
        Update datasource with data for a new frame.
        """
        if not self.document:
            return

        data = self._postprocess_data(data)
        empty = all(len(v) == 0 for v in data.values())
        if (self.streaming and self.streaming[0].data is self.current_frame.data
            and self._stream_data and not empty):
            stream = self.streaming[0]
            if stream._triggering:
                data = {k: v[-stream._chunk_length:] for k, v in data.items()}
                source.stream(data, stream.length)
            return

        if cds_column_replace(source, data):
            source.data = data
        else:
            source.data.update(data)

        if hasattr(self, 'selected') and self.selected is not None:
            self._update_selected(source)


    @property
    def state(self):
        """
        The plotting state that gets updated via the update method and
        used by the renderer to generate output.
        """
        return self.handles['plot']


    @property
    def current_handles(self):
        """
        Should return a list of plot objects that have changed and
        should be updated.
        """
        return []


    def _get_fontsize_defaults(self):
        theme = self.renderer.theme
        defaults = {
            'title': get_default(Title, 'text_font_size', theme),
            'legend_title': get_default(Legend, 'title_text_font_size', theme),
            'legend': get_default(Legend, 'label_text_font_size', theme),
            'label': get_default(Axis, 'axis_label_text_font_size', theme),
            'ticks': get_default(Axis, 'major_label_text_font_size', theme),
            'cticks': get_default(ColorBar, 'major_label_text_font_size', theme),
            'clabel': get_default(ColorBar, 'title_text_font_size', theme)
        }
        processed = dict(defaults)
        for k, v in defaults.items():
            if isinstance(v, dict) and 'value' in v:
                processed[k] = v['value']
        return processed


    def cleanup(self):
        """
        Cleans up references to the plot after the plot has been
        deleted. Traverses through all plots cleaning up Callbacks and
        Stream subscribers.
        """
        plots = self.traverse(lambda x: x, [BokehPlot])
        for plot in plots:
            if not isinstance(plot, (GenericCompositePlot, GenericElementPlot, GenericOverlayPlot)):
                continue
            streams = list(plot.streams)
            plot.streams = []
            plot._document = None

            if plot.subplots:
                plot.subplots.clear()

            if isinstance(plot, GenericElementPlot):
                for callback in plot.callbacks:
                    streams += callback.streams
                    callback.cleanup()

            for stream in set(streams):
                stream._subscribers = [
                    (p, subscriber) for p, subscriber in stream._subscribers
                    if not is_param_method(subscriber) or
                    get_method_owner(subscriber) not in plots
                ]


    def _fontsize(self, key, label='fontsize', common=True):
        """
        Converts integer fontsizes to a string specifying
        fontsize in pt.
        """
        size = super()._fontsize(key, label, common)
        return {k: v if isinstance(v, str) else f'{v}pt'
                for k, v in size.items()}

    def _get_title_div(self, key, default_fontsize='15pt', width=450):
        title_div = None
        title = self._format_title(key) if self.show_title else ''
        if not title:
            return title_div

        title_json = theme_attr_json(self.renderer.theme, 'Title')
        color = title_json.get('text_color', None)
        font = title_json.get('text_font', 'Arial')
        fontstyle = title_json.get('text_font_style', 'bold')
        fontsize = self._fontsize('title').get('fontsize', default_fontsize)
        if fontsize == default_fontsize:  # if default
            fontsize = title_json.get('text_font_size', default_fontsize)
            if 'em' in fontsize:
                # it's smaller than it shosuld be so add 0.25
                fontsize = str(float(fontsize[:-2]) + 0.25) + 'em'

        title_tags = self._title_template.format(
            color=color,
            font=font,
            fontstyle=fontstyle,
            fontsize=fontsize,
            title=title)

        if 'title' in self.handles:
            title_div = self.handles['title']
        else:
            # so it won't wrap long titles easily
            title_div = Div(width=width, styles={"white-space": "nowrap"})
        title_div.text = title_tags

        return title_div

    def sync_sources(self):
        """
        Syncs data sources between Elements, which draw data
        from the same object.
        """
        get_sources = lambda x: (id(x.current_frame.data), x)
        filter_fn = lambda x: (x.shared_datasource and x.current_frame is not None and
                               not isinstance(x.current_frame.data, np.ndarray)
                               and 'source' in x.handles)
        data_sources = self.traverse(get_sources, [filter_fn])
        grouped_sources = groupby(sorted(data_sources, key=lambda x: x[0]), lambda x: x[0])
        shared_sources = []
        source_cols = {}
        plots = []
        for _, group in grouped_sources:
            group = list(group)
            if len(group) > 1:
                source_data = {}
                for _, plot in group:
                    source_data.update(plot.handles['source'].data)
                new_source = ColumnDataSource(source_data)
                for _, plot in group:
                    renderer = plot.handles.get('glyph_renderer')
                    for callback in plot.callbacks:
                        callback.reset()
                    if renderer is None:
                        continue
                    elif 'data_source' in renderer.properties():
                        renderer.update(data_source=new_source)
                    else:
                        renderer.update(source=new_source)
                    plot.handles['source'] = plot.handles['cds'] = new_source
                    plots.append(plot)
                shared_sources.append(new_source)
                source_cols[id(new_source)] = [c for c in new_source.data]
        for plot in plots:
            for hook in plot.hooks:
                hook(plot, plot.current_frame)
            for callback in plot.callbacks:
                callback.initialize(plot_id=self.id)
        self.handles['shared_sources'] = shared_sources
        self.handles['source_cols'] = source_cols

    def init_links(self):
        links = LinkCallback.find_links(self)
        callbacks = []
        for link, src_plot, tgt_plot in links:
            cb = Link._callbacks['bokeh'][type(link)]
            if src_plot is None or (link._requires_target and tgt_plot is None):
                continue
            # The link callback (`cb`) is instantiated (with side-effects).
            callbacks.append(cb(self.root, link, src_plot, tgt_plot))
        return callbacks


class CompositePlot(BokehPlot):
    """
    CompositePlot is an abstract baseclass for plot types that draw
    render multiple axes. It implements methods to add an overall title
    to such a plot.
    """

    sizing_mode = param.ObjectSelector(default=None, objects=[
        'fixed', 'stretch_width', 'stretch_height', 'stretch_both',
        'scale_width', 'scale_height', 'scale_both', None], doc="""

        How the component should size itself.

        * "fixed" :
          Component is not responsive. It will retain its original
          width and height regardless of any subsequent browser window
          resize events.
        * "stretch_width"
          Component will responsively resize to stretch to the
          available width, without maintaining any aspect ratio. The
          height of the component depends on the type of the component
          and may be fixed or fit to component's contents.
        * "stretch_height"
          Component will responsively resize to stretch to the
          available height, without maintaining any aspect ratio. The
          width of the component depends on the type of the component
          and may be fixed or fit to component's contents.
        * "stretch_both"
          Component is completely responsive, independently in width
          and height, and will occupy all the available horizontal and
          vertical space, even if this changes the aspect ratio of the
          component.
        * "scale_width"
          Component will responsively resize to stretch to the
          available width, while maintaining the original or provided
          aspect ratio.
        * "scale_height"
          Component will responsively resize to stretch to the
          available height, while maintaining the original or provided
          aspect ratio.
        * "scale_both"
          Component will responsively resize to both the available
          width and height, while maintaining the original or provided
          aspect ratio.
    """)

    fontsize = param.Parameter(default={'title': '15pt'}, allow_None=True,  doc="""
       Specifies various fontsizes of the displayed text.

       Finer control is available by supplying a dictionary where any
       unmentioned keys reverts to the default sizes, e.g:

          {'title': '15pt'}""")

    def _link_dimensioned_streams(self):
        """
        Should perform any linking required to update titles when dimensioned
        streams change.
        """
        streams = [s for s in self.streams if any(k in self.dimensions for k in s.contents)]
        for s in streams:
            s.add_subscriber(self._stream_update, 1)

    def _stream_update(self, **kwargs):
        contents = [k for s in self.streams for k in s.contents]
        key = tuple(None if d in contents else k for d, k in zip(self.dimensions, self.current_key))
        key = wrap_tuple_streams(key, self.dimensions, self.streams)
        self._get_title_div(key)

    @property
    def current_handles(self):
        """
        Should return a list of plot objects that have changed and
        should be updated.
        """
        return [self.handles['title']] if 'title' in self.handles else []



class GridPlot(CompositePlot, GenericCompositePlot):
    """
    Plot a group of elements in a grid layout based on a GridSpace element
    object.
    """

    axis_offset = param.Integer(default=50, doc="""
        Number of pixels to adjust row and column widths and height by
        to compensate for shared axes.""")

    fontsize = param.Parameter(default={'title': '16pt'},
                               allow_None=True,  doc="""
       Specifies various fontsizes of the displayed text.

       Finer control is available by supplying a dictionary where any
       unmentioned keys reverts to the default sizes, e.g:

          {'title': '15pt'}""")

    merge_tools = param.Boolean(default=True, doc="""
        Whether to merge all the tools into a single toolbar""")

    shared_xaxis = param.Boolean(default=False, doc="""
        If enabled the x-axes of the GridSpace will be drawn from the
        objects inside the Grid rather than the GridSpace dimensions.""")

    shared_yaxis = param.Boolean(default=False, doc="""
        If enabled the x-axes of the GridSpace will be drawn from the
        objects inside the Grid rather than the GridSpace dimensions.""")

    show_legend = param.Boolean(default=False, doc="""
        Adds a legend based on the entries of the middle-right plot""")

    xaxis = param.ObjectSelector(default=True,
                                 objects=['bottom', 'top', None, True, False], doc="""
        Whether and where to display the xaxis, supported options are
        'bottom', 'top' and None.""")

    yaxis = param.ObjectSelector(default=True,
                                 objects=['left', 'right', None, True, False], doc="""
        Whether and where to display the yaxis, supported options are
        'left', 'right' and None.""")

    xrotation = param.Integer(default=0, bounds=(0, 360), doc="""
        Rotation angle of the xticks.""")

    yrotation = param.Integer(default=0, bounds=(0, 360), doc="""
        Rotation angle of the yticks.""")

    plot_size = param.ClassSelector(default=120, class_=(int, tuple), doc="""
        Defines the width and height of each plot in the grid, either
        as a tuple specifying width and height or an integer for a
        square plot.""")

    sync_legends = param.Boolean(default=True, doc="""
        Whether to sync the legend when muted/unmuted based on the name""")

    def __init__(self, layout, ranges=None, layout_num=1, keys=None, **params):
        if not isinstance(layout, GridSpace):
            raise Exception("GridPlot only accepts GridSpace.")
        super().__init__(layout=layout, layout_num=layout_num,
                                       ranges=ranges, keys=keys, **params)
        self.cols, self.rows = layout.shape
        self.subplots, self.layout = self._create_subplots(layout, ranges)
        if self.top_level:
            self.traverse(lambda x: attach_streams(self, x.hmap, 2),
                          [GenericElementPlot])
        if 'axis_offset' in params:
            self.param.warning("GridPlot axis_offset option is deprecated "
                               "since 1.12.0 since subplots are now sized "
                               "correctly and therefore no longer require "
                               "an offset.")


    def _create_subplots(self, layout, ranges):
        if isinstance(self.plot_size, tuple):
            width, height = self.plot_size
        else:
            width, height = self.plot_size, self.plot_size

        subplots = OrderedDict()
        frame_ranges = self.compute_ranges(layout, None, ranges)
        keys = self.keys[:1] if self.dynamic else self.keys
        frame_ranges = OrderedDict([(key, self.compute_ranges(layout, key, frame_ranges))
                                    for key in keys])
        collapsed_layout = layout.clone(shared_data=False, id=layout.id)
        for i, coord in enumerate(layout.keys(full_grid=True)):
            r = i % self.rows
            c = i // self.rows

            if not isinstance(coord, tuple): coord = (coord,)
            view = layout.data.get(coord, None)
            # Create subplot
            if view is not None:
                vtype = view.type if isinstance(view, HoloMap) else view.__class__
                opts = self.lookup_options(view, 'plot').options
            else:
                vtype = None

            if type(view) in (Layout, NdLayout):
                raise SkipRendering("Cannot plot nested Layouts.")
            if not displayable(view):
                view = collate(view)

            # Create axes
            kwargs = {}
            if width is not None:
                kwargs['frame_width'] = width
            if height is not None:
                kwargs['frame_height'] = height
            if c == 0:
                kwargs['align'] = 'end'
            if c == 0 and r != 0:
                kwargs['xaxis'] = None
            if c != 0 and r == 0:
                kwargs['yaxis'] = None
            if r != 0 and c != 0:
                kwargs['xaxis'] = None
                kwargs['yaxis'] = None

            if 'border' not in kwargs:
                kwargs['border'] = 3

            if self.show_legend and c == (self.cols-1) and r == (self.rows-1):
                kwargs['show_legend'] = True
                kwargs['legend_position'] = 'right'
            else:
                kwargs['show_legend'] = False

            if not self.shared_xaxis:
                kwargs['xaxis'] = None

            if not self.shared_yaxis:
                kwargs['yaxis'] = None

            # Create subplot
            plotting_class = Store.registry[self.renderer.backend].get(vtype, None)
            if plotting_class is None:
                if view is not None:
                    self.param.warning(
                        "Bokeh plotting class for %s type not found, "
                        "object will not be rendered." % vtype.__name__)
            else:
                subplot = plotting_class(view, dimensions=self.dimensions,
                                         show_title=False, subplot=True,
                                         renderer=self.renderer, root=self.root,
                                         ranges=frame_ranges, uniform=self.uniform,
                                         keys=self.keys, **dict(opts, **kwargs))
                collapsed_layout[coord] = (subplot.layout
                                           if isinstance(subplot, GenericCompositePlot)
                                           else subplot.hmap)
                subplots[coord] = subplot
        return subplots, collapsed_layout


    def initialize_plot(self, ranges=None, plots=[]):
        ranges = self.compute_ranges(self.layout, self.keys[-1], None)
        passed_plots = list(plots)
        plots = [[None for c in range(self.cols)] for r in range(self.rows)]
        for i, coord in enumerate(self.layout.keys(full_grid=True)):
            r = i % self.rows
            c = i // self.rows
            subplot = self.subplots.get(wrap_tuple(coord), None)
            if subplot is not None:
                plot = subplot.initialize_plot(ranges=ranges, plots=passed_plots)
                plots[r][c] = plot
                passed_plots.append(plot)
            else:
                passed_plots.append(None)

        plot = gridplot(plots[::-1],
                        merge_tools=False,
                        sizing_mode=self.sizing_mode,
                        toolbar_location=self.toolbar)
        if self.sync_legends:
            sync_legends(plot)
        plot = self._make_axes(plot)
<<<<<<< HEAD
        if hasattr(plot, "toolbar"):
=======
        if bokeh3 and hasattr(plot, "toolbar") and self.merge_tools:
>>>>>>> 3c414fbb
            plot.toolbar = merge_tools(plots)

        title = self._get_title_div(self.keys[-1])
        if title:
            plot = Column(title, plot)
            self.handles['title'] = title

        self.handles['plot'] = plot
        self.handles['plots'] = plots

        if self.shared_datasource:
            self.sync_sources()

        if self.top_level:
            self.init_links()

        self.drawn = True

        return self.handles['plot']


    def _make_axes(self, plot):
        width, height = self.renderer.get_size(plot)
        x_axis, y_axis = None, None
        keys = self.layout.keys(full_grid=True)
        if self.xaxis:
            flip = self.shared_xaxis
            rotation = self.xrotation
            lsize = self._fontsize('xlabel').get('fontsize')
            tsize = self._fontsize('xticks', common=False).get('fontsize')
            xfactors = list(unique_iterator([wrap_tuple(k)[0] for k in keys]))
            x_axis = make_axis('x', width, xfactors, self.layout.kdims[0],
                               flip=flip, rotation=rotation, label_size=lsize,
                               tick_size=tsize)
        if self.yaxis and self.layout.ndims > 1:
            flip = self.shared_yaxis
            rotation = self.yrotation
            lsize = self._fontsize('ylabel').get('fontsize')
            tsize = self._fontsize('yticks', common=False).get('fontsize')
            yfactors = list(unique_iterator([k[1] for k in keys]))
            y_axis = make_axis('y', height, yfactors, self.layout.kdims[1],
                               flip=flip, rotation=rotation, label_size=lsize,
                               tick_size=tsize)
        if x_axis and y_axis:
            plot = filter_toolboxes(plot)
            r1, r2 = ([y_axis, plot], [None, x_axis])
            if self.shared_xaxis:
                r1, r2 = r2, r1
            if self.shared_yaxis:
                x_axis.margin = (0, 0, 0, 50)
                r1, r2 = r1[::-1], r2[::-1]
            plot = gridplot([r1, r2], merge_tools=False)
            if bokeh3 and self.merge_tools:
                plot.toolbar = merge_tools([r1, r2])
        elif y_axis:
            models = [y_axis, plot]
            if self.shared_yaxis: models = models[::-1]
            plot = Row(*models)
        elif x_axis:
            models = [plot, x_axis]
            if self.shared_xaxis: models = models[::-1]
            plot = Column(*models)
        return plot


    @update_shared_sources
    def update_frame(self, key, ranges=None):
        """
        Update the internal state of the Plot to represent the given
        key tuple (where integers represent frames). Returns this
        state.
        """
        ranges = self.compute_ranges(self.layout, key, ranges)
        for coord in self.layout.keys(full_grid=True):
            subplot = self.subplots.get(wrap_tuple(coord), None)
            if subplot is not None:
                subplot.update_frame(key, ranges)
        title = self._get_title_div(key)
        if title:
            self.handles['title']



class LayoutPlot(CompositePlot, GenericLayoutPlot):

    shared_axes = param.Boolean(default=True, doc="""
        Whether axes should be shared across plots""")

    shared_datasource = param.Boolean(default=False, doc="""
        Whether Elements drawing the data from the same object should
        share their Bokeh data source allowing for linked brushing
        and other linked behaviors.""")

    merge_tools = param.Boolean(default=True, doc="""
        Whether to merge all the tools into a single toolbar""")

    sync_legends = param.Boolean(default=True, doc="""
        Whether to sync the legend when muted/unmuted based on the name""")

    show_legends = param.ClassSelector(default=None, class_=(list, int, bool), doc="""
        Whether to show the legend for a particular subplot by index. If True all legends
        will be shown. If False no legends will be shown.""")

    legend_position = param.ObjectSelector(objects=["top_right",
                                                    "top_left",
                                                    "bottom_left",
                                                    "bottom_right",
                                                    'right', 'left',
                                                    'top', 'bottom'],
                                                    default="top_right",
                                                    doc="""
        Allows selecting between a number of predefined legend position
        options. Will only be applied if show_legend is not None.""")

    tabs = param.Boolean(default=False, doc="""
        Whether to display overlaid plots in separate panes""")

    def __init__(self, layout, keys=None, **params):
        super().__init__(layout, keys=keys, **params)
        self.layout, self.subplots, self.paths = self._init_layout(layout)
        if self.top_level:
            self.traverse(lambda x: attach_streams(self, x.hmap, 2),
                          [GenericElementPlot])

    @param.depends('show_legends', 'legend_position', watch=True, on_init=True)
    def _update_show_legend(self):
        if self.show_legends is not None:
            select_legends(self.layout, self.show_legends, self.legend_position)

    def _init_layout(self, layout):
        # Situate all the Layouts in the grid and compute the gridspec
        # indices for all the axes required by each LayoutPlot.
        layout_count = 0
        collapsed_layout = layout.clone(shared_data=False, id=layout.id)
        frame_ranges = self.compute_ranges(layout, None, None)
        keys = self.keys[:1] if self.dynamic else self.keys
        frame_ranges = OrderedDict([(key, self.compute_ranges(layout, key, frame_ranges))
                                    for key in keys])
        layout_items = layout.grid_items()
        layout_dimensions = layout.kdims if isinstance(layout, NdLayout) else None
        layout_subplots, layouts, paths = {}, {}, {}
        for r, c in self.coords:
            # Get view at layout position and wrap in AdjointLayout
            key, view = layout_items.get((c, r) if self.transpose else (r, c), (None, None))
            view = view if isinstance(view, AdjointLayout) else AdjointLayout([view])
            layouts[(r, c)] = view
            paths[r, c] = key

            # Compute the layout type from shape
            layout_lens = {1:'Single', 2:'Dual', 3: 'Triple'}
            layout_type = layout_lens.get(len(view), 'Single')

            # Get the AdjoinLayout at the specified coordinate
            positions = AdjointLayoutPlot.layout_dict[layout_type]['positions']

            # Create temporary subplots to get projections types
            # to create the correct subaxes for all plots in the layout
            layout_key, _ = layout_items.get((r, c), (None, None))
            if isinstance(layout, NdLayout) and layout_key:
                layout_dimensions = OrderedDict(zip(layout_dimensions, layout_key))

            # Generate the axes and create the subplots with the appropriate
            # axis objects, handling any Empty objects.
            empty = isinstance(view.main, Empty)
            if empty or view.main is None:
                continue
            elif not view.traverse(lambda x: x, [Element]):
                self.param.warning(f'{view.main} is empty, skipping subplot.')
                continue
            else:
                layout_count += 1
            num = 0 if empty else layout_count
            subplots, adjoint_layout = self._create_subplots(
                view, positions, layout_dimensions, frame_ranges, num=num
            )

            # Generate the AdjointLayoutsPlot which will coordinate
            # plotting of AdjointLayouts in the larger grid
            plotopts = self.lookup_options(view, 'plot').options
            layout_plot = AdjointLayoutPlot(adjoint_layout, layout_type, subplots, **plotopts)
            layout_subplots[(r, c)] = layout_plot
            if layout_key:
                collapsed_layout[layout_key] = adjoint_layout
        return collapsed_layout, layout_subplots, paths


    def _create_subplots(self, layout, positions, layout_dimensions, ranges, num=0):
        """
        Plot all the views contained in the AdjointLayout Object using axes
        appropriate to the layout configuration. All the axes are
        supplied by LayoutPlot - the purpose of the call is to
        invoke subplots with correct options and styles and hide any
        empty axes as necessary.
        """
        subplots = {}
        adjoint_clone = layout.clone(shared_data=False, id=layout.id)
        main_plot = None
        for pos in positions:
            # Pos will be one of 'main', 'top' or 'right' or None
            element = layout.get(pos, None)
            if element is None or not element.traverse(lambda x: x, [Element, Empty]):
                continue
            if not displayable(element):
                element = collate(element)

            subplot_opts = dict(adjoined=main_plot)
            # Options common for any subplot
            vtype = element.type if isinstance(element, HoloMap) else element.__class__
            plot_type = Store.registry[self.renderer.backend].get(vtype, None)
            plotopts = self.lookup_options(element, 'plot').options
            side_opts = {}
            if pos != 'main':
                plot_type = AdjointLayoutPlot.registry.get(vtype, plot_type)
                if pos == 'right':
                    yaxis = 'right-bare' if plot_type and 'bare' in plot_type.yaxis else 'right'
                    width = plot_type.width if plot_type else 0
                    side_opts = dict(height=main_plot.height, yaxis=yaxis,
                                     width=width, invert_axes=True,
                                     labelled=['y'], xticks=1, xaxis=main_plot.xaxis)
                else:
                    xaxis = 'top-bare' if plot_type and 'bare' in plot_type.xaxis else 'top'
                    height = plot_type.height if plot_type else 0
                    side_opts = dict(width=main_plot.width, xaxis=xaxis,
                                     height=height, labelled=['x'],
                                     yticks=1, yaxis=main_plot.yaxis)

            # Override the plotopts as required
            # Customize plotopts depending on position.
            plotopts = dict(side_opts, **plotopts)
            plotopts.update(subplot_opts)

            if vtype is Empty:
                adjoint_clone[pos] = element
                subplots[pos] = None
                continue
            elif plot_type is None:
                self.param.warning(
                    "Bokeh plotting class for %s type not found, object "
                    " will not be rendered." % vtype.__name__)
                continue
            num = num if len(self.coords) > 1 else 0
            subplot = plot_type(element, keys=self.keys,
                                dimensions=self.dimensions,
                                layout_dimensions=layout_dimensions,
                                ranges=ranges, subplot=True, root=self.root,
                                uniform=self.uniform, layout_num=num,
                                renderer=self.renderer,
                                **dict({'shared_axes': self.shared_axes},
                                       **plotopts))
            subplots[pos] = subplot
            if isinstance(plot_type, type) and issubclass(plot_type, GenericCompositePlot):
                adjoint_clone[pos] = subplots[pos].layout
            else:
                adjoint_clone[pos] = subplots[pos].hmap
            if pos == 'main':
                main_plot = subplot

        return subplots, adjoint_clone


    def _compute_grid(self):
        """
        Computes an empty grid to position the plots on by expanding
        any AdjointLayouts into multiple rows and columns.
        """
        widths = []
        for c in range(self.cols):
            c_widths = []
            for r in range(self.rows):
                subplot = self.subplots.get((r, c), None)
                nsubplots = 1 if subplot is None else len(subplot.layout)
                c_widths.append(2 if nsubplots > 1 else 1)
            widths.append(max(c_widths))

        heights = []
        for r in range(self.rows):
            r_heights = []
            for c in range(self.cols):
                subplot = self.subplots.get((r, c), None)
                nsubplots = 1 if subplot is None else len(subplot.layout)
                r_heights.append(2 if nsubplots > 2 else 1)
            heights.append(max(r_heights))

        # Generate empty grid
        rows = sum(heights)
        cols = sum(widths)
        grid = [[None]*cols for _ in range(rows)]

        return grid


    def initialize_plot(self, plots=None, ranges=None):
        ranges = self.compute_ranges(self.layout, self.keys[-1], None)
        opts = self.layout.opts.get('plot', self.backend)
        opts = {} if opts is None else opts.kwargs

        plot_grid = self._compute_grid()
        passed_plots = [] if plots is None else plots
        r_offset = 0
        col_offsets = defaultdict(int)
        tab_plots = []

        stretch_width = False
        stretch_height = False
        for r in range(self.rows):
            # Compute row offset
            row = [(k, sp) for k, sp in self.subplots.items() if k[0] == r]
            row_padded = any(len(sp.layout) > 2 for k, sp in row)
            if row_padded:
                r_offset += 1

            for c in range(self.cols):
                subplot = self.subplots.get((r, c), None)

                # Compute column offset
                col = [(k, sp) for k, sp in self.subplots.items() if k[1] == c]
                col_padded = any(len(sp.layout) > 1 for k, sp in col)
                if col_padded:
                    col_offsets[r] += 1
                c_offset = col_offsets.get(r, 0)

                if subplot is None:
                    continue

                shared_plots = list(passed_plots) if self.shared_axes else None
                subplots = subplot.initialize_plot(ranges=ranges, plots=shared_plots)
                nsubplots = len(subplots)

                modes = {sp.sizing_mode for sp in subplots
                         if sp.sizing_mode not in (None, 'auto', 'fixed')}
                sizing_mode = self.sizing_mode
                if modes:
                    responsive_width = any(s in m for m in modes for s in ('width', 'both'))
                    responsive_height = any(s in m for m in modes for s in ('height', 'both'))
                    stretch_width |= responsive_width
                    stretch_height |= responsive_height
                    if responsive_width and responsive_height:
                        sizing_mode = 'stretch_both'
                    elif responsive_width:
                        sizing_mode = 'stretch_width'
                    elif responsive_height:
                        sizing_mode = 'stretch_height'

                # If tabs enabled lay out AdjointLayout on grid
                if self.tabs:
                    title = subplot.subplots['main']._format_title(self.keys[-1],
                                                                   dimensions=False)

                    if not title:
                        title = ' '.join(self.paths[r,c])

                    if nsubplots == 1:
                        grid = subplots[0]
                    else:
                        children = [subplots] if nsubplots == 2 else [[subplots[2], None], subplots[:2]]
                        grid = gridplot(children,
                                        merge_tools=False,
                                        toolbar_location=self.toolbar,
                                        sizing_mode=sizing_mode)
<<<<<<< HEAD
                        grid.toolbar = merge_tools(children)
=======
                        if bokeh3 and self.merge_tools:
                            grid.toolbar = merge_tools(children)
>>>>>>> 3c414fbb
                    tab_plots.append((title, grid))
                    continue

                # Situate plot in overall grid
                if nsubplots > 2:
                    plot_grid[r+r_offset-1][c+c_offset-1] = subplots[2]
                plot_column = plot_grid[r+r_offset]
                if nsubplots > 1:
                    plot_column[c+c_offset-1] = subplots[0]
                    plot_column[c+c_offset] = subplots[1]
                else:
                    plot_column[c+c_offset-int(col_padded)] = subplots[0]
                passed_plots.append(subplots[0])

        if 'sizing_mode' in opts:
            sizing_mode = opts['sizing_mode']
        elif stretch_width and stretch_height:
            sizing_mode = 'stretch_both'
        elif stretch_width:
            sizing_mode = 'stretch_width'
        elif stretch_height:
            sizing_mode = 'stretch_height'
        else:
            sizing_mode = None

        # Wrap in appropriate layout model
        if self.tabs:
            plots = filter_toolboxes([p for t, p in tab_plots])
            panels = [TabPanel(child=child, title=t) for t, child in tab_plots]
            layout_plot = Tabs(tabs=panels, sizing_mode=sizing_mode)
        else:
            plot_grid = filter_toolboxes(plot_grid)
            layout_plot = gridplot(
                children=plot_grid,
                toolbar_location=self.toolbar,
                merge_tools=False,
                sizing_mode=sizing_mode
            )
            if self.sync_legends:
                sync_legends(layout_plot)
<<<<<<< HEAD
            layout_plot.toolbar = merge_tools(plot_grid)
=======
            if bokeh3 and self.merge_tools:
                layout_plot.toolbar = merge_tools(plot_grid)
>>>>>>> 3c414fbb

        title = self._get_title_div(self.keys[-1])
        if title:
            self.handles['title'] = title
            layout_plot = Column(title, layout_plot, sizing_mode=sizing_mode)

        self.handles['plot'] = layout_plot
        self.handles['plots'] = plots

        if self.shared_datasource:
            self.sync_sources()

        if self.top_level:
            self.init_links()

        self.drawn = True

        return self.handles['plot']

    @update_shared_sources
    def update_frame(self, key, ranges=None):
        """
        Update the internal state of the Plot to represent the given
        key tuple (where integers represent frames). Returns this
        state.
        """
        ranges = self.compute_ranges(self.layout, key, ranges)
        for r, c in self.coords:
            subplot = self.subplots.get((r, c), None)
            if subplot is not None:
                subplot.update_frame(key, ranges)
        title = self._get_title_div(key)
        if title:
            self.handles['title'] = title



class AdjointLayoutPlot(BokehPlot, GenericAdjointLayoutPlot):

    registry = {}

    def __init__(self, layout, layout_type, subplots, **params):
        # The AdjointLayout ViewableElement object
        self.layout = layout
        # Type may be set to 'Embedded Dual' by a call it grid_situate
        self.layout_type = layout_type
        self.view_positions = self.layout_dict[self.layout_type]['positions']

        # The supplied (axes, view) objects as indexed by position
        super().__init__(subplots=subplots, **params)

    def initialize_plot(self, ranges=None, plots=[]):
        """
        Plot all the views contained in the AdjointLayout Object using axes
        appropriate to the layout configuration. All the axes are
        supplied by LayoutPlot - the purpose of the call is to
        invoke subplots with correct options and styles and hide any
        empty axes as necessary.
        """
        if plots is None: plots = []
        adjoined_plots = []
        for pos in self.view_positions:
            # Pos will be one of 'main', 'top' or 'right' or None
            subplot = self.subplots.get(pos, None)
            # If no view object or empty position, disable the axis
            if subplot is None:
                adjoined_plots.append(empty_plot(0, 0))
            else:
                passed_plots = plots + adjoined_plots
                adjoined_plots.append(subplot.initialize_plot(ranges=ranges, plots=passed_plots))
        self.drawn = True
        if not adjoined_plots: adjoined_plots = [None]
        return adjoined_plots

    def update_frame(self, key, ranges=None):
        plot = None
        for pos in ['main', 'right', 'top']:
            subplot = self.subplots.get(pos)
            if subplot is not None:
                plot = subplot.update_frame(key, ranges)
        return plot<|MERGE_RESOLUTION|>--- conflicted
+++ resolved
@@ -586,11 +586,7 @@
         if self.sync_legends:
             sync_legends(plot)
         plot = self._make_axes(plot)
-<<<<<<< HEAD
-        if hasattr(plot, "toolbar"):
-=======
-        if bokeh3 and hasattr(plot, "toolbar") and self.merge_tools:
->>>>>>> 3c414fbb
+        if hasattr(plot, "toolbar") and self.merge_tools:
             plot.toolbar = merge_tools(plots)
 
         title = self._get_title_div(self.keys[-1])
@@ -643,7 +639,7 @@
                 x_axis.margin = (0, 0, 0, 50)
                 r1, r2 = r1[::-1], r2[::-1]
             plot = gridplot([r1, r2], merge_tools=False)
-            if bokeh3 and self.merge_tools:
+            if self.merge_tools:
                 plot.toolbar = merge_tools([r1, r2])
         elif y_axis:
             models = [y_axis, plot]
@@ -950,12 +946,8 @@
                                         merge_tools=False,
                                         toolbar_location=self.toolbar,
                                         sizing_mode=sizing_mode)
-<<<<<<< HEAD
-                        grid.toolbar = merge_tools(children)
-=======
-                        if bokeh3 and self.merge_tools:
+                        if self.merge_tools:
                             grid.toolbar = merge_tools(children)
->>>>>>> 3c414fbb
                     tab_plots.append((title, grid))
                     continue
 
@@ -996,12 +988,8 @@
             )
             if self.sync_legends:
                 sync_legends(layout_plot)
-<<<<<<< HEAD
-            layout_plot.toolbar = merge_tools(plot_grid)
-=======
-            if bokeh3 and self.merge_tools:
+            if self.merge_tools:
                 layout_plot.toolbar = merge_tools(plot_grid)
->>>>>>> 3c414fbb
 
         title = self._get_title_div(self.keys[-1])
         if title:
