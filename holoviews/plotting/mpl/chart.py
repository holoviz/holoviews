import matplotlib as mpl
import numpy as np
import param
from matplotlib import cm
from matplotlib.collections import LineCollection
from matplotlib.dates import DateFormatter, date2num
from packaging.version import Version

from ...core.dimension import Dimension, dimension_name
from ...core.options import Store, abbreviated_exception
from ...core.util import (
    dt64_to_dt,
    dt_to_int,
    isdatetime,
    isfinite,
    isscalar,
    match_spec,
    search_indices,
    unique_array,
)
from ...element import HeatMap, Raster
from ...operation import interpolate_curve
from ...util.transform import dim
from ..mixins import AreaMixin, BarsMixin, SpikesMixin
from ..plot import PlotSelector
from ..util import compute_sizes, get_min_distance, get_sideplot_ranges
from .element import ColorbarPlot, ElementPlot, LegendPlot
from .path import PathPlot
from .plot import AdjoinedPlot, mpl_rc_context
from .util import mpl_version


class ChartPlot(ElementPlot):
    """
    Baseclass to plot Chart elements.
    """


class CurvePlot(ChartPlot):
    """
    CurvePlot can plot Curve and ViewMaps of Curve, which can be
    displayed as a single frame or animation. Axes, titles and legends
    are automatically generated from dim_info.

    If the dimension is set to cyclic in the dim_info it will rotate
    the curve so that minimum y values are at the minimum x value to
    make the plots easier to interpret.
    """

    autotick = param.Boolean(default=False, doc="""
        Whether to let matplotlib automatically compute tick marks
        or to allow the user to control tick marks.""")

    interpolation = param.ObjectSelector(objects=['linear', 'steps-mid',
                                                  'steps-pre', 'steps-post'],
                                         default='linear', doc="""
        Defines how the samples of the Curve are interpolated,
        default is 'linear', other options include 'steps-mid',
        'steps-pre' and 'steps-post'.""")

    relative_labels = param.Boolean(default=False, doc="""
        If plotted quantity is cyclic and center_cyclic is enabled,
        will compute tick labels relative to the center.""")

    padding = param.ClassSelector(default=(0, 0.1), class_=(int, float, tuple))

    show_grid = param.Boolean(default=False, doc="""
        Enable axis grid.""")

    show_legend = param.Boolean(default=True, doc="""
        Whether to show legend for the plot.""")

    style_opts = ['alpha', 'color', 'visible', 'linewidth', 'linestyle', 'marker', 'ms']

    _nonvectorized_styles = style_opts

    _plot_methods = dict(single='plot')

    def get_data(self, element, ranges, style):
        with abbreviated_exception():
            style = self._apply_transforms(element, ranges, style)

        if 'steps' in self.interpolation:
            element = interpolate_curve(element, interpolation=self.interpolation)
        xs = element.dimension_values(0)
        ys = element.dimension_values(1)
        dims = element.dimensions()
        if isdatetime(xs):
            dimtype = element.get_dimension_type(0)
            dt_format = Dimension.type_formatters.get(dimtype, '%Y-%m-%d %H:%M:%S')
            dims[0] = dims[0].clone(value_format=DateFormatter(dt_format))
        coords = (ys, xs) if self.invert_axes else (xs, ys)
        return coords, style, {'dimensions': dims}

    def init_artists(self, ax, plot_args, plot_kwargs):
        xs, ys = plot_args
        if isdatetime(xs):
            artist = ax.plot_date(xs, ys, '-', **plot_kwargs)[0]
        else:
            artist = ax.plot(xs, ys, **plot_kwargs)[0]
        return {'artist': artist}

    def update_handles(self, key, axis, element, ranges, style):
        artist = self.handles['artist']
        (xs, ys), style, axis_kwargs = self.get_data(element, ranges, style)
        artist.set_xdata(xs)
        artist.set_ydata(ys)
        return axis_kwargs



class ErrorPlot(ColorbarPlot):
    """
    ErrorPlot plots the ErrorBar Element type and supporting
    both horizontal and vertical error bars via the 'horizontal'
    plot option.
    """

    style_opts = ['edgecolor', 'elinewidth', 'capsize', 'capthick',
                  'barsabove', 'lolims', 'uplims', 'xlolims',
                  'errorevery', 'xuplims', 'alpha', 'linestyle',
                  'linewidth', 'markeredgecolor', 'markeredgewidth',
                  'markerfacecolor', 'markersize', 'solid_capstyle',
                  'solid_joinstyle', 'dashes', 'color']

    _plot_methods = dict(single='errorbar')

    def init_artists(self, ax, plot_data, plot_kwargs):
        handles = ax.errorbar(*plot_data, **plot_kwargs)
        bottoms, tops = None, None
        if mpl_version >= Version('2.0'):
            _, caps, verts = handles
            if caps:
                bottoms, tops = caps
        else:
            _, (bottoms, tops), verts = handles
        return {'bottoms': bottoms, 'tops': tops, 'verts': verts[0], 'artist': verts[0]}

    def get_data(self, element, ranges, style):
        with abbreviated_exception():
            style = self._apply_transforms(element, ranges, style)
        color = style.pop('color', None)
        if isinstance(color, np.ndarray):
            style['ecolor'] = color
        if 'edgecolor' in style:
            style['ecolor'] = style.pop('edgecolor')
        if 'linewidth' in style:
            # Raise ValueError if a numpy array, so needs to be a list.
            style["elinewidth"] = np.asarray(style.pop('linewidth')).tolist()
        c = style.get('c')
        if isinstance(c, np.ndarray):
            with abbreviated_exception():
                raise ValueError('Mapping a continuous or categorical '
                                 'dimension to a color on a ErrorBarPlot '
                                 f'is not supported by the {self.renderer.backend} backend. '
                                 'To map a dimension to a color supply '
                                 'an explicit list of rgba colors.'
                )

        style['fmt'] = 'none'
        dims = element.dimensions()
        xs, ys = (element.dimension_values(i) for i in range(2))
        err = element.array(dimensions=dims[2:4])

        err_key = 'xerr' if element.horizontal ^ self.invert_axes else 'yerr'
        coords = (ys, xs) if self.invert_axes else (xs, ys)
        style[err_key] = err.T if len(dims) > 3 else err[:, 0]
        return coords, style, {}


    def update_handles(self, key, axis, element, ranges, style):
        bottoms = self.handles['bottoms']
        tops = self.handles['tops']
        verts = self.handles['verts']

        _, style, axis_kwargs = self.get_data(element, ranges, style)
        xs, ys, neg_error = (element.dimension_values(i) for i in range(3))
        pos_idx = 3 if len(element.dimensions()) > 3 else 2
        pos_error = element.dimension_values(pos_idx)
        if element.horizontal:
            bxs, bys = xs - neg_error, ys
            txs, tys = xs + pos_error, ys
        else:
            bxs, bys = xs, ys - neg_error
            txs, tys = xs, ys + pos_error
        if self.invert_axes:
            bxs, bys = bys, bxs
            txs, tys = tys, txs
        new_arrays = np.moveaxis(np.array([[bxs, bys], [txs, tys]]), 2, 0)
        verts.set_paths(new_arrays)
        if bottoms:
            bottoms.set_xdata(bxs)
            bottoms.set_ydata(bys)
        if tops:
            tops.set_xdata(txs)
            tops.set_ydata(tys)
        if 'ecolor' in style:
            verts.set_edgecolors(style['ecolor'])
        if 'elinewidth' in style:
            verts.set_linewidths(style['elinewidth'])

        return axis_kwargs



class AreaPlot(AreaMixin, ChartPlot):

    padding = param.ClassSelector(default=(0, 0.1), class_=(int, float, tuple))

    show_legend = param.Boolean(default=False, doc="""
        Whether to show legend for the plot.""")

    style_opts = ['color', 'facecolor', 'alpha', 'edgecolor', 'linewidth',
                  'hatch', 'linestyle', 'joinstyle',
                  'fill', 'capstyle', 'interpolate', 'step']

    _nonvectorized_styles = style_opts

    _plot_methods = dict(single='fill_between')

    def get_data(self, element, ranges, style):
        with abbreviated_exception():
            style = self._apply_transforms(element, ranges, style)

        xs = element.dimension_values(0)
        ys = [element.dimension_values(vdim) for vdim in element.vdims]
        return tuple([xs]+ys), style, {}

    def init_artists(self, ax, plot_data, plot_kwargs):
        fill_fn = ax.fill_betweenx if self.invert_axes else ax.fill_between
        stack = fill_fn(*plot_data, **plot_kwargs)
        return {'artist': stack}




class SideAreaPlot(AdjoinedPlot, AreaPlot):

    bgcolor = param.Parameter(default=(1, 1, 1, 0), doc="""
        Make plot background invisible.""")

    border_size = param.Number(default=0, doc="""
        The size of the border expressed as a fraction of the main plot.""")

    xaxis = param.ObjectSelector(default='bare',
                                 objects=['top', 'bottom', 'bare', 'top-bare',
                                          'bottom-bare', None], doc="""
        Whether and where to display the xaxis, bare options allow suppressing
        all axis labels including ticks and xlabel. Valid options are 'top',
        'bottom', 'bare', 'top-bare' and 'bottom-bare'.""")

    yaxis = param.ObjectSelector(default='bare',
                                 objects=['left', 'right', 'bare', 'left-bare',
                                          'right-bare', None], doc="""
        Whether and where to display the yaxis, bare options allow suppressing
        all axis labels including ticks and ylabel. Valid options are 'left',
        'right', 'bare' 'left-bare' and 'right-bare'.""")


class SpreadPlot(AreaPlot):
    """
    SpreadPlot plots the Spread Element type.
    """

    padding = param.ClassSelector(default=(0, 0.1), class_=(int, float, tuple))

    show_legend = param.Boolean(default=False, doc="""
        Whether to show legend for the plot.""")

    def __init__(self, element, **params):
        super().__init__(element, **params)

    def get_data(self, element, ranges, style):
        with abbreviated_exception():
            style = self._apply_transforms(element, ranges, style)
        xs = element.dimension_values(0)
        mean = element.dimension_values(1)
        neg_error = element.dimension_values(2)
        pos_idx = 3 if len(element.dimensions()) > 3 else 2
        pos_error = element.dimension_values(pos_idx)
        return (xs, mean-neg_error, mean+pos_error), style, {}

    def get_extents(self, element, ranges, range_type='combined', **kwargs):
        return ChartPlot.get_extents(self, element, ranges, range_type)


class HistogramPlot(ColorbarPlot):
    """
    HistogramPlot can plot DataHistograms and ViewMaps of
    DataHistograms, which can be displayed as a single frame or
    animation.
    """

    style_opts = ['alpha', 'color', 'align', 'visible', 'facecolor',
                  'edgecolor', 'log', 'capsize', 'error_kw', 'hatch',
                  'linewidth']

    _nonvectorized_styles = ['alpha', 'log', 'error_kw', 'hatch', 'visible', 'align']

    def __init__(self, histograms, **params):
        self.center = False
        self.cyclic = False

        super().__init__(histograms, **params)

        if self.invert_axes:
            self.axis_settings = ['ylabel', 'xlabel', 'yticks']
        else:
            self.axis_settings = ['xlabel', 'ylabel', 'xticks']
        val_dim = self.hmap.last.get_dimension(1)
        self.cyclic_range = val_dim.range if val_dim.cyclic else None


    @mpl_rc_context
    def initialize_plot(self, ranges=None):
        hist = self.hmap.last
        key = self.keys[-1]

        ranges = self.compute_ranges(self.hmap, key, ranges)
        el_ranges = match_spec(hist, ranges)

        # Get plot ranges and values
        dims = hist.dimensions()[:2]
        edges, hvals, widths, lims, is_datetime = self._process_hist(hist)
        if is_datetime and not dims[0].value_format:
            dt_format = Dimension.type_formatters[np.datetime64]
            dims[0] = dims[0].clone(value_format=DateFormatter(dt_format))

        style = self.style[self.cyclic_index]
        if self.invert_axes:
            self.offset_linefn = self.handles['axis'].axvline
            self.plotfn = self.handles['axis'].barh
        else:
            self.offset_linefn = self.handles['axis'].axhline
            self.plotfn = self.handles['axis'].bar

        with abbreviated_exception():
            style = self._apply_transforms(hist, ranges, style)
            if 'vmin' in style:
                raise ValueError('Mapping a continuous dimension to a '
                                 'color on a HistogramPlot is not '
                                 f'supported by the {self.renderer.backend} backend. '
                                 'To map a dimension to a color supply '
                                 'an explicit list of rgba colors.'
                )

        # Plot bars and make any adjustments
        legend = hist.label if self.show_legend else ''
        bars = self.plotfn(edges, hvals, widths, zorder=self.zorder, label=legend, align='edge', **style)
        self.handles['artist'] = self._update_plot(self.keys[-1], hist, bars, lims, ranges) # Indexing top

        ticks = self._compute_ticks(hist, edges, widths, lims)
        ax_settings = self._process_axsettings(hist, lims, ticks)
        ax_settings['dimensions'] = dims

        return self._finalize_axis(self.keys[-1], ranges=el_ranges, element=hist, **ax_settings)


    def _process_hist(self, hist):
        """
        Get data from histogram, including bin_ranges and values.
        """
        self.cyclic = hist.get_dimension(0).cyclic
        x = hist.kdims[0]
        edges = hist.interface.coords(hist, x, edges=True)
        values = hist.dimension_values(1)
        hist_vals = np.array(values)
        xlim = hist.range(0)
        ylim = hist.range(1)
        is_datetime = isdatetime(edges)
        if is_datetime:
            edges = np.array([dt64_to_dt(e) if isinstance(e, np.datetime64) else e for e in edges])
            edges = date2num(edges)
            xlim = tuple(dt_to_int(v, 'D') for v in xlim)
        widths = np.diff(edges)
        return edges[:-1], hist_vals, widths, xlim+ylim, is_datetime

    def _compute_ticks(self, element, edges, widths, lims):
        """
        Compute the ticks either as cyclic values in degrees or as roughly
        evenly spaced bin centers.
        """
        if self.xticks is None or not isinstance(self.xticks, int):
            return None
        if self.cyclic:
            x0, x1, _, _ = lims
            xvals = np.linspace(x0, x1, self.xticks)
            labels = [f"{np.rad2deg(x):.0f}\N{DEGREE SIGN}" for x in xvals]
        elif self.xticks:
            dim = element.get_dimension(0)
            inds = np.linspace(0, len(edges), self.xticks, dtype=int)
            edges = list(edges) + [edges[-1] + widths[-1]]
            xvals = [edges[i] for i in inds]
            labels = [dim.pprint_value(v) for v in xvals]
        return [xvals, labels]

    def get_extents(self, element, ranges, range_type='combined', **kwargs):
        ydim = element.get_dimension(1)
        s0, s1 = ranges[ydim.name]['soft']
        s0 = min(s0, 0) if isfinite(s0) else 0
        s1 = max(s1, 0) if isfinite(s1) else 0
        ranges[ydim.name]['soft'] = (s0, s1)
        return super().get_extents(element, ranges, range_type)

    def _process_axsettings(self, hist, lims, ticks):
        """
        Get axis settings options including ticks, x- and y-labels
        and limits.
        """
        axis_settings = dict(zip(self.axis_settings, [None, None, (None if self.overlaid else ticks)]))
        return axis_settings

    def _update_plot(self, key, hist, bars, lims, ranges):
        """
        Process bars can be subclassed to manually adjust bars
        after being plotted.
        """
        return bars

    def _update_artists(self, key, hist, edges, hvals, widths, lims, ranges):
        """
        Update all the artists in the histogram. Subclassable to
        allow updating of further artists.
        """
        plot_vals = zip(self.handles['artist'], edges, hvals, widths)
        for bar, edge, height, width in plot_vals:
            if self.invert_axes:
                bar.set_y(edge)
                bar.set_width(height)
                bar.set_height(width)
            else:
                bar.set_x(edge)
                bar.set_height(height)
                bar.set_width(width)


    def update_handles(self, key, axis, element, ranges, style):
        # Process values, axes and style
        edges, hvals, widths, lims, _ = self._process_hist(element)

        ticks = self._compute_ticks(element, edges, widths, lims)
        ax_settings = self._process_axsettings(element, lims, ticks)
        self._update_artists(key, element, edges, hvals, widths, lims, ranges)
        return ax_settings


class SideHistogramPlot(AdjoinedPlot, HistogramPlot):

    bgcolor = param.Parameter(default=(1, 1, 1, 0), doc="""
        Make plot background invisible.""")

    offset = param.Number(default=0.2, bounds=(0,1), doc="""
        Histogram value offset for a colorbar.""")

    show_grid = param.Boolean(default=False, doc="""
        Whether to overlay a grid on the axis.""")

    def _process_hist(self, hist):
        """
        Subclassed to offset histogram by defined amount.
        """
        edges, hvals, widths, lims, isdatetime = super()._process_hist(hist)
        offset = self.offset * lims[3]
        hvals = hvals * (1-self.offset)
        hvals += offset
        lims = lims[0:3] + (lims[3] + offset,)
        return edges, hvals, widths, lims, isdatetime

    def _update_artists(self, n, element, edges, hvals, widths, lims, ranges):
        super()._update_artists(n, element, edges, hvals, widths, lims, ranges)
        self._update_plot(n, element, self.handles['artist'], lims, ranges)

    def _update_plot(self, key, element, bars, lims, ranges):
        """
        Process the bars and draw the offset line as necessary. If a
        color map is set in the style of the 'main' ViewableElement object, color
        the bars appropriately, respecting the required normalization
        settings.
        """
        main = self.adjoined.main
        _, y1 = element.range(1)
        offset = self.offset * y1
        range_item, main_range, dim = get_sideplot_ranges(self, element, main, ranges)

        # Check if plot is colormapped
        plot_type = Store.registry['matplotlib'].get(type(range_item))
        if isinstance(plot_type, PlotSelector):
            plot_type = plot_type.get_plot_class(range_item)
        opts = self.lookup_options(range_item, 'plot')
        if plot_type and issubclass(plot_type, ColorbarPlot):
            cidx = opts.options.get('color_index', None)
            if cidx is None:
                opts = self.lookup_options(range_item, 'style')
                cidx = opts.kwargs.get('color', None)
                if cidx not in range_item:
                    cidx = None
            cdim = None if cidx is None else range_item.get_dimension(cidx)
        else:
            cdim = None

        # Get colormapping options
        if isinstance(range_item, (HeatMap, Raster)) or (cdim and cdim in element):
            style = self.lookup_options(range_item, 'style')[self.cyclic_index]
            cmap = cm.get_cmap(style.get('cmap'))
            main_range = style.get('clims', main_range)
        else:
            cmap = None

        if offset and ('offset_line' not in self.handles):
            self.handles['offset_line'] = self.offset_linefn(offset,
                                                             linewidth=1.0,
                                                             color='k')
        elif offset:
            self._update_separator(offset)

        if cmap is not None and main_range and (None not in main_range):
            self._colorize_bars(cmap, bars, element, main_range, dim)
        return bars

    def _colorize_bars(self, cmap, bars, element, main_range, dim):
        """
        Use the given cmap to color the bars, applying the correct
        color ranges as necessary.
        """
        cmap_range = main_range[1] - main_range[0]
        lower_bound = main_range[0]
        colors = np.array(element.dimension_values(dim))
        colors = (colors - lower_bound) / (cmap_range)
        for c, bar in zip(colors, bars):
            bar.set_facecolor(cmap(c))
            bar.set_clip_on(False)

    def _update_separator(self, offset):
        """
        Compute colorbar offset and update separator line
        if map is non-zero.
        """
        offset_line = self.handles['offset_line']
        if offset == 0:
            offset_line.set_visible(False)
        else:
            offset_line.set_visible(True)
            if self.invert_axes:
                offset_line.set_xdata(offset)
            else:
                offset_line.set_ydata(offset)


class PointPlot(ChartPlot, ColorbarPlot, LegendPlot):
    """
    Note that the 'cmap', 'vmin' and 'vmax' style arguments control
    how point magnitudes are rendered to different colors.
    """

    show_grid = param.Boolean(default=False, doc="""
      Whether to draw grid lines at the tick positions.""")

    # Deprecated parameters

    color_index = param.ClassSelector(default=None, class_=(str, int),
                                      allow_None=True, doc="""
        Deprecated in favor of color style mapping, e.g. `color=dim('color')`""")

    size_index = param.ClassSelector(default=None, class_=(str, int),
                                     allow_None=True, doc="""
        Deprecated in favor of size style mapping, e.g. `size=dim('size')`""")

    scaling_method = param.ObjectSelector(default="area",
                                          objects=["width", "area"],
                                          doc="""
        Deprecated in favor of size style mapping, e.g.
        size=dim('size')**2.""")

    scaling_factor = param.Number(default=1, bounds=(0, None), doc="""
      Scaling factor which is applied to either the width or area
      of each point, depending on the value of `scaling_method`.""")

    size_fn = param.Callable(default=np.abs, doc="""
      Function applied to size values before applying scaling,
      to remove values lower than zero.""")

    style_opts = ['alpha', 'color', 'edgecolors', 'facecolors',
                  'linewidth', 'marker', 'size', 'visible',
                  'cmap', 'vmin', 'vmax', 'norm']

    _nonvectorized_styles = ['alpha', 'marker', 'cmap', 'vmin', 'vmax',
                      'norm', 'visible']

    _disabled_opts = ['size']
    _plot_methods = dict(single='scatter')

    def get_data(self, element, ranges, style):
        xs, ys = (element.dimension_values(i) for i in range(2))
        self._compute_styles(element, ranges, style)
        with abbreviated_exception():
            style = self._apply_transforms(element, ranges, style)
        return (ys, xs) if self.invert_axes else (xs, ys), style, {}


    def _compute_styles(self, element, ranges, style):
        cdim = element.get_dimension(self.color_index)
        color = style.pop('color', None)
        cmap = style.get('cmap', None)

        if cdim and ((isinstance(color, str) and color in element) or isinstance(color, dim)):
            self.param.warning(
                "Cannot declare style mapping for 'color' option and "
                "declare a color_index; ignoring the color_index.")
            cdim = None
        if cdim and cmap:
            cs = element.dimension_values(self.color_index)
            # Check if numeric otherwise treat as categorical
            if cs.dtype.kind in 'uif':
                style['c'] = cs
            else:
                style['c'] = search_indices(cs, unique_array(cs))
            self._norm_kwargs(element, ranges, style, cdim)
        elif color is not None:
            style['color'] = color
        style['edgecolors'] = style.pop('edgecolors', style.pop('edgecolor', 'none'))

        ms = style.get('s', mpl.rcParams['lines.markersize'])
        sdim = element.get_dimension(self.size_index)
        if sdim and ((isinstance(ms, str) and ms in element) or isinstance(ms, dim)):
            self.param.warning(
                "Cannot declare style mapping for 's' option and "
                "declare a size_index; ignoring the size_index.")
            sdim = None
        if sdim:
            sizes = element.dimension_values(self.size_index)
            sizes = compute_sizes(sizes, self.size_fn, self.scaling_factor,
                                  self.scaling_method, ms)
            if sizes is None:
                eltype = type(element).__name__
                self.param.warning(
                    f'{sdim.pprint_label} dimension is not numeric, cannot use to '
                    f'scale {eltype} size.')
            else:
                style['s'] = sizes
        style['edgecolors'] = style.pop('edgecolors', 'none')


    def update_handles(self, key, axis, element, ranges, style):
        paths = self.handles['artist']
        (xs, ys), style, _ = self.get_data(element, ranges, style)
        xdim, ydim = element.dimensions()[:2]
        if 'factors' in ranges.get(xdim.name, {}):
            factors = list(ranges[xdim.name]['factors'])
            xs = [factors.index(x) for x in xs if x in factors]
        if 'factors' in ranges.get(ydim.name, {}):
            factors = list(ranges[ydim.name]['factors'])
            ys = [factors.index(y) for y in ys if y in factors]
        paths.set_offsets(np.column_stack([xs, ys]))
        if 's' in style:
            sizes = style['s']
            if isscalar(sizes):
                sizes = [sizes]
            paths.set_sizes(sizes)
        if 'vmin' in style:
            paths.set_clim((style['vmin'], style['vmax']))
        if 'c' in style:
            paths.set_array(style['c'])
        if 'norm' in style:
            paths.norm = style['norm']
        if 'linewidth' in style:
            paths.set_linewidths(style['linewidth'])
        if 'edgecolors' in style:
            paths.set_edgecolors(style['edgecolors'])
        if 'facecolors' in style:
            paths.set_edgecolors(style['facecolors'])



class VectorFieldPlot(ColorbarPlot):
    """
    Renders vector fields in sheet coordinates. The vectors are
    expressed in polar coordinates and may be displayed according to
    angle alone (with some common, arbitrary arrow length) or may be
    true polar vectors.

    The color or magnitude can be mapped onto any dimension using the
    color_index and size_index.

    The length of the arrows is controlled by the 'scale' style
    option. The scaling of the arrows may also be controlled via the
    normalize_lengths and rescale_lengths plot option, which will
    normalize the lengths to a maximum of 1 and scale them according
    to the minimum distance respectively.
    """

    arrow_heads = param.Boolean(default=True, doc="""
       Whether or not to draw arrow heads. If arrowheads are enabled,
       they may be customized with the 'headlength' and
       'headaxislength' style options.""")

    magnitude = param.ClassSelector(class_=(str, dim), doc="""
        Dimension or dimension value transform that declares the magnitude
        of each vector. Magnitude is expected to be scaled between 0-1,
        by default the magnitudes are rescaled relative to the minimum
        distance between vectors, this can be disabled with the
        rescale_lengths option.""")

    padding = param.ClassSelector(default=0.05, class_=(int, float, tuple))

    rescale_lengths = param.Boolean(default=True, doc="""
       Whether the lengths will be rescaled to take into account the
       smallest non-zero distance between two vectors.""")

    # Deprecated parameters

    color_index = param.ClassSelector(default=None, class_=(str, int),
                                      allow_None=True, doc="""
        Deprecated in favor of dimension value transform on color option,
        e.g. `color=dim('Magnitude')`.
        """)

    size_index = param.ClassSelector(default=None, class_=(str, int),
                                     allow_None=True, doc="""
        Deprecated in favor of the magnitude option, e.g.
        `magnitude=dim('Magnitude')`.
        """)

    normalize_lengths = param.Boolean(default=True, doc="""
        Deprecated in favor of rescaling length using dimension value
        transforms using the magnitude option, e.g.
        `dim('Magnitude').norm()`.""")

    style_opts = ['alpha', 'color', 'edgecolors', 'facecolors',
                  'linewidth', 'marker', 'visible', 'cmap',
                  'scale', 'headlength', 'headaxislength', 'pivot',
                  'width', 'headwidth', 'norm']

    _nonvectorized_styles = ['alpha', 'marker', 'cmap', 'visible', 'norm',
                             'pivot', 'headlength', 'headaxislength',
                             'headwidth']

    _plot_methods = dict(single='quiver')

    def _get_magnitudes(self, element, style, ranges):
        size_dim = element.get_dimension(self.size_index)
        mag_dim = self.magnitude
        if size_dim and mag_dim:
            self.param.warning(
                "Cannot declare style mapping for 'magnitude' option "
                "and declare a size_index; ignoring the size_index.")
        elif size_dim:
            mag_dim = size_dim
        elif isinstance(mag_dim, str):
            mag_dim = element.get_dimension(mag_dim)
        if mag_dim is not None:
            if isinstance(mag_dim, dim):
                magnitudes = mag_dim.apply(element, flat=True)
            else:
                magnitudes = element.dimension_values(mag_dim)
                _, max_magnitude = ranges[dimension_name(mag_dim)]['combined']
                if self.normalize_lengths and max_magnitude != 0:
                    magnitudes = magnitudes / max_magnitude
        else:
            magnitudes = np.ones(len(element))
        return magnitudes

    def get_data(self, element, ranges, style):
        # Compute coordinates
        xidx, yidx = (1, 0) if self.invert_axes else (0, 1)
        xs = element.dimension_values(xidx) if len(element.data) else []
        ys = element.dimension_values(yidx) if len(element.data) else []

        # Compute vector angle and magnitude
        radians = element.dimension_values(2) if len(element.data) else []
        if self.invert_axes: radians = radians+1.5*np.pi
        angles = list(np.rad2deg(radians))
        magnitudes = self._get_magnitudes(element, style, ranges)
        input_scale = style.pop('scale', 1.0)
        if self.rescale_lengths:
            min_dist = get_min_distance(element)
            input_scale = input_scale / min_dist

        args = (xs, ys, magnitudes,  [0.0] * len(element))

        # Compute color
        cdim = element.get_dimension(self.color_index)
        color = style.get('color', None)
        if cdim and ((isinstance(color, str) and color in element) or isinstance(color, dim)):
            self.param.warning(
                "Cannot declare style mapping for 'color' option and "
                "declare a color_index; ignoring the color_index.")
            cdim = None
        if cdim:
            colors = element.dimension_values(self.color_index)
            style['c'] = colors
            cdim = element.get_dimension(self.color_index)
            self._norm_kwargs(element, ranges, style, cdim)
            style.pop('color', None)

        # Process style
        with abbreviated_exception():
            style = self._apply_transforms(element, ranges, style)
        style.update(dict(scale=input_scale, angles=angles, units='x', scale_units='x'))
        if 'vmin' in style:
            style['clim'] = (style.pop('vmin'), style.pop('vmax'))
        if 'c' in style:
            style['array'] = style.pop('c')
        if 'pivot' not in style:
            style['pivot'] = 'mid'
        if not self.arrow_heads:
            style['headaxislength'] = 0

        return args, style, {}

    def update_handles(self, key, axis, element, ranges, style):
        args, style, axis_kwargs = self.get_data(element, ranges, style)

        # Set magnitudes, angles and colors if supplied.
        quiver = self.handles['artist']
        quiver.set_offsets(np.column_stack(args[:2]))
        quiver.U = args[2]
        quiver.angles = style['angles']
        if 'color' in style:
            quiver.set_facecolors(style['color'])
            quiver.set_edgecolors(style['color'])
        if 'array' in style:
            quiver.set_array(style['array'])
        if 'clim' in style:
            quiver.set_clim(style['clim'])
        if 'linewidth' in style:
            quiver.set_linewidths(style['linewidth'])
        return axis_kwargs



class BarPlot(BarsMixin, ColorbarPlot, LegendPlot):

    bar_padding = param.Number(default=0.2, doc="""
       Defines the padding between groups.""")

    multi_level = param.Boolean(default=True, doc="""
       Whether the Bars should be grouped into a second categorical axis level.""")

    stacked = param.Boolean(default=False, doc="""
       Whether the bars should be stacked or grouped.""")

    show_legend = param.Boolean(default=True, doc="""
        Whether to show legend for the plot.""")

    style_opts = ['alpha', 'color', 'align', 'visible', 'edgecolor',
                  'log', 'facecolor', 'capsize', 'error_kw', 'hatch']

    _nonvectorized_styles = ['visible']

    legend_specs = dict(
        LegendPlot.legend_specs,
        top=dict(
            bbox_to_anchor=(0., 1.02, 1., .102),
            ncol=3, loc=3, mode="expand", borderaxespad=0.
        ),
        bottom=dict(
            bbox_to_anchor=(0., -0.4, 1., .102),
            ncol=3, loc=2, mode="expand", borderaxespad=0.1
        )
    )

    def _get_values(self, element, ranges):
        """
        Get unique index value for each bar
        """
        gvals, cvals = self._get_coords(element, ranges, as_string=False)
        kdims = element.kdims
        if element.ndims == 1:
            dimensions = kdims + [None, None]
            values = {'group': gvals, 'stack': [None]}
        elif self.stacked:
            stack_dim = kdims[1]
            dimensions = [kdims[0], None, stack_dim]
            if stack_dim.values:
                stack_order = stack_dim.values
            elif stack_dim in ranges and ranges[stack_dim.name].get('factors'):
                stack_order = ranges[stack_dim]['factors']
            else:
                stack_order = element.dimension_values(1, False)
            stack_order = list(stack_order)
            values = {'group': gvals, 'stack': stack_order}
        else:
            dimensions = kdims + [None]
            values = {'group': gvals, 'category': cvals}
        return dimensions, values


    @mpl_rc_context
    def initialize_plot(self, ranges=None):
        element = self.hmap.last
        vdim = element.vdims[0]
        axis = self.handles['axis']
        key = self.keys[-1]

        style = dict(zorder=self.zorder, **self.style[self.cyclic_index])
        ranges = self.compute_ranges(self.hmap, key, ranges)
        ranges = match_spec(element, ranges)

        self.handles['artist'], xticks, xdims = self._create_bars(axis, element, ranges, style)
        kwargs = {'yticks': xticks} if self.invert_axes else {'xticks': xticks}
        return self._finalize_axis(key, ranges=ranges, element=element,
                                   dimensions=[xdims, vdim], **kwargs)

    def _finalize_ticks(self, axis, element, xticks, yticks, zticks):
        """
        Apply ticks with appropriate offsets.
        """
        alignments = None
        ticks = xticks or yticks
        if ticks is not None:
            ticks, labels, alignments = zip(*sorted(ticks, key=lambda x: x[0]))
            ticks = (list(ticks), list(labels))
        if xticks:
            xticks = ticks
        elif yticks:
            yticks = ticks
        super()._finalize_ticks(axis, element, xticks, yticks, zticks)
        if alignments:
            if xticks:
                for t, y in zip(axis.get_xticklabels(), alignments):
                    t.set_y(y)
            elif yticks:
                for t, x in zip(axis.get_yticklabels(), alignments):
                    t.set_x(x)

    def _create_bars(self, axis, element, ranges, style):
        # Get values dimensions, and style information
        (gdim, cdim, sdim), values = self._get_values(element, ranges)

        cats = None
        style_dim = None
        if sdim:
            cats = values['stack']
            style_dim = sdim
        elif cdim:
            cats = values['category']
            style_dim = cdim

        if style_dim:
            style_map = {style_dim.pprint_value(v): self.style[i]
                         for i, v in enumerate(cats)}
        else:
            style_map = {None: {}}

        # Compute widths
        xvals = element.dimension_values(0)
        is_dt = isdatetime(xvals)
        continuous = True
        if is_dt or xvals.dtype.kind not in 'OU' and not (cdim or len(element.kdims) > 1):
            xdiff_vals = date2num(xvals) if is_dt else xvals
            xdiff = np.abs(np.diff(xdiff_vals))
            if len(np.unique(xdiff)) == 1:
                # if all are same
                xdiff = 1
            else:
                xdiff = np.min(xdiff)
            width = (1 - self.bar_padding) * xdiff
        else:
            xdiff = len(values.get('category', [None]))
            width = (1 - self.bar_padding) / xdiff
            continuous = False

        if self.invert_axes:
            plot_fn = 'barh'
            x, y, w, bottom = 'y', 'width', 'height', 'left'
        else:
            plot_fn = 'bar'
            x, y, w, bottom = 'x', 'height', 'width', 'bottom'

        # Iterate over group, category and stack dimension values
        # computing xticks and drawing bars and applying styles
        xticks, labels, bar_data = [], [], {}
        categories = values.get('category', [None])
        num_categories = len(categories)
        for gidx, grp in enumerate(values.get('group', [None])):
            sel_key = {}
            label = None
            if grp is not None:
                grp_label = gdim.pprint_value(grp)
                sel_key[gdim.name] = [grp]
                yalign = -0.04 if cdim and self.multi_level else 0
<<<<<<< HEAD
                xticks.append((gidx+0.5, grp_label, yalign))
            for cidx, cat in enumerate(values.get('category', [None])):
                xpos = gidx+self.bar_padding+(cidx*width) - 0.5
=======
                goffset = width * (num_categories / 2 - 0.5)
                if num_categories > 1:
                    # mini offset needed or else combines with non-continuous
                    goffset += width / 1000

                xpos = gidx+goffset if not continuous else xvals[gidx]
                if not continuous:
                    xticks.append(((xpos), grp_label, yalign))
            for cidx, cat in enumerate(categories):
                xpos = gidx+(cidx*width) if not continuous else xvals[gidx]
>>>>>>> 023ad716
                if cat is not None:
                    label = cdim.pprint_value(cat)
                    sel_key[cdim.name] = [cat]
                    if self.multi_level and not continuous:
                        xticks.append((xpos, label, 0))
                prev = 0
                for stk in values.get('stack', [None]):
                    if stk is not None:
                        label = sdim.pprint_value(stk)
                        sel_key[sdim.name] = [stk]
                    el = element.select(**sel_key)
                    vals = el.dimension_values(element.vdims[0].name)
                    val = float(vals[0]) if len(vals) else np.nan
                    xval = xpos

                    if label in bar_data:
                        group = bar_data[label]
                        group[x].append(xval)
                        group[y].append(val)
                        group[bottom].append(prev)
                    else:
                        bar_style = dict(style, **style_map.get(label, {}))
                        with abbreviated_exception():
                            bar_style = self._apply_transforms(el, ranges, bar_style)
                        bar_data[label] = {
                            x:[xval], y: [val], w: width, bottom: [prev],
                            'label': label,
                        }
                        bar_data[label].update(bar_style)
                    prev += val if isfinite(val) else 0
                    if label is not None:
                        labels.append(label)

        # Draw bars
        bars = [getattr(axis, plot_fn)(**bar_spec) for bar_spec in bar_data.values()]

        # Generate legend and axis labels
        ax_dims = [gdim]
        title = ''
        if sdim:
            title = sdim.pprint_label
            ax_dims.append(sdim)
        elif cdim:
            title = cdim.pprint_label
            if self.multi_level:
                ax_dims.append(cdim)
        if self.show_legend and any(len(l) for l in labels) and (sdim or not self.multi_level):
            leg_spec = self.legend_specs[self.legend_position]
            if self.legend_cols: leg_spec['ncol'] = self.legend_cols
            legend_opts = self.legend_opts.copy()
            legend_opts.update(**leg_spec)
            axis.legend(title=title, **legend_opts)

        x_range = ranges[gdim.name]["data"]
        if continuous and not is_dt:
            if style.get('align', 'center') == 'center':
                left_multiplier = 0.5
                right_multiplier = 0.5
            else:
                left_multiplier = 0
                right_multiplier = 1
            ranges[gdim.name]["data"] = (
                x_range[0] - width * left_multiplier,
                x_range[1] + width * right_multiplier
            )
        return bars, xticks if not continuous else None, ax_dims


class SpikesPlot(SpikesMixin, PathPlot, ColorbarPlot):

    aspect = param.Parameter(default='square', doc="""
        The aspect ratio mode of the plot. Allows setting an
        explicit aspect ratio as width/height as well as
        'square' and 'equal' options.""")

    color_index = param.ClassSelector(default=None, allow_None=True,
                                      class_=(str, int), doc="""
      Index of the dimension from which the color will the drawn""")

    spike_length = param.Number(default=0.1, doc="""
      The length of each spike if Spikes object is one dimensional.""")

    padding = param.ClassSelector(default=(0, 0.1), class_=(int, float, tuple))

    position = param.Number(default=0., doc="""
      The position of the lower end of each spike.""")

    style_opts = PathPlot.style_opts + ['cmap']

    def init_artists(self, ax, plot_args, plot_kwargs):
        if 'c' in plot_kwargs:
            plot_kwargs['array'] = plot_kwargs.pop('c')
        if 'vmin' in plot_kwargs and 'vmax' in plot_kwargs:
            plot_kwargs['clim'] = plot_kwargs.pop('vmin'), plot_kwargs.pop('vmax')
        if "array" not in plot_kwargs and 'cmap' in plot_kwargs:
            del plot_kwargs['cmap']
        line_segments = LineCollection(*plot_args, **plot_kwargs)
        ax.add_collection(line_segments)
        return {'artist': line_segments}

    def get_data(self, element, ranges, style):
        dimensions = element.dimensions(label=True)
        ndims = len(dimensions)
        opts = self.lookup_options(element, 'plot').options

        pos = self.position
        if ndims > 1 and 'spike_length' not in opts:
            data = element.columns([0, 1])
            xs, ys = data[dimensions[0]], data[dimensions[1]]
            data = [[(x, pos), (x, pos+y)] for x, y in zip(xs, ys)]
        else:
            xs = element.array([0])
            height = self.spike_length
            data = [[(x[0], pos), (x[0], pos+height)] for x in xs]

        if self.invert_axes:
            data = [(line[0][::-1], line[1][::-1]) for line in data]

        dims = element.dimensions()
        clean_spikes = []
        for spike in data:
            xs, ys = zip(*spike)
            cols = []
            for i, vs in enumerate((xs, ys)):
                vs = np.array(vs)
                if isdatetime(vs):
                    dt_format = Dimension.type_formatters.get(
                        type(vs[0]),
                        Dimension.type_formatters[np.datetime64]
                    )
                    vs = date2num(vs)
                    dims[i] = dims[i].clone(value_format=DateFormatter(dt_format))
                cols.append(vs)
            clean_spikes.append(np.column_stack(cols))

        cdim = element.get_dimension(self.color_index)
        color = style.get('color', None)
        if cdim and ((isinstance(color, str) and color in element) or isinstance(color, dim)):
            self.param.warning(
                "Cannot declare style mapping for 'color' option and "
                "declare a color_index; ignoring the color_index.")
            cdim = None
        if cdim:
            style['array'] = element.dimension_values(cdim)
            self._norm_kwargs(element, ranges, style, cdim)

        if 'spike_length' in opts:
            axis_dims =  (element.dimensions()[0], None)
        elif len(element.dimensions()) == 1:
            axis_dims =  (element.dimensions()[0], None)
        else:
            axis_dims =  (element.dimensions()[0], element.dimensions()[1])
        with abbreviated_exception():
            style = self._apply_transforms(element, ranges, style)

        return (clean_spikes,), style, {'dimensions': axis_dims}


    def update_handles(self, key, axis, element, ranges, style):
        artist = self.handles['artist']
        (data,), kwargs, axis_kwargs = self.get_data(element, ranges, style)
        artist.set_paths(data)
        artist.set_visible(style.get('visible', True))
        if 'color' in kwargs:
            artist.set_edgecolors(kwargs['color'])
        if 'array' in kwargs or 'c' in kwargs:
            artist.set_array(kwargs.get('array', kwargs.get('c')))
        if 'vmin' in kwargs:
            artist.set_clim((kwargs['vmin'], kwargs['vmax']))
        if 'norm' in kwargs:
            artist.norm = kwargs['norm']
        if 'linewidth' in kwargs:
            artist.set_linewidths(kwargs['linewidth'])
        return axis_kwargs


class SideSpikesPlot(AdjoinedPlot, SpikesPlot):

    bgcolor = param.Parameter(default=(1, 1, 1, 0), doc="""
        Make plot background invisible.""")

    border_size = param.Number(default=0, doc="""
        The size of the border expressed as a fraction of the main plot.""")

    subplot_size = param.Number(default=0.1, doc="""
        The size subplots as expressed as a fraction of the main plot.""")

    spike_length = param.Number(default=1, doc="""
      The length of each spike if Spikes object is one dimensional.""")

    xaxis = param.ObjectSelector(default='bare',
                                 objects=['top', 'bottom', 'bare', 'top-bare',
                                          'bottom-bare', None], doc="""
        Whether and where to display the xaxis, bare options allow suppressing
        all axis labels including ticks and xlabel. Valid options are 'top',
        'bottom', 'bare', 'top-bare' and 'bottom-bare'.""")

    yaxis = param.ObjectSelector(default='bare',
                                      objects=['left', 'right', 'bare', 'left-bare',
                                               'right-bare', None], doc="""
        Whether and where to display the yaxis, bare options allow suppressing
        all axis labels including ticks and ylabel. Valid options are 'left',
        'right', 'bare' 'left-bare' and 'right-bare'.""")<|MERGE_RESOLUTION|>--- conflicted
+++ resolved
@@ -979,22 +979,17 @@
                 grp_label = gdim.pprint_value(grp)
                 sel_key[gdim.name] = [grp]
                 yalign = -0.04 if cdim and self.multi_level else 0
-<<<<<<< HEAD
-                xticks.append((gidx+0.5, grp_label, yalign))
-            for cidx, cat in enumerate(values.get('category', [None])):
-                xpos = gidx+self.bar_padding+(cidx*width) - 0.5
-=======
                 goffset = width * (num_categories / 2 - 0.5)
                 if num_categories > 1:
                     # mini offset needed or else combines with non-continuous
                     goffset += width / 1000
-
-                xpos = gidx+goffset if not continuous else xvals[gidx]
-                if not continuous:
-                    xticks.append(((xpos), grp_label, yalign))
+                if continuous:
+                    xpos = xvals[gidx]
+                else:
+                    xpos = gidx+goffset+0.5
+                    xticks.append((xpos, grp_label, yalign))
             for cidx, cat in enumerate(categories):
-                xpos = gidx+(cidx*width) if not continuous else xvals[gidx]
->>>>>>> 023ad716
+                xpos = xvals[gidx] if continuous else (gidx+(cidx*width) - 0.5)
                 if cat is not None:
                     label = cdim.pprint_value(cat)
                     sel_key[cdim.name] = [cat]
