import matplotlib as mpl
<<<<<<< HEAD
import pandas as pd
=======
import numpy as np
import param
>>>>>>> 912d5206
from matplotlib import patches
from matplotlib.lines import Line2D

from ...core.options import abbreviated_exception
from ...core.util import match_spec
from ...element import HLines, HSpans, VLines, VSpans
from .element import ColorbarPlot, ElementPlot
from .plot import mpl_rc_context


class ABLine2D(Line2D):

    """
    Draw a line based on its slope and y-intercept. Additional arguments are
    passed to the <matplotlib.lines.Line2D> constructor.
    """

    def __init__(self, slope, intercept, *args, **kwargs):
        ax = kwargs['axes']

        # init the line, add it to the axes
        super().__init__([], [], *args, **kwargs)
        self._slope = slope
        self._intercept = intercept
        ax.add_line(self)

        # cache the renderer, draw the line for the first time
        ax.figure.canvas.draw()
        self._update_lim(None)

        # connect to axis callbacks
        self.axes.callbacks.connect('xlim_changed', self._update_lim)
        self.axes.callbacks.connect('ylim_changed', self._update_lim)

    def _update_lim(self, event):
        """ called whenever axis x/y limits change """
        x = np.array(self.axes.get_xbound())
        y = (self._slope * x) + self._intercept
        self.set_data(x, y)
        self.axes.draw_artist(self)


class AnnotationPlot(ElementPlot):
    """
    AnnotationPlot handles the display of all annotation elements.
    """

    show_legend = param.Boolean(default=False, doc="""
        Whether to show legend for the plot.""")

    def __init__(self, annotation, **params):
        self._annotation = annotation
        super().__init__(annotation, **params)
        self.handles['annotations'] = []

    @mpl_rc_context
    def initialize_plot(self, ranges=None):
        annotation = self.hmap.last
        key = self.keys[-1]
        ranges = self.compute_ranges(self.hmap, key, ranges)
        ranges = match_spec(annotation, ranges)
        axis = self.handles['axis']
        opts = self.style[self.cyclic_index]
        with abbreviated_exception():
            handles = self.draw_annotation(axis, annotation.data, opts)
        self.handles['annotations'] = handles
        return self._finalize_axis(key, element=annotation, ranges=ranges)

    def update_handles(self, key, axis, annotation, ranges, style):
        # Clear all existing annotations
        for element in self.handles['annotations']:
            element.remove()

        with abbreviated_exception():
            self.handles['annotations'] = self.draw_annotation(axis, annotation.data, style)


class VLinePlot(AnnotationPlot):
    "Draw a vertical line on the axis"

    style_opts = ['alpha', 'color', 'linewidth', 'linestyle', 'visible']

    def draw_annotation(self, axis, position, opts):
        if self.invert_axes:
            return [axis.axhline(position, **opts)]
        else:
            return [axis.axvline(position, **opts)]


class HLinePlot(AnnotationPlot):
    "Draw a horizontal line on the axis"

    style_opts = ['alpha', 'color', 'linewidth', 'linestyle', 'visible']

    def draw_annotation(self, axis, position, opts):
        "Draw a horizontal line on the axis"
        if self.invert_axes:
            return [axis.axvline(position, **opts)]
        else:
            return [axis.axhline(position, **opts)]


class VSpanPlot(AnnotationPlot):
    "Draw a vertical span on the axis"

    style_opts = ['alpha', 'color', 'facecolor', 'edgecolor',
                  'linewidth', 'linestyle', 'visible']

    def draw_annotation(self, axis, positions, opts):
        "Draw a vertical span on the axis"
        if self.invert_axes:
            return [axis.axhspan(*positions, **opts)]
        else:
            return [axis.axvspan(*positions, **opts)]


class HSpanPlot(AnnotationPlot):
    "Draw a horizontal span on the axis"

    style_opts = ['alpha', 'color', 'facecolor', 'edgecolor',
                  'linewidth', 'linestyle', 'visible']

    def draw_annotation(self, axis, positions, opts):
        "Draw a horizontal span on the axis"
        if self.invert_axes:
            return [axis.axvspan(*positions, **opts)]
        else:
            return [axis.axhspan(*positions, **opts)]


class SlopePlot(AnnotationPlot):

    style_opts = ['alpha', 'color', 'linewidth', 'linestyle', 'visible']

    def draw_annotation(self, axis, position, opts):
        "Draw a horizontal line on the axis"
        gradient, intercept = position
        if self.invert_axes:
            if gradient == 0:
                gradient = np.inf, np.inf
            else:
                gradient, intercept = 1/gradient, -(intercept/gradient)
        artist = ABLine2D(*position, axes=axis, **opts)
        return [artist]


class TextPlot(AnnotationPlot):
    "Draw the Text annotation object"

    style_opts = ['alpha', 'color', 'family', 'weight', 'visible']

    def draw_annotation(self, axis, data, opts):
        (x,y, text, fontsize,
         horizontalalignment, verticalalignment, rotation) = data
        if self.invert_axes: x, y = y, x
        opts['fontsize'] = fontsize
        return [axis.text(x,y, text,
                          horizontalalignment = horizontalalignment,
                          verticalalignment = verticalalignment,
                          rotation=rotation, **opts)]


class LabelsPlot(ColorbarPlot):

    color_index = param.ClassSelector(default=None, class_=(str, int),
                                      allow_None=True, doc="""
      Index of the dimension from which the color will the drawn""")

    xoffset = param.Number(default=None, doc="""
      Amount of offset to apply to labels along x-axis.""")

    yoffset = param.Number(default=None, doc="""
      Amount of offset to apply to labels along x-axis.""")

    style_opts = ['alpha', 'color', 'family', 'weight', 'size', 'visible',
                  'horizontalalignment', 'verticalalignment', 'cmap', 'rotation']

    _nonvectorized_styles = ['cmap']

    _plot_methods = dict(single='annotate')

    def get_data(self, element, ranges, style):
        with abbreviated_exception():
            style = self._apply_transforms(element, ranges, style)

        xs, ys = (element.dimension_values(i) for i in range(2))
        tdim = element.get_dimension(2)
        text = [tdim.pprint_value(v) for v in element.dimension_values(tdim)]
        positions = (ys, xs) if self.invert_axes else (xs, ys)
        if self.xoffset is not None:
            xs += self.xoffset
        if self.yoffset is not None:
            ys += self.yoffset

        cs = None
        cdim = element.get_dimension(self.color_index)
        if cdim:
            self._norm_kwargs(element, ranges, style, cdim)
            cs = element.dimension_values(cdim)
        if 'c' in style:
            cs = style.pop('c')

        if 'size' in style: style['fontsize'] = style.pop('size')
        if 'horizontalalignment' not in style: style['horizontalalignment'] = 'center'
        if 'verticalalignment' not in style: style['verticalalignment'] = 'center'
        return positions + (text, cs), style, {}

    def init_artists(self, ax, plot_args, plot_kwargs):
        if plot_args[-1] is not None:
            cmap = plot_kwargs.pop('cmap', None)
            colors = list(np.unique(plot_args[-1]))
            vmin, vmax = plot_kwargs.pop('vmin'), plot_kwargs.pop('vmax')
        else:
            cmap = None
            plot_args = plot_args[:-1]

        vectorized = {k: v for k, v in plot_kwargs.items() if isinstance(v, np.ndarray)}

        texts = []
        for i, item in enumerate(zip(*plot_args)):
            x, y, text = item[:3]
            if len(item) == 4 and cmap is not None:
                color = item[3]
                if plot_args[-1].dtype.kind in 'if':
                    color = (color - vmin) / (vmax-vmin)
                    plot_kwargs['color'] = cmap(color)
                else:
                    color = colors.index(color) if color in colors else np.nan
                    plot_kwargs['color'] = cmap(color)
            kwargs = dict(plot_kwargs, **{k: v[i] for k, v in vectorized.items()})
            texts.append(ax.text(x, y, text, **kwargs))
        return {'artist': texts}

    def teardown_handles(self):
        if 'artist' in self.handles:
            for artist in self.handles['artist']:
                artist.remove()


class ArrowPlot(AnnotationPlot):
    "Draw an arrow using the information supplied to the Arrow annotation"

    _arrow_style_opts = ['alpha', 'color', 'lw', 'linewidth', 'visible']
    _text_style_opts = TextPlot.style_opts + ['textsize', 'fontsize']

    style_opts = sorted(set(_arrow_style_opts + _text_style_opts))

    def draw_annotation(self, axis, data, opts):
        x, y, text, direction, points, arrowstyle = data
        if self.invert_axes: x, y = y, x
        direction = direction.lower()
        arrowprops = dict({'arrowstyle':arrowstyle},
                          **{k: opts[k] for k in self._arrow_style_opts if k in opts})
        textopts = {k: opts[k] for k in self._text_style_opts if k in opts}
        if direction in ['v', '^']:
            xytext = (0, points if direction=='v' else -points)
        elif direction in ['>', '<']:
            xytext = (points if direction=='<' else -points, 0)
        if 'fontsize' in textopts:
            self.param.warning('Arrow fontsize style option is deprecated, '
                               'use textsize option instead.')
        if 'textsize' in textopts:
            textopts['fontsize'] = textopts.pop('textsize')
        return [axis.annotate(text, xy=(x, y), textcoords='offset points',
                              xytext=xytext, ha="center", va="center",
                              arrowprops=arrowprops, **textopts)]



class SplinePlot(AnnotationPlot):
    "Draw the supplied Spline annotation (see Spline docstring)"

    style_opts = ['alpha', 'edgecolor', 'linewidth', 'linestyle', 'visible']

    def draw_annotation(self, axis, data, opts):
        verts, codes = data
        if not len(verts):
            return []
        patch = patches.PathPatch(mpl.path.Path(verts, codes),
                                  facecolor='none', **opts)
        axis.add_patch(patch)
        return [patch]



class _SyntheticAnnotationPlot(AnnotationPlot):

    apply_ranges = param.Boolean(default=True, doc="""
        Whether to include the annotation in axis range calculations.""")

    style_opts = ['alpha', 'color', 'facecolor', 'edgecolor',
                  'linewidth', 'linestyle', 'visible']

    def draw_annotation(self, axis, positions, opts):
        if isinstance(positions, np.ndarray):
            values = positions
        else:
            size = len(self.hmap.last.kdims)
            first_keys = list(positions)[:size]
            values = zip(*[positions[n] for n in first_keys])
        fn = getattr(axis, self._methods[self.invert_axes])
        return [fn(*val, **opts) for val in values]

    def get_extents(self, element, ranges=None, range_type='combined', **kwargs):
        extents = super().get_extents(element, ranges, range_type)
        if isinstance(element, HLines):
            extents = np.nan, extents[0], np.nan, extents[2]
        elif isinstance(element, VLines):
            extents = extents[0], np.nan, extents[2], np.nan
        elif isinstance(element, HSpans):
            extents = pd.array(extents)
            extents = np.nan, extents[:2].min(), np.nan, extents[2:].max()
        elif isinstance(element, VSpans):
            extents = pd.array(extents)
            extents = extents[:2].min(), np.nan, extents[2:].max(), np.nan
        return extents

    def initialize_plot(self, ranges=None):
        figure = super().initialize_plot(ranges=ranges)
        labels = "yx" if self.invert_axes else "xy"
        if isinstance(figure, mpl.axes.Axes):
            figure.set_xlabel(labels[0])
            figure.set_ylabel(labels[1])
        else:
            figure.axes[0].set_xlabel(labels[0])
            figure.axes[0].set_ylabel(labels[1])
        return figure


class HLinesAnnotationPlot(_SyntheticAnnotationPlot):
    _methods = ("axhline", "axvline")


class VLinesAnnotationPlot(_SyntheticAnnotationPlot):
    _methods = ("axvline", "axhline")


class HSpansAnnotationPlot(_SyntheticAnnotationPlot):
    _methods = ("axhspan", "axvspan")


class VSpansAnnotationPlot(_SyntheticAnnotationPlot):
    _methods = ("axvspan", "axhspan")<|MERGE_RESOLUTION|>--- conflicted
+++ resolved
@@ -1,10 +1,7 @@
 import matplotlib as mpl
-<<<<<<< HEAD
+import numpy as np
 import pandas as pd
-=======
-import numpy as np
 import param
->>>>>>> 912d5206
 from matplotlib import patches
 from matplotlib.lines import Line2D
 
