--- conflicted
+++ resolved
@@ -777,12 +777,8 @@
             scaled_w = w*width
             cax = fig.add_axes([l+w+padding+(scaled_w+padding+w*0.15)*offset,
                                 b, scaled_w, h])
-<<<<<<< HEAD
             cbar = fig.colorbar(artist, cax=cax, ax=axis, extend=self.extend)
-=======
-            cbar = fig.colorbar(artist, cax=cax, ax=axis, extend=self._cbar_extend)
             self._set_axis_formatter(cbar.ax.yaxis, dimension, self.cformatter)
->>>>>>> 26fea8b3
             self._adjust_cbar(cbar, label, dimension)
             self.handles['cax'] = cax
             self.handles['cbar'] = cbar
