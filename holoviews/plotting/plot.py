--- conflicted
+++ resolved
@@ -14,14 +14,10 @@
 import numpy as np
 import param
 
-<<<<<<< HEAD
-from ..core import OrderedDict, Stream
-=======
 from panel.io.notebook import push
 from panel.io.state import state
 
 from ..core import OrderedDict
->>>>>>> 343f28d4
 from ..core import util, traversal
 from ..core.element import Element, Element3D
 from ..core.overlay import Overlay, CompositeOverlay
