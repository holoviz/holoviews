--- conflicted
+++ resolved
@@ -10,16 +10,11 @@
 from ...element import Histogram
 from ...core.options import Store
 from ...core.util import wrap_tuple
-<<<<<<< HEAD
-from ..plot import DimensionedPlot, GenericLayoutPlot, GenericCompositePlot, \
-    GenericElementPlot, CallbackPlot
-from .util import figure_grid, configure_matching_axes_from_dims
-=======
 from ..plot import (
     DimensionedPlot, GenericLayoutPlot, GenericCompositePlot,
-    GenericElementPlot, GenericAdjointLayoutPlot, CallbackPlot)
-from .util import figure_grid
->>>>>>> 343f28d4
+    GenericElementPlot, GenericAdjointLayoutPlot, CallbackPlot
+)
+from .util import figure_grid, configure_matching_axes_from_dims
 
 
 class PlotlyPlot(DimensionedPlot, CallbackPlot):
@@ -29,20 +24,6 @@
     width = param.Integer(default=400)
 
     height = param.Integer(default=400)
-
-    def __init__(self, *args, **kwargs):
-        # The Plotly backend doesn't use a comm directly because it's dynamic
-        # interactions are handled by the Plotly panel pane.  So ignore any comm
-        # passed here
-        kwargs.pop('comm', None)
-        super(PlotlyPlot, self).__init__(*args, **kwargs)
-
-        # Generate plot-level uid
-        self._id = str(uuid.uuid4())
-
-    @property
-    def id(self):
-        return self._id
 
     @property
     def state(self):
@@ -52,10 +33,6 @@
         """
         return self.handles['fig']
 
-    def init_comm(self):
-        # Plotly backend doesn't use comms directly, override so that we don't open
-        # initialize extra unneeded comms.
-        return None
 
     def _trigger_refresh(self, key):
         "Triggers update to a plot on a refresh event"
@@ -71,9 +48,9 @@
 
 
     def update_frame(self, key, ranges=None):
-        plot = self.generate_plot(key, ranges)
-        PlotlyRenderer.trigger_plot_pane(self.id, self.state)
-        return plot
+        return self.generate_plot(key, ranges)
+
+
 
 class LayoutPlot(PlotlyPlot, GenericLayoutPlot):
 
@@ -254,11 +231,6 @@
 
         self.drawn = True
 
-<<<<<<< HEAD
-        # Add plot's id to figure for bookkeeping
-        fig['_id'] = self.id
-=======
->>>>>>> 343f28d4
         self.handles['fig'] = fig
         return self.handles['fig']
 
@@ -396,11 +368,6 @@
 
         self.drawn = True
 
-<<<<<<< HEAD
-        # Add plot's id to figure for bookkeeping
-        fig['_id'] = self.id
-=======
->>>>>>> 343f28d4
         self.handles['fig'] = fig
         return self.handles['fig']
 
