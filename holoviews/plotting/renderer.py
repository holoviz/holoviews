"""
Public API for all plotting renderers supported by HoloViews,
regardless of plotting package or backend.
"""
from __future__ import unicode_literals

import base64
from io import BytesIO
try:
    from StringIO import StringIO
except ImportError:
    from io import StringIO
from contextlib import contextmanager

import param

from panel import config
<<<<<<< HEAD
from panel.pane import HoloViews
=======
from panel.io.notebook import load_notebook
from panel.pane import HoloViews
from panel.widgets.player import PlayerBase
>>>>>>> 9d55c300
from panel.viewable import Viewable

from ..core.io import Exporter
from ..core.options import Store, StoreOptions, SkipRendering, Compositor
<<<<<<< HEAD
from ..core.util import unicode, unbound_dimensions
=======
from ..core.util import unbound_dimensions
>>>>>>> 9d55c300
from .. import Layout, HoloMap, AdjointLayout, DynamicMap

from . import Plot
from pyviz_comms import CommManager, JupyterCommManager
from .util import displayable, collate, initialize_dynamic

from param.parameterized import bothmethod

# Tags used when visual output is to be embedded in HTML
IMAGE_TAG = "<img src='{src}' style='max-width:100%; margin: auto; display: block; {css}'/>"
VIDEO_TAG = """
<video controls style='max-width:100%; margin: auto; display: block; {css}'>
<source src='{src}' type='{mime_type}'>
Your browser does not support the video tag.
</video>"""
PDF_TAG = "<iframe src='{src}' style='width:100%; margin: auto; display: block; {css}'></iframe>"
HTML_TAG = "{src}"

HTML_TAGS = {
    'base64': 'data:{mime_type};base64,{b64}', # Use to embed data
    'svg':  IMAGE_TAG,
    'png':  IMAGE_TAG,
    'gif':  IMAGE_TAG,
    'webm': VIDEO_TAG,
    'mp4':  VIDEO_TAG,
    'pdf':  PDF_TAG,
    'html': HTML_TAG
}

MIME_TYPES = {
    'svg':  'image/svg+xml',
    'png':  'image/png',
    'gif':  'image/gif',
    'webm': 'video/webm',
    'mp4':  'video/mp4',
    'pdf':  'application/pdf',
    'html': 'text/html',
    'json': 'text/json',
    'js':   'application/javascript',
    'jlab-hv-exec': 'application/vnd.holoviews_exec.v0+json',
    'jlab-hv-load': 'application/vnd.holoviews_load.v0+json',
    'server': None
}

static_template = """
<html>
  <head>
    {css}
    {js}
  </head>
  <body>
    {html}
  </body>
</html>
"""

class Renderer(Exporter):
    """
    The job of a Renderer is to turn the plotting state held within
    Plot classes into concrete, visual output in the form of the PNG,
    SVG, MP4 or WebM formats (among others). Note that a Renderer is a
    type of Exporter and must therefore follow the Exporter interface.

    The Renderer needs to be able to use the .state property of the
    appropriate Plot classes associated with that renderer in order to
    generate output. The process of 'drawing' is execute by the Plots
    and the Renderer turns the final plotting state into output.
    """

    backend = param.String(doc="""
        The full, lowercase name of the rendering backend or third
        part plotting package used e.g 'matplotlib' or 'cairo'.""")

    dpi=param.Integer(None, doc="""
        The render resolution in dpi (dots per inch)""")

    fig = param.ObjectSelector(default='auto', objects=['auto'], doc="""
        Output render format for static figures. If None, no figure
        rendering will occur. """)

    fps=param.Number(20, doc="""
        Rendered fps (frames per second) for animated formats.""")

    holomap = param.ObjectSelector(default='auto',
                                   objects=['scrubber','widgets', None, 'auto'], doc="""
        Output render multi-frame (typically animated) format. If
        None, no multi-frame rendering will occur.""")

    mode = param.ObjectSelector(default='default', objects=['default'], doc="""
         The available rendering modes. As a minimum, the 'default'
         mode must be supported.""")

    size=param.Integer(100, doc="""
        The rendered size as a percentage size""")

    widget_mode = param.ObjectSelector(default='embed', objects=['embed', 'live'], doc="""
        The widget mode determining whether frames are embedded or generated
        'live' when interacting with the widget.""")

    css = param.Dict(default={},
                     doc="Dictionary of CSS attributes and values to apply to HTML output")

    info_fn = param.Callable(None, allow_None=True, constant=True,  doc="""
        Renderers do not support the saving of object info metadata""")

    key_fn = param.Callable(None, allow_None=True, constant=True,  doc="""
        Renderers do not support the saving of object key metadata""")

    post_render_hooks = param.Dict(default={'svg':[], 'png':[]}, doc="""
       Optional dictionary of hooks that are applied to the rendered
       data (according to the output format) before it is returned.

       Each hook is passed the rendered data and the object that is
       being rendered. These hooks allow post-processing of rendered
       data before output is saved to file or displayed.""")

    # Defines the valid output formats for each mode.
    mode_formats = {'fig': {'default': [None, 'auto']},
                    'holomap': {'default': [None, 'auto']}}

    # The comm_manager handles the creation and registering of client,
    # and server side comms
    comm_manager = CommManager

    # JS code which handles comm messages and updates the plot
    comm_msg_handler = None

    # Define appropriate widget classes
    widgets = ['scrubber', 'widgets']
<<<<<<< HEAD

    # Any additional JS and CSS dependencies required by a specific backend
    backend_dependencies = {}
=======
>>>>>>> 9d55c300

    # Whether in a notebook context, set when running Renderer.load_nb
    notebook_context = False

    # Plot registry
    _plots = {}

    def __init__(self, **params):
        self.last_plot = None
        super(Renderer, self).__init__(**params)


    @bothmethod
    def get_plot(self_or_cls, obj, renderer=None, **kwargs):
        """
        Given a HoloViews Viewable return a corresponding plot instance.
        """
        if isinstance(obj, DynamicMap) and obj.unbounded:
            dims = ', '.join('%r' % dim for dim in obj.unbounded)
            msg = ('DynamicMap cannot be displayed without explicit indexing '
                   'as {dims} dimension(s) are unbounded. '
                   '\nSet dimensions bounds with the DynamicMap redim.range '
                   'or redim.values methods.')
            raise SkipRendering(msg.format(dims=dims))

        # Initialize DynamicMaps with first data item
        initialize_dynamic(obj)

        if not isinstance(obj, Plot):
            if not displayable(obj):
                obj = collate(obj)
                initialize_dynamic(obj)
            obj = Compositor.map(obj, mode='data', backend=self_or_cls.backend)

        if not renderer:
            renderer = self_or_cls
            if not isinstance(self_or_cls, Renderer):
                renderer = self_or_cls.instance()
        if not isinstance(obj, Plot):
            obj = Layout.from_values(obj) if isinstance(obj, AdjointLayout) else obj
            plot_opts = dict(self_or_cls.plot_options(obj, self_or_cls.size),
                             **kwargs)
            plot = self_or_cls.plotting_class(obj)(obj, renderer=renderer,
                                                   **plot_opts)
            defaults = [kd.default for kd in plot.dimensions]
            init_key = tuple(v if d is None else d for v, d in
                             zip(plot.keys[0], defaults))
            plot.update(init_key)
        else:
            plot = obj
        return plot

    @bothmethod
    def get_plot_state(self_or_cls, obj, renderer=None, **kwargs):
        """
        Given a HoloViews Viewable return a corresponding plot state.
        """
        plot = self_or_cls.get_plot(obj, renderer, **kwargs)
        return plot.state

    def _validate(self, obj, fmt, **kwargs):
        """
        Helper method to be used in the __call__ method to get a
        suitable plot or widget object and the appropriate format.
        """
        if isinstance(obj, Viewable):
            return obj, 'html'

        fig_formats = self.mode_formats['fig'][self.mode]
        holomap_formats = self.mode_formats['holomap'][self.mode]

        if fmt in ['auto', None]:
            if any(len(o) > 1 or (isinstance(o, DynamicMap) and unbound_dimensions(o.streams, o.kdims))
                   for o in obj.traverse(lambda x: x, HoloMap)):
                fmt = holomap_formats[0] if self.holomap == 'auto' else self.holomap
            else:
                fmt = fig_formats[0] if self.fig == 'auto' else self.fig

        if fmt in self.widgets:
            plot = self.get_widget(obj, fmt, display_options={'fps': self.fps})
            fmt = 'html'
        elif fmt == 'html':
<<<<<<< HEAD
            plot, fmt = HoloViews(obj, backend=Store.current_backend), 'html'
=======
            plot, fmt = HoloViews(obj, fancy_layout=True), 'html'
>>>>>>> 9d55c300
        else:
            plot = self.get_plot(obj, renderer=self, **kwargs)

        all_formats = set(fig_formats + holomap_formats)
        if fmt not in all_formats:
            raise Exception("Format %r not supported by mode %r. Allowed formats: %r"
                            % (fmt, self.mode, fig_formats + holomap_formats))
        self.last_plot = plot
        return plot, fmt


    def __call__(self, obj, fmt=None):
        """
        Render the supplied HoloViews component or plot instance using
        the appropriate backend. The output is not a file format but a
        suitable, in-memory byte stream together with any suitable
        metadata.
        """
        plot, fmt =  self._validate(obj, fmt)
        if plot is None: return
        # [Backend specific code goes here to generate data]
        data = None

        # Example of how post_render_hooks are applied
        data = self._apply_post_render_hooks(data, obj, fmt)
        # Example of the return format where the first value is the rendered data.
        return data, {'file-ext':fmt, 'mime_type':MIME_TYPES[fmt]}


    def _apply_post_render_hooks(self, data, obj, fmt):
        """
        Apply the post-render hooks to the data.
        """
        hooks = self.post_render_hooks.get(fmt,[])
        for hook in hooks:
            try:
                data = hook(data, obj)
            except Exception as e:
                self.param.warning("The post_render_hook %r could not "
                                   "be applied:\n\n %s" % (hook, e))
        return data


    def html(self, obj, fmt=None, css=None, **kwargs):
        """
        Renders plot or data structure and wraps the output in HTML.
        The comm argument defines whether the HTML output includes
        code to initialize a Comm, if the plot supplies one.
        """
        plot, fmt =  self._validate(obj, fmt)
        figdata, _ = self(plot, fmt, **kwargs)
        if css is None: css = self.css

        if fmt in ['html', 'json']:
            return figdata
        else:
            if fmt == 'svg':
                figdata = figdata.encode("utf-8")
            elif fmt == 'pdf' and 'height' not in css:
                _, h = self.get_size(plot)
                css['height'] = '%dpx' % (h*self.dpi*1.15)

        if isinstance(css, dict):
            css = '; '.join("%s: %s" % (k, v) for k, v in css.items())
        else:
            raise ValueError("CSS must be supplied as Python dictionary")

        b64 = base64.b64encode(figdata).decode("utf-8")
        (mime_type, tag) = MIME_TYPES[fmt], HTML_TAGS[fmt]
        src = HTML_TAGS['base64'].format(mime_type=mime_type, b64=b64)
        html = tag.format(src=src, mime_type=mime_type, css=css)
        return html


    def components(self, obj, fmt=None, comm=True, **kwargs):
        """
        Returns data and metadata dictionaries containing HTML and JS
        components to include render in app, notebook, or standalone
        document. Depending on the backend the fmt defines the format
        embedded in the HTML, e.g. png or svg. If comm is enabled the
        JS code will set up a Websocket comm channel using the
        currently defined CommManager.
        """
        if isinstance(obj, Plot):
            plot = obj
        else:
            plot, fmt = self._validate(obj, fmt)

        data, metadata = {}, {}
        if isinstance(plot, Viewable):
            with config.set(embed=not bool(plot.object.traverse(DynamicMap))):
                return plot.layout._repr_mimebundle_()
        else:
            html = self._figure_data(plot, fmt, as_script=True, **kwargs)

        data['text/html'] = html

        return (data, {MIME_TYPES['jlab-hv-exec']: metadata})


    def static_html(self, obj, fmt=None, template=None):
        """
        Generates a static HTML with the rendered object in the
        supplied format. Allows supplying a template formatting string
        with fields to interpolate 'js', 'css' and the main 'html'.
        """
        
        js_html, css_html = self.html_assets()
        if template is None: template = static_template
        html = self.html(obj, fmt)
        return template.format(js=js_html, css=css_html, html=html)


    @bothmethod
    def get_widget(self_or_cls, plot, widget_type, **kwargs):
        if widget_type != 'scrubber':
            widget_type = 'individual'
<<<<<<< HEAD

        return HoloViews(
            plot,
            backend=Store.current_backend,
            widget_type=widget_type,
            fancy_layout=True,
        )

=======
        layout = HoloViews(plot, widget_type=widget_type, fancy_layout=True)
        interval = int((1./self_or_cls.fps) * 1000)
        for player in layout.layout.select(PlayerBase):
            player.interval = interval
        return layout
>>>>>>> 9d55c300

    @bothmethod
    def export_widgets(self_or_cls, obj, filename, fmt=None, template=None,
                       json=False, json_path='', **kwargs):
        """
        Render and export object as a widget to a static HTML
        file. Allows supplying a custom template formatting string
        with fields to interpolate 'js', 'css' and the main 'html'
        containing the widget. Also provides options to export widget
        data to a json file in the supplied json_path (defaults to
        current path).
        """
        if fmt not in self_or_cls.widgets+['auto', None]:
            raise ValueError("Renderer.export_widget may only export "
                             "registered widget types.")
        self_or_cls.get_widget(obj, fmt).save(filename)


    @classmethod
    def plotting_class(cls, obj):
        """
        Given an object or Element class, return the suitable plotting
        class needed to render it with the current renderer.
        """
        if isinstance(obj, AdjointLayout) or obj is AdjointLayout:
            obj  = Layout
        if isinstance(obj, type):
            element_type = obj
        else:
            element_type = obj.type if isinstance(obj, HoloMap) else type(obj)
        try:
            plotclass = Store.registry[cls.backend][element_type]
        except KeyError:
            raise SkipRendering("No plotting class for {0} "
                                "found".format(element_type.__name__))
        return plotclass


    @classmethod
    def html_assets(cls, core=True, extras=True, backends=None, script=False):
        """
<<<<<<< HEAD
        Returns JS and CSS and for embedding of widgets.
        """
        if backends is None:
            backends = [cls.backend] if cls.backend else []

        dependencies = {}
        for backend in backends:
            dependencies[backend] = Store.renderers[backend].backend_dependencies

        js_html, css_html = '', ''
        for _, dep in sorted(dependencies.items(), key=lambda x: x[0]):
            js_data = dep.get('js', [])
            if isinstance(js_data, tuple):
                for js in js_data:
                    if script:
                        js_html += js
                    else:
                        js_html += '\n<script type="text/javascript">%s</script>' % js
            elif not script:
                for js in js_data:
                    js_html += '\n<script src="%s" type="text/javascript"></script>' % js
            css_data = dep.get('css', [])
            if isinstance(js_data, tuple):
                for css in css_data:
                    css_html += '\n<style>%s</style>' % css
            else:
                for css in css_data:
                    css_html += '\n<link rel="stylesheet" href="%s">' % css

        comm_js = cls.comm_manager.js_manager
        if script:
            js_html += comm_js
        else:
            js_html += '\n<script type="text/javascript">%s</script>' % comm_js

        return unicode(js_html), unicode(css_html)

=======
        Deprecated: No longer needed
        """
        param.main.warning("Renderer.html_assets is deprecated as all "
                           "JS and CSS dependencies are not handled by "
                           "Panel.")
>>>>>>> 9d55c300

    @classmethod
    def plot_options(cls, obj, percent_size):
        """
        Given an object and a percentage size (as supplied by the
        %output magic) return all the appropriate plot options that
        would be used to instantiate a plot class for that element.

        Default plot sizes at the plotting class level should be taken
        into account.
        """
        raise NotImplementedError


    @bothmethod
    def save(self_or_cls, obj, basename, fmt='auto', key={}, info={},
             options=None, resources='cdn', **kwargs):
        """
        Save a HoloViews object to file, either using an explicitly
        supplied format or to the appropriate default.
        """
        if info or key:
            raise Exception('Renderer does not support saving metadata to file.')

        with StoreOptions.options(obj, options, **kwargs):
            plot, fmt = self_or_cls._validate(obj, fmt)

        if isinstance(plot, Viewable):
            from bokeh.resources import CDN, INLINE
            if resources == 'cdn':
                resources = CDN
            elif resources == 'inline':
                resources = INLINE
            plot.layout.save(basename, embed=True, resources=resources)
            return

        rendered = self_or_cls(plot, fmt)
        if rendered is None: return
        (data, info) = rendered
        encoded = self_or_cls.encode(rendered)
        prefix = self_or_cls._save_prefix(info['file-ext'])
        if prefix:
            encoded = prefix + encoded
        if isinstance(basename, (BytesIO, StringIO)):
            basename.write(encoded)
            basename.seek(0)
        else:
            filename ='%s.%s' % (basename, info['file-ext'])
            with open(filename, 'wb') as f:
                f.write(encoded)

    @bothmethod
    def _save_prefix(self_or_cls, ext):
        "Hook to prefix content for instance JS when saving HTML"
        return


    @bothmethod
    def get_size(self_or_cls, plot):
        """
        Return the display size associated with a plot before
        rendering to any particular format. Used to generate
        appropriate HTML display.

        Returns a tuple of (width, height) in pixels.
        """
        raise NotImplementedError

    @classmethod
    @contextmanager
    def state(cls):
        """
        Context manager to handle global state for a backend,
        allowing Plot classes to temporarily override that state.
        """
        yield


    @classmethod
    def validate(cls, options):
        """
        Validate an options dictionary for the renderer.
        """
        return options


    @classmethod
    def load_nb(cls, inline=True):
        """
        Loads any resources required for display of plots
        in the Jupyter notebook
        """
        load_notebook(inline)
        with param.logging_level('ERROR'):
            cls.notebook_context = True
            cls.comm_manager = JupyterCommManager


    @classmethod
    def _delete_plot(cls, plot_id):
        """
        Deletes registered plots and calls Plot.cleanup
        """
        plot = cls._plots.get(plot_id)
        if plot is None:
            return
        plot.cleanup()
        del cls._plots[plot_id]<|MERGE_RESOLUTION|>--- conflicted
+++ resolved
@@ -15,22 +15,14 @@
 import param
 
 from panel import config
-<<<<<<< HEAD
-from panel.pane import HoloViews
-=======
 from panel.io.notebook import load_notebook
 from panel.pane import HoloViews
 from panel.widgets.player import PlayerBase
->>>>>>> 9d55c300
 from panel.viewable import Viewable
 
 from ..core.io import Exporter
 from ..core.options import Store, StoreOptions, SkipRendering, Compositor
-<<<<<<< HEAD
-from ..core.util import unicode, unbound_dimensions
-=======
 from ..core.util import unbound_dimensions
->>>>>>> 9d55c300
 from .. import Layout, HoloMap, AdjointLayout, DynamicMap
 
 from . import Plot
@@ -160,12 +152,6 @@
 
     # Define appropriate widget classes
     widgets = ['scrubber', 'widgets']
-<<<<<<< HEAD
-
-    # Any additional JS and CSS dependencies required by a specific backend
-    backend_dependencies = {}
-=======
->>>>>>> 9d55c300
 
     # Whether in a notebook context, set when running Renderer.load_nb
     notebook_context = False
@@ -248,11 +234,8 @@
             plot = self.get_widget(obj, fmt, display_options={'fps': self.fps})
             fmt = 'html'
         elif fmt == 'html':
-<<<<<<< HEAD
-            plot, fmt = HoloViews(obj, backend=Store.current_backend), 'html'
-=======
-            plot, fmt = HoloViews(obj, fancy_layout=True), 'html'
->>>>>>> 9d55c300
+            plot, fmt = HoloViews(
+                obj, fancy_layout=True, backend=Store.current_backend), 'html'
         else:
             plot = self.get_plot(obj, renderer=self, **kwargs)
 
@@ -359,7 +342,6 @@
         supplied format. Allows supplying a template formatting string
         with fields to interpolate 'js', 'css' and the main 'html'.
         """
-        
         js_html, css_html = self.html_assets()
         if template is None: template = static_template
         html = self.html(obj, fmt)
@@ -370,22 +352,11 @@
     def get_widget(self_or_cls, plot, widget_type, **kwargs):
         if widget_type != 'scrubber':
             widget_type = 'individual'
-<<<<<<< HEAD
-
-        return HoloViews(
-            plot,
-            backend=Store.current_backend,
-            widget_type=widget_type,
-            fancy_layout=True,
-        )
-
-=======
         layout = HoloViews(plot, widget_type=widget_type, fancy_layout=True)
         interval = int((1./self_or_cls.fps) * 1000)
         for player in layout.layout.select(PlayerBase):
             player.interval = interval
         return layout
->>>>>>> 9d55c300
 
     @bothmethod
     def export_widgets(self_or_cls, obj, filename, fmt=None, template=None,
@@ -427,51 +398,11 @@
     @classmethod
     def html_assets(cls, core=True, extras=True, backends=None, script=False):
         """
-<<<<<<< HEAD
-        Returns JS and CSS and for embedding of widgets.
-        """
-        if backends is None:
-            backends = [cls.backend] if cls.backend else []
-
-        dependencies = {}
-        for backend in backends:
-            dependencies[backend] = Store.renderers[backend].backend_dependencies
-
-        js_html, css_html = '', ''
-        for _, dep in sorted(dependencies.items(), key=lambda x: x[0]):
-            js_data = dep.get('js', [])
-            if isinstance(js_data, tuple):
-                for js in js_data:
-                    if script:
-                        js_html += js
-                    else:
-                        js_html += '\n<script type="text/javascript">%s</script>' % js
-            elif not script:
-                for js in js_data:
-                    js_html += '\n<script src="%s" type="text/javascript"></script>' % js
-            css_data = dep.get('css', [])
-            if isinstance(js_data, tuple):
-                for css in css_data:
-                    css_html += '\n<style>%s</style>' % css
-            else:
-                for css in css_data:
-                    css_html += '\n<link rel="stylesheet" href="%s">' % css
-
-        comm_js = cls.comm_manager.js_manager
-        if script:
-            js_html += comm_js
-        else:
-            js_html += '\n<script type="text/javascript">%s</script>' % comm_js
-
-        return unicode(js_html), unicode(css_html)
-
-=======
         Deprecated: No longer needed
         """
         param.main.warning("Renderer.html_assets is deprecated as all "
                            "JS and CSS dependencies are not handled by "
                            "Panel.")
->>>>>>> 9d55c300
 
     @classmethod
     def plot_options(cls, obj, percent_size):
