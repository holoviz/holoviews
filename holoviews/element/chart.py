import numpy as np
import param

from ..core import util
<<<<<<< HEAD
from ..core import Dimension, Dataset, Element2D
from ..core.data import GridInterface
from .geom import Points, VectorField, Sticks # noqa: backward compatible import
from .stats import BoxWhisker         # noqa: backward compatible import
=======
from ..core import Dimension, Dataset, Element2D, NdOverlay, Overlay
from ..core.dimension import process_dimensions
from .geom import Rectangles, Points, VectorField # noqa: backward compatible import
from .selection import Selection1DExpr, Selection2DExpr
>>>>>>> 4eb9e510


class Chart(Dataset, Element2D):
    """
    A Chart is an abstract baseclass for elements representing one or
    more independent and dependent variables defining a 1D coordinate
    system with associated values. The independent variables or key
    dimensions map onto the x-axis while the dependent variables are
    usually mapped to the location, height or spread along the
    y-axis. Any number of additional value dimensions may be
    associated with a Chart.

    If a chart's independent variable (or key dimension) is numeric
    the chart will represent a discretely sampled version of the
    underlying continuously sampled 1D space. Therefore indexing along
    this variable will automatically snap to the closest coordinate.

    Since a Chart is a subclass of a Dataset it supports the full set
    of data interfaces but usually each dimension of a chart represents
    a column stored in a dictionary, array or DataFrame.
    """

    kdims = param.List(default=[Dimension('x')], bounds=(1,2), doc="""
        The key dimension(s) of a Chart represent the independent
        variable(s).""")

    group = param.String(default='Chart', constant=True)

    vdims = param.List(default=[Dimension('y')], bounds=(1, None), doc="""
        The value dimensions of the Chart, usually corresponding to a
        number of dependent variables.""")

    # Enables adding index if 1D array like data is supplied
    _auto_indexable_1d = True

    _max_kdim_count = 1 # Remove once kdims has bounds=(1,1) instead of warning
    __abstract = True

    def __init__(self, data, kdims=None, vdims=None, **params):
        params.update(process_dimensions(kdims, vdims))
        if len(params.get('kdims', [])) == self._max_kdim_count + 1:
            self.param.warning('Chart elements should only be supplied a single kdim')
        super().__init__(data, **params)

    def __getitem__(self, index):
        return super(Chart, self).__getitem__(index)


class Scatter(Selection2DExpr, Chart):
    """
    Scatter is a Chart element representing a set of points in a 1D
    coordinate system where the key dimension maps to the points
    location along the x-axis while the first value dimension
    represents the location of the point along the y-axis.
    """
<<<<<<< HEAD

    group = param.String(default='Scatter', constant=True)
=======
>>>>>>> 4eb9e510

    group = param.String(default='Scatter', constant=True)


class Curve(Selection1DExpr, Chart):
    """
    Curve is a Chart element representing a line in a 1D coordinate
    system where the key dimension maps on the line x-coordinate and
    the first value dimension represents the height of the line along
    the y-axis.
    """

    group = param.String(default='Curve', constant=True)


class ErrorBars(Selection1DExpr, Chart):
    """
    ErrorBars is a Chart element representing error bars in a 1D
    coordinate system where the key dimension corresponds to the
    location along the x-axis and the first value dimension
    corresponds to the location along the y-axis and one or two
    extra value dimensions corresponding to the symmetric or
    asymetric errors either along x-axis or y-axis. If two value
    dimensions are given, then the last value dimension will be
    taken as symmetric errors. If three value dimensions are given
    then the last two value dimensions will be taken as negative and
    positive errors. By default the errors are defined along y-axis.
    A parameter `horizontal`, when set `True`, will define the errors
    along the x-axis.
    """

    group = param.String(default='ErrorBars', constant=True, doc="""
        A string describing the quantity measured by the ErrorBars
        object.""")

    vdims = param.List(default=[Dimension('y'), Dimension('yerror')],
                       bounds=(1, None), constant=True)

    horizontal = param.Boolean(default=False, doc="""
        Whether the errors are along y-axis (vertical) or x-axis.""")

    def range(self, dim, data_range=True, dimension_range=True):
        """Return the lower and upper bounds of values along dimension.

        Range of the y-dimension includes the symmetric or assymetric
        error.

        Args:
            dimension: The dimension to compute the range on.
            data_range (bool): Compute range from data values
            dimension_range (bool): Include Dimension ranges
                Whether to include Dimension range and soft_range
                in range calculation

        Returns:
            Tuple containing the lower and upper bound
        """
        dim_with_err = 0 if self.horizontal else 1
        didx = self.get_dimension_index(dim)
        dim = self.get_dimension(dim)
        if didx == dim_with_err and data_range and len(self):
            mean = self.dimension_values(didx)
            neg_error = self.dimension_values(2)
            if len(self.dimensions()) > 3:
                pos_error = self.dimension_values(3)
            else:
                pos_error = neg_error
            lower = np.nanmin(mean-neg_error)
            upper = np.nanmax(mean+pos_error)
            if not dimension_range:
                return (lower, upper)
            return util.dimension_range(lower, upper, dim.range, dim.soft_range)
        return super().range(dim, data_range)


class Spread(ErrorBars):
    """
    Spread is a Chart element representing a spread of values or
    confidence band in a 1D coordinate system. The key dimension(s)
    corresponds to the location along the x-axis and the value
    dimensions define the location along the y-axis as well as the
    symmetric or assymetric spread.
    """

    group = param.String(default='Spread', constant=True)


class Bars(Selection1DExpr, Chart):
    """
    Bars is a Chart element representing categorical observations
    using the height of rectangular bars. The key dimensions represent
    the categorical groupings of the data, but may also be used to
    stack the bars, while the first value dimension represents the
    height of each bar.
    """

    group = param.String(default='Bars', constant=True)

    kdims = param.List(default=[Dimension('x')], bounds=(1,3))

    _max_kdim_count = 3


class Histogram(Selection1DExpr, Chart):
    """
    Histogram is a Chart element representing a number of bins in a 1D
    coordinate system. The key dimension represents the binned values,
    which may be declared as bin edges or bin centers, while the value
    dimensions usually defines a count, frequency or density associated
    with each bin.
    """

    datatype = param.List(default=['grid'])

    group = param.String(default='Histogram', constant=True)

    kdims = param.List(default=[Dimension('x')], bounds=(1,1), doc="""
        Dimensions on Element2Ds determine the number of indexable
        dimensions.""")

    vdims = param.List(default=[Dimension('Frequency')], bounds=(1, None))

    _binned = True

    def __init__(self, data, **params):
        if data is None:
            data = []
        if (isinstance(data, tuple) and len(data) == 2 and
            len(data[0])+1 == len(data[1])):
            data = data[::-1]

        super().__init__(data, **params)

    @property
    def edges(self):
        "Property to access the Histogram edges provided for backward compatibility"
        return self.interface.coords(self, self.kdims[0], edges=True)


class Spikes(Selection1DExpr, Chart):
    """
    Spikes is a Chart element which represents a number of discrete
    spikes, events or observations in a 1D coordinate system. The key
    dimension therefore represents the position of each spike along
    the x-axis while the first value dimension, if defined, controls
    the height along the y-axis. It may therefore be used to visualize
    the distribution of discrete events, representing a rug plot, or
    to draw the strength some signal.
    """

    group = param.String(default='Spikes', constant=True)

    kdims = param.List(default=[Dimension('x')], bounds=(1, 1))

    vdims = param.List(default=[])

    _auto_indexable_1d = False


class Area(Curve):
    """
    Area is a Chart element representing the area under a curve or
    between two curves in a 1D coordinate system. The key dimension
    represents the location of each coordinate along the x-axis, while
    the value dimension(s) represent the height of the area or the
    lower and upper bounds of the area between curves.

    Multiple areas may be stacked by overlaying them an passing them
    to the stack method.
    """

    group = param.String(default='Area', constant=True)

    @classmethod
    def stack(cls, areas, baseline_name='Baseline'):
        """
        Stacks an (Nd)Overlay of Area or Curve Elements by offsetting
        their baselines. To stack a HoloMap or DynamicMap use the map
        method.
        """
        if not len(areas):
            return areas
        is_overlay = isinstance(areas, Overlay)
        if is_overlay:
            areas = NdOverlay({i: el for i, el in enumerate(areas)})
        df = areas.dframe(multi_index=True)
        levels = list(range(areas.ndims))
        vdim = areas.last.vdims[0]
        vdims = [vdim, baseline_name]
        baseline = None
        stacked = areas.clone(shared_data=False)
        for key, sdf in df.groupby(level=levels, sort=False):
            sdf = sdf.droplevel(levels).reindex(index=df.index.unique(-1), fill_value=0)
            if baseline is None:
                sdf[baseline_name] = 0
            else:
                sdf[vdim.name] = sdf[vdim.name] + baseline
                sdf[baseline_name] = baseline
            baseline = sdf[vdim.name]
            stacked[key] = areas[key].clone(sdf, vdims=vdims)
        return Overlay(stacked.values()) if is_overlay else stacked<|MERGE_RESOLUTION|>--- conflicted
+++ resolved
@@ -2,17 +2,10 @@
 import param
 
 from ..core import util
-<<<<<<< HEAD
-from ..core import Dimension, Dataset, Element2D
-from ..core.data import GridInterface
-from .geom import Points, VectorField, Sticks # noqa: backward compatible import
-from .stats import BoxWhisker         # noqa: backward compatible import
-=======
 from ..core import Dimension, Dataset, Element2D, NdOverlay, Overlay
 from ..core.dimension import process_dimensions
-from .geom import Rectangles, Points, VectorField # noqa: backward compatible import
+from .geom import Rectangles, Points, VectorField, Sticks # noqa: backward compatible import
 from .selection import Selection1DExpr, Selection2DExpr
->>>>>>> 4eb9e510
 
 
 class Chart(Dataset, Element2D):
@@ -68,11 +61,6 @@
     location along the x-axis while the first value dimension
     represents the location of the point along the y-axis.
     """
-<<<<<<< HEAD
-
-    group = param.String(default='Scatter', constant=True)
-=======
->>>>>>> 4eb9e510
 
     group = param.String(default='Scatter', constant=True)
 
