--- conflicted
+++ resolved
@@ -215,47 +215,6 @@
         dataset = params.pop("dataset", None)
         super(Histogram, self).__init__(data, **params)
 
-<<<<<<< HEAD
-    def _get_selection_expr_for_stream_value(self, **kwargs):
-        from ..util.transform import dim
-        if kwargs.get('bounds', None):
-            x0, y0, x1, y1 = kwargs['bounds']
-
-            xdim = self.kdims[0]
-            ydim = self.vdims[0]
-
-            edges = self.edges
-            centers = self.dimension_values(xdim)
-            heights = self.dimension_values(ydim)
-
-            selected_mask = (
-                (centers >= x0) & (centers <= x1) &
-                (heights >= y0) & (heights <= y1)
-            )
-
-            selected_bins = (np.arange(len(centers))[selected_mask] + 1).tolist()
-            if not selected_bins:
-                return None, None
-
-            selection_expr = (
-                dim(xdim).digitize(edges).isin(selected_bins)
-            )
-
-            if selected_bins[-1] == len(centers):
-                # Handle values exactly on the upper boundary
-                selection_expr = selection_expr | (dim(xdim) == edges[-1])
-
-            bbox = {
-                xdim.name: (
-                    edges[max(0, min(selected_bins) - 1)],
-                    edges[min(len(edges - 1), max(selected_bins))],
-                ),
-            }
-
-            return selection_expr, bbox
-
-        return None, None
-=======
         if dataset:
             # Histogram is a special case in which we keep the data from the
             # input dataset rather than replace it with the element data.
@@ -304,7 +263,46 @@
                 selected._dataset = self.dataset.select(**selection)
 
         return selected
->>>>>>> 996e7c4c
+
+    def _get_selection_expr_for_stream_value(self, **kwargs):
+        from ..util.transform import dim
+        if kwargs.get('bounds', None):
+            x0, y0, x1, y1 = kwargs['bounds']
+
+            xdim = self.kdims[0]
+            ydim = self.vdims[0]
+
+            edges = self.edges
+            centers = self.dimension_values(xdim)
+            heights = self.dimension_values(ydim)
+
+            selected_mask = (
+                (centers >= x0) & (centers <= x1) &
+                (heights >= y0) & (heights <= y1)
+            )
+
+            selected_bins = (np.arange(len(centers))[selected_mask] + 1).tolist()
+            if not selected_bins:
+                return None, None
+
+            selection_expr = (
+                dim(xdim).digitize(edges).isin(selected_bins)
+            )
+
+            if selected_bins[-1] == len(centers):
+                # Handle values exactly on the upper boundary
+                selection_expr = selection_expr | (dim(xdim) == edges[-1])
+
+            bbox = {
+                xdim.name: (
+                    edges[max(0, min(selected_bins) - 1)],
+                    edges[min(len(edges - 1), max(selected_bins))],
+                ),
+            }
+
+            return selection_expr, bbox
+
+        return None, None
 
     def __setstate__(self, state):
         """
