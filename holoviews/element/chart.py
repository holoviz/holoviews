import numpy as np
import copy
import param

from ..core import util
from ..core import Dimension, Dataset, Element2D
from ..core.data import GridInterface
from .geom import Points, VectorField # noqa: backward compatible import
from .stats import BoxWhisker         # noqa: backward compatible import


class Chart(Dataset, Element2D):
    """
    A Chart is an abstract baseclass for elements representing one or
    more independent and dependent variables defining a 1D coordinate
    system with associated values. The independent variables or key
    dimensions map onto the x-axis while the dependent variables are
    usually mapped to the location, height or spread along the
    y-axis. Any number of additional value dimensions may be
    associated with a Chart.

    If a chart's independent variable (or key dimension) is numeric
    the chart will represent a discretely sampled version of the
    underlying continuously sampled 1D space. Therefore indexing along
    this variable will automatically snap to the closest coordinate.

    Since a Chart is a subclass of a Dataset it supports the full set
    of data interfaces but usually each dimension of a chart represents
    a column stored in a dictionary, array or DataFrame.
    """

    kdims = param.List(default=[Dimension('x')], bounds=(1,2), doc="""
        The key dimension(s) of a Chart represent the independent
        variable(s).""")

    group = param.String(default='Chart', constant=True)

    vdims = param.List(default=[Dimension('y')], bounds=(1, None), doc="""
        The value dimensions of the Chart, usually corresponding to a
        number of dependent variables.""")

    # Enables adding index if 1D array like data is supplied
    _auto_indexable_1d = True

    __abstract = True

    def __getitem__(self, index):
        return super(Chart, self).__getitem__(index)


class Scatter(Chart):
    """
    Scatter is a Chart element representing a set of points in a 1D
    coordinate system where the key dimension maps to the points
    location along the x-axis while the first value dimension
    represents the location of the point along the y-axis.
    """

    group = param.String(default='Scatter', constant=True)



class Curve(Chart):
    """
    Curve is a Chart element representing a line in a 1D coordinate
    system where the key dimension maps on the line x-coordinate and
    the first value dimension represents the height of the line along
    the y-axis.
    """

    group = param.String(default='Curve', constant=True)



class ErrorBars(Chart):
    """
    ErrorBars is a Chart element representing error bars in a 1D
    coordinate system where the key dimension corresponds to the
    location along the x-axis and the value dimensions define the
    location along the y-axis and the symmetric or assymetric spread.
    """
    group = param.String(default='ErrorBars', constant=True, doc="""
        A string describing the quantity measured by the ErrorBars
        object.""")

    vdims = param.List(default=[Dimension('y'), Dimension('yerror')],
                       bounds=(1, None), constant=True)


    def range(self, dim, data_range=True, dimension_range=True):
        """Return the lower and upper bounds of values along dimension.

        Range of the y-dimension includes the symmetric or assymetric
        error.

        Args:
            dimension: The dimension to compute the range on.
            data_range (bool): Compute range from data values
            dimension_range (bool): Include Dimension ranges
                Whether to include Dimension range and soft_range
                in range calculation

        Returns:
            Tuple containing the lower and upper bound
        """
        didx = self.get_dimension_index(dim)
        dim = self.get_dimension(dim)
        if didx == 1 and data_range and len(self):
            mean = self.dimension_values(1)
            neg_error = self.dimension_values(2)
            if len(self.dimensions()) > 3:
                pos_error = self.dimension_values(3)
            else:
                pos_error = neg_error
            lower = np.nanmin(mean-neg_error)
            upper = np.nanmax(mean+pos_error)
            if not dimension_range:
                return (lower, upper)
            return util.dimension_range(lower, upper, dim.range, dim.soft_range)
        return super(ErrorBars, self).range(dim, data_range)



class Spread(ErrorBars):
    """
    Spread is a Chart element representing a spread of values or
    confidence band in a 1D coordinate system. The key dimension(s)
    corresponds to the location along the x-axis and the value
    dimensions define the location along the y-axis as well as the
    symmetric or assymetric spread.
    """

    group = param.String(default='Spread', constant=True)



class Bars(Chart):
    """
    Bars is a Chart element representing categorical observations
    using the height of rectangular bars. The key dimensions represent
    the categorical groupings of the data, but may also be used to
    stack the bars, while the first value dimension represents the
    height of each bar.
    """

    group = param.String(default='Bars', constant=True)

    kdims = param.List(default=[Dimension('x')], bounds=(1,3))



class Histogram(Chart):
    """
    Histogram is a Chart element representing a number of bins in a 1D
    coordinate system. The key dimension represents the binned values,
    which may be declared as bin edges or bin centers, while the value
    dimensions usually defines a count, frequency or density associated
    with each bin.
    """

    datatype = param.List(default=['grid'])

    group = param.String(default='Histogram', constant=True)

    kdims = param.List(default=[Dimension('x')], bounds=(1,1), doc="""
        Dimensions on Element2Ds determine the number of indexable
        dimensions.""")

    vdims = param.List(default=[Dimension('Frequency')], bounds=(1, None))

    _binned = True

    def __init__(self, data, edges=None, **params):
        if data is None:
            data = []
        if edges is not None:
            self.param.warning(
                "Histogram edges should be supplied as a tuple "
                "along with the values, passing the edges will "
                "be deprecated in holoviews 2.0.")
            data = (edges, data)
        elif isinstance(data, tuple) and len(data) == 2 and len(data[0])+1 == len(data[1]):
            data = data[::-1]

<<<<<<< HEAD
        self._operation_kwargs = params.pop('_operation_kwargs', None)

        super(Histogram, self).__init__(data, **params)

    def clone(self, *args, **kwargs):
        return super(Histogram, self).clone(
            *args,
            _operation_kwargs=copy.deepcopy(self._operation_kwargs),
            **kwargs
        )
=======
        dataset = params.pop("dataset", None)
        super(Histogram, self).__init__(data, **params)

        if dataset:
            # Histogram is a special case in which we keep the data from the
            # input dataset rather than replace it with the element data.
            # This is so that dataset contains the data needed to reconstruct
            # the element.
            self._dataset = dataset.clone()

    def clone(self, data=None, shared_data=True, new_type=None, *args, **overrides):
        if 'dataset' in overrides:
            dataset = overrides.pop('dataset', None)
        else:
            dataset = self.dataset

        overrides["dataset"] = None

        new_element = super(Histogram, self).clone(
            data=data,
            shared_data=shared_data,
            new_type=new_type,
            *args,
            **overrides
        )

        if dataset:
            # Histogram is a special case in which we keep the data from the
            # input dataset rather than replace it with the element data.
            # This is so that dataset contains the data needed to reconstruct
            # the element.
            new_element._dataset = dataset.clone()

        return new_element

    def select(self, selection_specs=None, **selection):
        selected = super(Histogram, self).select(
            selection_specs=selection_specs, **selection
        )

        if not np.isscalar(selected) and not np.array_equal(selected.data, self.data):
            # Selection changed histogram bins, so update dataset
            selection = {
                dim: sel for dim, sel in selection.items()
                if dim in self.dimensions()+['selection_mask']
            }

            if selected._dataset is not None:
                selected._dataset = self.dataset.select(**selection)

        return selected
>>>>>>> 996e7c4c

    def __setstate__(self, state):
        """
        Ensures old-style Histogram types without an interface can be unpickled.

        Note: Deprecate as part of 2.0
        """
        if 'interface' not in state:
            self.interface = GridInterface
            x, y = state['_kdims_param_value'][0], state['_vdims_param_value'][0]
            state['data'] = {x.name: state['data'][1], y.name: state['data'][0]}
        super(Dataset, self).__setstate__(state)


    @property
    def values(self):
        "Property to access the Histogram values provided for backward compatibility"
        if util.config.future_deprecations:
            self.param.warning('Histogram.values is deprecated in favor of '
                               'common dimension_values method.')
        return self.dimension_values(1)


    @property
    def edges(self):
        "Property to access the Histogram edges provided for backward compatibility"
        if util.config.future_deprecations:
            self.param.warning('Histogram.edges is deprecated in favor of '
                               'common dimension_values method.')
        return self.interface.coords(self, self.kdims[0], edges=True)


class Spikes(Chart):
    """
    Spikes is a Chart element which represents a number of discrete
    spikes, events or observations in a 1D coordinate system. The key
    dimension therefore represents the position of each spike along
    the x-axis while the first value dimension, if defined, controls
    the height along the y-axis. It may therefore be used to visualize
    the distribution of discrete events, representing a rug plot, or
    to draw the strength some signal.
    """

    group = param.String(default='Spikes', constant=True)

    kdims = param.List(default=[Dimension('x')], bounds=(1, 1))

    vdims = param.List(default=[])

    _auto_indexable_1d = False


class Area(Curve):
    """
    Area is a Chart element representing the area under a curve or
    between two curves in a 1D coordinate system. The key dimension
    represents the location of each coordinate along the x-axis, while
    the value dimension(s) represent the height of the area or the
    lower and upper bounds of the area between curves.

    Multiple areas may be stacked by overlaying them an passing them
    to the stack method.
    """

    group = param.String(default='Area', constant=True)

    @classmethod
    def stack(cls, areas):
        """
        Stacks an (Nd)Overlay of Area or Curve Elements by offsetting
        their baselines. To stack a HoloMap or DynamicMap use the map
        method.
        """
        if not len(areas):
            return areas
        baseline = np.zeros(len(areas.values()[0]))
        stacked = areas.clone(shared_data=False)
        vdims = [areas.values()[0].vdims[0], 'Baseline']
        for k, area in areas.items():
            x, y = (area.dimension_values(i) for i in range(2))
            stacked[k] = area.clone((x, y+baseline, baseline), vdims=vdims,
                                    new_type=Area)
            baseline = baseline + y
        return stacked<|MERGE_RESOLUTION|>--- conflicted
+++ resolved
@@ -182,18 +182,8 @@
         elif isinstance(data, tuple) and len(data) == 2 and len(data[0])+1 == len(data[1]):
             data = data[::-1]
 
-<<<<<<< HEAD
         self._operation_kwargs = params.pop('_operation_kwargs', None)
 
-        super(Histogram, self).__init__(data, **params)
-
-    def clone(self, *args, **kwargs):
-        return super(Histogram, self).clone(
-            *args,
-            _operation_kwargs=copy.deepcopy(self._operation_kwargs),
-            **kwargs
-        )
-=======
         dataset = params.pop("dataset", None)
         super(Histogram, self).__init__(data, **params)
 
@@ -216,6 +206,7 @@
             data=data,
             shared_data=shared_data,
             new_type=new_type,
+            _operation_kwargs=copy.deepcopy(self._operation_kwargs),
             *args,
             **overrides
         )
@@ -245,7 +236,6 @@
                 selected._dataset = self.dataset.select(**selection)
 
         return selected
->>>>>>> 996e7c4c
 
     def __setstate__(self, state):
         """
