--- conflicted
+++ resolved
@@ -692,13 +692,9 @@
         if ((hasattr(data, 'shape') and data.shape[-1] == 4 and len(vdims) == 3) or
             (isinstance(data, tuple) and isinstance(data[-1], np.ndarray) and data[-1].ndim == 3
              and data[-1].shape[-1] == 4 and len(vdims) == 3) or
-<<<<<<< HEAD
-            (isinstance(data, dict) and tuple(dimension_name(vd) for vd in vdims)+(alpha.name,) in data) or
+            (isinstance(data, dict) and (*map(dimension_name, vdims), alpha.name) in data) or
             str(alpha) in getattr(data, "data_vars", [])
         ):
-=======
-            (isinstance(data, dict) and (*map(dimension_name, vdims), alpha.name) in data)):
->>>>>>> ee19136b
             # Handle all forms of packed value dimensions
             vdims.append(alpha)
         super().__init__(data, kdims=kdims, vdims=vdims, **params)
