--- conflicted
+++ resolved
@@ -1,10 +1,4 @@
-<<<<<<< HEAD
-from __future__ import division
-
 import math
-=======
-from collections import Counter
->>>>>>> bbd573d3
 from functools import cmp_to_key
 from itertools import cycle
 
@@ -14,11 +8,7 @@
 from ..core.dimension import Dimension
 from ..core.data import Dataset
 from ..core.operation import Operation
-<<<<<<< HEAD
-from ..core.util import unique_array, RecursionError, get_param_values
-=======
-from ..core.util import OrderedDict, get_param_values, unique_array
->>>>>>> bbd573d3
+from ..core.util import get_param_values, unique_array
 from .graphs import Graph, Nodes, EdgePaths
 from .util import quadratic_bezier
 
