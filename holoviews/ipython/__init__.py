--- conflicted
+++ resolved
@@ -194,21 +194,12 @@
                                                   "hv-extension-comm")
 
         # Create a message for the logo (if shown)
-<<<<<<< HEAD
-        if p.logo:
-            self.load_hvjs(logo=p.logo,
-                        bokeh_logo=  p.logo and ('bokeh' in resources),
-                        mpl_logo=    p.logo and (('matplotlib' in resources)
-                                                    or resources==['holoviews']),
-                        plotly_logo= p.logo and ('plotly' in resources))
-=======
-        if not same_cell_execution:
+        if not same_cell_execution and p.logo:
             self.load_hvjs(logo=p.logo,
                            bokeh_logo=  p.logo and ('bokeh' in resources),
                            mpl_logo=    p.logo and (('matplotlib' in resources)
                                                     or resources==['holoviews']),
                            plotly_logo= p.logo and ('plotly' in resources))
->>>>>>> 514f08c1
 
     @classmethod
     def completions_sorting_key(cls, word):
