"""
Implements downsampling algorithms for large 1D datasets.

The algorithms implemented in this module have been adapted from
https://github.com/predict-idlab/plotly-resampler and are reproduced
along with the original license:

MIT License

Copyright (c) 2022 Jonas Van Der Donckt, Jeroen Van Der Donckt, Emiel Deprost.

Permission is hereby granted, free of charge, to any person obtaining a copy
of this software and associated documentation files (the "Software"), to deal
in the Software without restriction, including without limitation the rights
to use, copy, modify, merge, publish, distribute, sublicense, and/or sell
copies of the Software, and to permit persons to whom the Software is
furnished to do so, subject to the following conditions:

The above copyright notice and this permission notice shall be included in all
copies or substantial portions of the Software.

THE SOFTWARE IS PROVIDED "AS IS", WITHOUT WARRANTY OF ANY KIND, EXPRESS OR
IMPLIED, INCLUDING BUT NOT LIMITED TO THE WARRANTIES OF MERCHANTABILITY,
FITNESS FOR A PARTICULAR PURPOSE AND NONINFRINGEMENT. IN NO EVENT SHALL THE
AUTHORS OR COPYRIGHT HOLDERS BE LIABLE FOR ANY CLAIM, DAMAGES OR OTHER
LIABILITY, WHETHER IN AN ACTION OF CONTRACT, TORT OR OTHERWISE, ARISING FROM,
OUT OF OR IN CONNECTION WITH THE SOFTWARE OR THE USE OR OTHER DEALINGS IN THE
SOFTWARE.
"""

import math
from functools import partial

import numpy as np
import param

from ..core import NdOverlay, Overlay
from ..element.chart import Area
from .resample import ResampleOperation1D


def _argmax_area(prev_x, prev_y, avg_next_x, avg_next_y, x_bucket, y_bucket):
    """Vectorized triangular area argmax computation.

    Parameters
    ----------
    prev_x : float
        The previous selected point is x value.
    prev_y : float
        The previous selected point its y value.
    avg_next_x : float
        The x mean of the next bucket
    avg_next_y : float
        The y mean of the next bucket
    x_bucket : np.ndarray
        All x values in the bucket
    y_bucket : np.ndarray
        All y values in the bucket
    Returns
    -------
    int
        The index of the point with the largest triangular area.
    """
    return np.abs(
        x_bucket * (prev_y - avg_next_y)
        + y_bucket * (avg_next_x - prev_x)
        + (prev_x * avg_next_y - avg_next_x * prev_y)
    ).argmax()


def _lttb_inner(x, y, n_out, sampled_x, offset):
    a = 0
    for i in range(n_out - 3):
        o0, o1, o2 = offset[i], offset[i + 1], offset[i + 2]
        a = (
            _argmax_area(
                x[a],
                y[a],
                x[o1:o2].mean(),
                y[o1:o2].mean(),
                x[o0:o1],
                y[o0:o1],
            )
            + offset[i]
        )
        sampled_x[i + 1] = a

    # ------------ EDGE CASE ------------
    # next-average of last bucket = last point
    sampled_x[-2] = (
        _argmax_area(
            x[a],
            y[a],
            x[-1],  # last point
            y[-1],
            x[offset[-2] : offset[-1]],
            y[offset[-2] : offset[-1]],
        )
        + offset[-2]
    )


def _lttb(x, y, n_out, **kwargs):
    """
    Downsample the data using the LTTB algorithm.

    Will use a Python/Numpy implementation if tsdownsample is not available.

    Args:
        x (np.ndarray): The x-values of the data.
        y (np.ndarray): The y-values of the data.
        n_out (int): The number of output points.
    Returns:
        np.array: The indexes of the selected datapoints.
    """
    try:
        from tsdownsample import LTTBDownsampler
        return LTTBDownsampler().downsample(x, y, n_out=n_out, **kwargs)
    except ModuleNotFoundError:
        pass
    except Exception as e:
        raise e

    # Bucket size. Leave room for start and end data points
    block_size = (y.shape[0] - 2) / (n_out - 2)
    # Note this 'astype' cast must take place after array creation (and not with the
    # aranage() its dtype argument) or it will cast the `block_size` step to an int
    # before the arange array creation
    offset = np.arange(start=1, stop=y.shape[0], step=block_size).astype(np.int64)

    # Construct the output array
    sampled_x = np.empty(n_out, dtype=np.int64)
    sampled_x[0] = 0
    sampled_x[-1] = x.shape[0] - 1

    # View it as int64 to take the mean of it
    if x.dtype.kind == 'M':
        x = x.view(np.int64)
    if y.dtype.kind == 'M':
        y = y.view(np.int64)

    _lttb_inner(x, y, n_out, sampled_x, offset)

    return sampled_x

def _nth_point(x, y, n_out, **kwargs):
    """
    Downsampling by selecting every n-th datapoint

    Args:
        x (np.ndarray): The x-values of the data.
        y (np.ndarray): The y-values of the data.
        n_out (int): The number of output points.
    Returns:
        slice: The slice of selected datapoints.
    """
    n_samples = len(x)
    return slice(0, n_samples, max(1, math.ceil(n_samples / n_out)))

def _viewport(x, y, n_out, **kwargs):
    return slice(len(x))

def _min_max(x, y, n_out, **kwargs):
    try:
        from tsdownsample import MinMaxDownsampler
    except ModuleNotFoundError:
        raise NotImplementedError(
            'The min-max downsampling algorithm requires the tsdownsampler '
            'library to be installed.'
        ) from None
    return MinMaxDownsampler().downsample(x, y, n_out=n_out, **kwargs)

def _min_max_lttb(x, y, n_out, **kwargs):
    try:
        from tsdownsample import MinMaxLTTBDownsampler
    except ModuleNotFoundError:
        raise NotImplementedError(
            'The minmax-lttb downsampling algorithm requires the tsdownsampler '
            'library to be installed.'
        ) from None
    return MinMaxLTTBDownsampler().downsample(x, y, n_out=n_out, **kwargs)

def _m4(x, y, n_out, **kwargs):
    try:
        from tsdownsample import M4Downsampler
    except ModuleNotFoundError:
        raise NotImplementedError(
            'The m4 downsampling algorithm requires the tsdownsampler '
            'library to be installed.'
        ) from None
    return M4Downsampler().downsample(x, y, n_out=n_out, **kwargs)


_ALGORITHMS = {
    'lttb': _lttb,
    'nth': _nth_point,
    'viewport': _viewport,
    'minmax': _min_max,
    'minmax-lttb': _min_max_lttb,
    'm4': _m4,
}

class downsample1d(ResampleOperation1D):
    """
    Implements downsampling of a regularly sampled 1D dataset.

    If available uses the `tsdownsampler` library to perform massively
    accelerated downsampling.
    """

    algorithm = param.Selector(default='lttb', objects=list(_ALGORITHMS), doc="""
        The algorithm to use for downsampling:

        - `lttb`: Largest Triangle Three Buckets downsample algorithm.
        - `nth`: Selects every n-th point.
        - `viewport`: Selects all points in a given viewport.
        - `minmax`: Selects the min and max value in each bin (requires tsdownsampler).
        - `m4`: Selects the min, max, first and last value in each bin (requires tsdownsampler).
        - `minmax-lttb`: First selects n_out * minmax_ratio min and max values,
                         then further reduces these to n_out values using the
                         Largest Triangle Three Buckets algorithm (requires tsdownsampler).""")

    parallel = param.Boolean(default=False, doc="""
       The number of threads to use (if tsdownsampler is available).""")

    minmax_ratio = param.Integer(default=4, bounds=(0, None), doc="""
       For the minmax-lttb algorithm determines the ratio of candidate
       values to generate with the minmax algorithm before further
       downsampling with LTTB.""")

<<<<<<< HEAD
    def _process(self, element, key=None, shared_data=None):
=======
    neighbor_points = param.Boolean(default=None, doc="""
        Whether to add the neighbor points to the range before downsampling.
        By default this is only enabled for the viewport algorithm.""")

    def _process(self, element, key=None):
>>>>>>> c800e525
        if isinstance(element, (Overlay, NdOverlay)):
            # Shared data is so we only slice the given data once
            kwargs = {'key': key, 'shared_data': {}}
            _process = partial(self._process, **kwargs)
            if isinstance(element, Overlay):
                elements = [v.map(_process) for v in element]
            else:
                elements = {k: v.map(_process) for k, v in element.items()}
            return element.clone(elements)

        if self.p.x_range:
<<<<<<< HEAD
            key = (id(element.data), str(element.kdims[0]))
            if shared_data is not None and key in shared_data:
                element = element.clone(shared_data[key])
            else:
                element = element[slice(*self.p.x_range)]
                if shared_data is not None:
                    shared_data[key] = element.data

=======
            mask = self._compute_mask(element)
            element = element[mask]
>>>>>>> c800e525
        if len(element) <= self.p.width:
            return element
        xs, ys = (element.dimension_values(i) for i in range(2))
        if ys.dtype == np.bool_:
            ys = ys.astype(np.int8)
        downsample = _ALGORITHMS[self.p.algorithm]
        kwargs = {}
        if "lttb" in self.p.algorithm and isinstance(element, Area):
            raise NotImplementedError(
                "LTTB algorithm is not implemented for hv.Area"
            )
        elif self.p.algorithm == "minmax-lttb":
            kwargs['minmax_ratio'] = self.p.minmax_ratio
        samples = downsample(xs, ys, self.p.width, parallel=self.p.parallel, **kwargs)
        return element.iloc[samples]

    def _compute_mask(self, element):
        """
        Computes the mask to apply to the element before downsampling.
        """
        neighbor_enabled = (
            self.p.neighbor_points
            if self.p.neighbor_points is not None
            else self.p.algorithm == "viewport"
        )
        if not neighbor_enabled:
            return slice(*self.p.x_range)
        try:
            mask = element.dataset.interface._select_mask_neighbor(
                element.dataset, {element.kdims[0]: self.p.x_range}
            )
        except NotImplementedError:
            mask = slice(*self.p.x_range)
        except Exception as e:
            self.param.warning(f"Could not apply neighbor mask to downsample1d: {e}")
            mask = slice(*self.p.x_range)
        return mask<|MERGE_RESOLUTION|>--- conflicted
+++ resolved
@@ -228,15 +228,11 @@
        values to generate with the minmax algorithm before further
        downsampling with LTTB.""")
 
-<<<<<<< HEAD
-    def _process(self, element, key=None, shared_data=None):
-=======
     neighbor_points = param.Boolean(default=None, doc="""
         Whether to add the neighbor points to the range before downsampling.
         By default this is only enabled for the viewport algorithm.""")
 
-    def _process(self, element, key=None):
->>>>>>> c800e525
+    def _process(self, element, key=None, shared_data=None):
         if isinstance(element, (Overlay, NdOverlay)):
             # Shared data is so we only slice the given data once
             kwargs = {'key': key, 'shared_data': {}}
@@ -248,19 +244,15 @@
             return element.clone(elements)
 
         if self.p.x_range:
-<<<<<<< HEAD
             key = (id(element.data), str(element.kdims[0]))
             if shared_data is not None and key in shared_data:
                 element = element.clone(shared_data[key])
             else:
-                element = element[slice(*self.p.x_range)]
+                mask = self._compute_mask(element)
+                element = element[mask]
                 if shared_data is not None:
                     shared_data[key] = element.data
 
-=======
-            mask = self._compute_mask(element)
-            element = element[mask]
->>>>>>> c800e525
         if len(element) <= self.p.width:
             return element
         xs, ys = (element.dimension_values(i) for i in range(2))
