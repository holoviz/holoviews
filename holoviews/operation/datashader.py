--- conflicted
+++ resolved
@@ -449,16 +449,13 @@
                     val = val.astype(np.float64)
                     val[neg1] = np.nan
                 agg[col] = ((y.name, x.name), val)
-<<<<<<< HEAD
                 sel_cols.append(col)
-=======
 
         if isinstance(agg_fn, ds.by):
             col = agg_fn.column
             if '' in agg.coords[col]:
                 agg = agg.drop_sel(**{col: ''})
 
->>>>>>> 366d932c
         return agg
 
 class curve_aggregate(aggregate):
