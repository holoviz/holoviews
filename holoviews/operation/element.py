--- conflicted
+++ resolved
@@ -561,14 +561,7 @@
 
     def _process(self, element, key=None):
         try:
-<<<<<<< HEAD
             from contourpy import contour_generator, FillType, LineType
-=======
-            from matplotlib.axes import Axes
-            from matplotlib.contour import QuadContourSet
-            from matplotlib.dates import date2num, num2date
-            from matplotlib.figure import Figure
->>>>>>> 912d5206
         except ImportError:
             raise ImportError("contours operation requires contourpy.")
 
