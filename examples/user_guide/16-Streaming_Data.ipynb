--- conflicted
+++ resolved
@@ -10,13 +10,9 @@
     "\n",
     "This user guide shows a third way of building an interactive plot, using ``DynamicMap`` and streams.  Here, instead of pushing plot metadata (such as zoom ranges, user triggered events such as ``Tap`` and so on) to a ``DynamicMap`` callback, the underlying data in the visualized elements are updated directly using a HoloViews ``Stream``.\n",
     "\n",
-<<<<<<< HEAD
     "In particular, we will show how the HoloViews ``Pipe`` and ``Buffer`` streams can be used to work with streaming data sources without having to fetch or generate the data from inside the ``DynamicMap`` callable. Apart from simply setting element data from outside a ``DynamicMap``, we will also explore ways of working with streaming data coordinated by the separate [``streamz``](https://matthewrocklin.com/blog/work/2017/10/16/streaming-dataframes-1) library from Matt Rocklin, which can make building complex streaming pipelines much simpler.\n",
     "\n",
     "As this notebook makes use of the ``streamz`` library, you will need to install it with ``conda install streamz`` or ``pip install streamz``."
-=======
-    "In particular, we will show how the HoloViews ``Pipe`` and ``Buffer`` streams can be used to work with streaming data sources without having to fetch or generate the data from inside the ``DynamicMap`` callable. Apart from simply setting element data from outside a ``DynamicMap``.\n"
->>>>>>> 5653e280
    ]
   },
   {
@@ -224,161 +220,7 @@
    "metadata": {},
    "outputs": [],
    "source": [
-<<<<<<< HEAD
-    "multi_source = streamz.dataframe.Random(freq='50ms', interval='500ms')\n",
-    "sdf = (multi_source-0.5).cumsum()\n",
-    "hv.DynamicMap(hv.Table, streams=[Buffer(sdf.x, length=10)]) +\\\n",
-    "hv.DynamicMap(partial(hv.BoxWhisker, kdims=[], vdims='x'), streams=[Buffer(sdf.x, length=100)])"
-   ]
-  },
-  {
-   "cell_type": "markdown",
-   "metadata": {},
-   "source": [
-    "<img class=\"gif\" src=\"https://assets.holoviews.org/gifs/guides/user_guide/Streaming_Data/streamz5.gif\"></img>"
-   ]
-  },
-  {
-   "cell_type": "markdown",
-   "metadata": {},
-   "source": [
-    "Here the given stream ``sdf`` is being consumed by a table showing a short length (where only the items visible in the table need to be kept), along with a plot computing averages and variances over a longer length (100 items).\n",
-    "\n",
-    "#### Updating multiple cells\n",
-    "\n",
-    "Since a ``StreamingDataFrame`` will emit data until it is stopped, we can subscribe multiple plots across different cells to the same stream.  Here, let's add a ``Scatter`` plot of the same data stream as in the preceding cell:"
-   ]
-  },
-  {
-   "cell_type": "code",
-   "execution_count": null,
-   "metadata": {},
-   "outputs": [],
-   "source": [
-    "hv.DynamicMap(hv.Scatter, streams=[Buffer(sdf.x)]).redim.label(x='value', index='time')"
-   ]
-  },
-  {
-   "cell_type": "markdown",
-   "metadata": {},
-   "source": [
-    "<img class=\"gif\" src=\"https://assets.holoviews.org/gifs/guides/user_guide/Streaming_Data/streamz6.gif\"></img>"
-   ]
-  },
-  {
-   "cell_type": "markdown",
-   "metadata": {},
-   "source": [
-    "Here we let the ``Scatter`` elements use the column names from the supplied ``DataFrames`` which are relabelled using the ``redim`` method. Stopping the stream will now stop updates to all three of these DynamicMaps:"
-   ]
-  },
-  {
-   "cell_type": "code",
-   "execution_count": null,
-   "metadata": {},
-   "outputs": [],
-   "source": [
-    "multi_source.stop()"
-   ]
-  },
-  {
-   "cell_type": "markdown",
-   "metadata": {},
-   "source": [
-    "## Operations over streaming data\n",
-    "\n",
-    "As we discovered above, the ``Buffer`` lets us set a ``length``, which defines how many rows we want to accumulate. We can use this to our advantage and apply an operation over this length window. In this example we declare a ``Dataset`` and then apply the ``histogram`` operation to compute a ``Histogram`` over the specified ``length`` window:"
-   ]
-  },
-  {
-   "cell_type": "code",
-   "execution_count": null,
-   "metadata": {},
-   "outputs": [],
-   "source": [
-    "hist_source = streamz.dataframe.Random(freq='5ms', interval='100ms')\n",
-    "sdf = (hist_source-0.5).cumsum()\n",
-    "dmap = hv.DynamicMap(hv.Dataset, streams=[Buffer(sdf.x, length=500)])\n",
-    "hv.operation.histogram(dmap, dimension='x')"
-   ]
-  },
-  {
-   "cell_type": "markdown",
-   "metadata": {},
-   "source": [
-    "<img class=\"gif\" src=\"https://assets.holoviews.org/gifs/guides/user_guide/Streaming_Data/streamz7.gif\"></img>"
-   ]
-  },
-  {
-   "cell_type": "code",
-   "execution_count": null,
-   "metadata": {},
-   "outputs": [],
-   "source": [
-    "hist_source.stop()"
-   ]
-  },
-  {
-   "cell_type": "markdown",
-   "metadata": {},
-   "source": [
-    "#### Datashading\n",
-    "\n",
-    "The same approach will also work for the datashader operation letting us datashade the entire ``length`` window even if we make it very large such as 1 million samples:"
-   ]
-  },
-  {
-   "cell_type": "code",
-   "execution_count": null,
-   "metadata": {},
-   "outputs": [],
-   "source": [
-    "from bokeh.palettes import Blues8\n",
-    "\n",
-    "from holoviews.operation.datashader import datashade\n",
-    "\n",
-    "large_source = streamz.dataframe.Random(freq='100us', interval='200ms')\n",
-    "sdf = (large_source-0.5).cumsum()\n",
-    "dmap = hv.DynamicMap(hv.Curve, streams=[Buffer(sdf.x, length=1000000)])\n",
-    "datashade(dmap, streams=[hv.streams.PlotSize], cnorm='linear', cmap=list(Blues8)).opts(width=600)"
-   ]
-  },
-  {
-   "cell_type": "markdown",
-   "metadata": {},
-   "source": [
-    "<img class=\"gif\" src=\"https://assets.holoviews.org/gifs/guides/user_guide/Streaming_Data/streamz8.gif\"></img>"
-   ]
-  },
-  {
-   "cell_type": "code",
-   "execution_count": null,
-   "metadata": {},
-   "outputs": [],
-   "source": [
-    "large_source.stop()"
-   ]
-  },
-  {
-   "cell_type": "markdown",
-   "metadata": {},
-   "source": [
-    "## Asynchronous updates using the tornado ``IOLoop``\n",
-    "\n",
-    "In most cases, instead of pushing updates manually from the same Python process, you'll want the object to update asynchronously as new data arrives. Since both Jupyter and Bokeh server run on [tornado](https://www.tornadoweb.org/en/stable/), we can use the tornado ``IOLoop`` in both cases to define a non-blocking co-routine that can push data to our stream whenever it is ready. The ``PeriodicCallback`` makes this approach very simple, we simply define a function which will be called periodically with a timeout defined in milliseconds. Once we have declared the callback we can call ``start`` to begin emitting events:"
-   ]
-  },
-  {
-   "cell_type": "code",
-   "execution_count": null,
-   "metadata": {},
-   "outputs": [],
-   "source": [
-    "from tornado import gen\n",
-    "from tornado.ioloop import PeriodicCallback\n",
-=======
     "import asyncio\n",
->>>>>>> 5653e280
     "\n",
     "count = 0\n",
     "buffer = Buffer(np.zeros((0, 2)), length=50)\n",
