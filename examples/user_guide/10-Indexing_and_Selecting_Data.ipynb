{
 "cells": [
  {
   "cell_type": "markdown",
   "metadata": {},
   "source": [
    "# Indexing and Selecting data"
   ]
  },
  {
   "cell_type": "markdown",
   "metadata": {},
   "source": [
    "As explained in the [Building composite objects](./06-Building_Composite_Objects.ipynb) and [Dimensioned Containers](./05-Dimensioned_Containers.ipynb) guides, HoloViews allows building up hierarchical containers that express the natural relationships between data items, in whatever multidimensional space best characterizes the application domain.  Once your data is in such containers, individual visualizations are then made by choosing subregions of this multidimensional space, either smaller numeric ranges (as in cropping of photographic images), or lower-dimensional subsets (as in selecting frames from a movie, or a specific movie from a large library), or both (as in selecting a cropped version of a frame from a specific movie from a large library).  \n",
    "\n",
    "In this user guide, we show how to specify such selections, using five different (but related) operations that can act on an element ``e``:\n",
    "\n",
    "| Operation      | Example syntax   |  Description |\n",
    "|:---------------|:----------------:|:-------------|\n",
    "| **indexing**   | `e[5.5]`, `e[3,5.5]` | Selecting a single data value, returning one actual numerical value from the existing data\n",
    "| **slice**      | `e[3:5.5]`, `e[3:5.5,0:1]` | Selecting a contiguous portion from an Element, returning the same type of Element\n",
    "| **sample**     | `e.sample(y=5.5)`,<br>`e.sample((3,3))` |  Selecting one or more regularly spaced data values, returning a new type of Element\n",
    "| **select**     | `e.select(y=5.5)`,<br>`e.select(y=(3,5.5))`,<br>`e.select({\"y\": (3, 3.5)}` | More verbose notation covering all supported slice and index operations by dimension name.\n",
    "| **iloc**       | `e[2, :]`,<br>`e[2:5, :]` | Indexes and slices by row and column tabular index supporting integer indexes, slices, lists and boolean indices.\n",
    "\n",
    "These operations are all concerned with selecting some subset of the data values, without combining across data values (e.g. averaging) or otherwise transforming the actual data. In the [Tabular Data](./08-Tabular_Datasets.ipynb) user guide we will look at additional operations on the data that reduce, summarize, or transform the data in other ways, in addition to the selections covered here.\n",
    "\n",
    "We'll be going through each operation in detail and provide a visual illustration to help make the semantics of each operation clear. This user guide assumes that you are familiar with continuous and discrete coordinate systems, so please review our [Continuous Coordinates](Continuous_Coordinates.ipynb) guide if you have not done so already."
   ]
  },
  {
   "cell_type": "code",
   "execution_count": null,
   "metadata": {},
   "outputs": [],
   "source": [
    "import numpy as np\n",
    "\n",
    "import holoviews as hv\n",
    "from holoviews import opts\n",
    "\n",
    "hv.extension('bokeh', 'matplotlib')\n",
    "\n",
    "opts.defaults(\n",
    "    opts.Bounds(line_width=2, color='red', axiswise=True),\n",
    "    opts.Image(cmap='Blues'),\n",
    "    opts.Points(size=8, padding=0.1),\n",
    "    opts.Text(text_font_size='16pt'), opts.Scatter(size=5))"
   ]
  },
  {
   "cell_type": "markdown",
   "metadata": {},
   "source": [
    "# Indexing and slicing Elements"
   ]
  },
  {
   "cell_type": "markdown",
   "metadata": {},
   "source": [
    "In the [Dimensioned Containers](./05-Dimensioned_Containers.ipynb) guide we saw examples of how to select individual elements embedded in a multi-dimensional space.  The [Continuous Coordinates](Continuous_Coordinates.ipynb) user guide covered slicing and indexing in Elements representing continuous coordinate coordinate systems such as ``Image`` types. Here we'll be going through each operation in full detail, providing a visual illustration to help make the semantics of each operation clear.\n",
    "\n",
    "How the ``Element`` may be indexed depends on the key dimensions (or ``kdims``) of the ``Element``. It is thus important to consider the nature and dimensionality of your data when choosing the ``Element`` type for it."
   ]
  },
  {
   "cell_type": "markdown",
   "metadata": {},
   "source": [
    "## 1D Elements: Slicing and indexing"
   ]
  },
  {
   "cell_type": "markdown",
   "metadata": {},
   "source": [
    "Certain Chart elements support both single-dimensional indexing and slicing: ``Scatter``, ``Curve``, ``Histogram``, and ``ErrorBars``. Here we'll look at how we can easily slice a ``Histogram`` to select a subregion of it:"
   ]
  },
  {
   "cell_type": "code",
   "execution_count": null,
   "metadata": {},
   "outputs": [],
   "source": [
    "np.random.seed(42)\n",
    "edges, data = np.histogram(np.random.randn(100))\n",
    "hist = hv.Histogram((edges, data))\n",
    "subregion = hist[0:1]\n",
    "hist * subregion"
   ]
  },
  {
   "cell_type": "markdown",
   "metadata": {},
   "source": [
    "The two bins in a different color show the selected region, overlaid on top of the full histogram.  We can also access the value for a specific bin in the ``Histogram``. A continuous-valued index that falls inside a particular bin will return the corresponding value or frequency."
   ]
  },
  {
   "cell_type": "code",
   "execution_count": null,
   "metadata": {},
   "outputs": [],
   "source": [
    "hist[0.25], hist[0.5], hist[0.55]"
   ]
  },
  {
   "cell_type": "markdown",
   "metadata": {},
   "source": [
    "We can slice a ``Curve`` the same way:"
   ]
  },
  {
   "cell_type": "code",
   "execution_count": null,
   "metadata": {},
   "outputs": [],
   "source": [
    "xs = np.linspace(0, np.pi*2, 21)\n",
    "curve = hv.Curve((xs, np.sin(xs)))\n",
    "subregion = curve[np.pi/2:np.pi*1.5]\n",
    "curve * subregion * hv.Scatter(curve)"
   ]
  },
  {
   "cell_type": "markdown",
   "metadata": {},
   "source": [
    "Here again the region in a different color is the specified subregion. We've also marked each discrete point with a dot using the ``Scatter`` ``Element``.  As before we can also get the value for a specific sample point; whatever x-index is provided will snap to the closest sample point and return the dependent value:"
   ]
  },
  {
   "cell_type": "code",
   "execution_count": null,
   "metadata": {},
   "outputs": [],
   "source": [
    "curve[4.05], curve[4.1], curve[4.17], curve[4.3]"
   ]
  },
  {
   "cell_type": "markdown",
   "metadata": {},
   "source": [
    "It is important to note that an index (or a list of indices, as for the 2D and 3D cases below) will always return the raw indexed (dependent) value, i.e. a number.  A slice (indicated with `:`), on the other hand, will retain the Element type even in cases where the plot might not be useful, such as having only a single value, two values, or no value at all in that range:"
   ]
  },
  {
   "cell_type": "code",
   "execution_count": null,
   "metadata": {},
   "outputs": [],
   "source": [
    "curve[4:4.5]"
   ]
  },
  {
   "cell_type": "markdown",
   "metadata": {},
   "source": [
    "## 2D and 3D Elements: slicing"
   ]
  },
  {
   "cell_type": "markdown",
   "metadata": {},
   "source": [
    "For data defined in a 2D space, there are 2D equivalents of the 1D ``Curve`` and ``Scatter`` types. ``Points``, for example, can be thought of as a number of points in a 2D space."
   ]
  },
  {
   "cell_type": "code",
   "execution_count": null,
   "metadata": {},
   "outputs": [],
   "source": [
    "r = np.arange(0, 1, 0.005)\n",
    "xs, ys = (r * fn(85*np.pi*r) for fn in (np.cos, np.sin))\n",
    "paths = hv.Points((xs, ys))\n",
    "paths + paths[0:1, 0:1]"
   ]
  },
  {
   "cell_type": "markdown",
   "metadata": {},
   "source": [
    "However, indexing is not supported in this space, because there could be many possible points near a given set of coordinates, and finding the nearest one would require a search across potentially incommensurable dimensions, which is poorly defined and difficult to support.\n",
    "\n",
    "Slicing in 3D works much like slicing in 2D, but indexing is not supported for the same reason as in 2D:"
   ]
  },
  {
   "cell_type": "code",
   "execution_count": null,
   "metadata": {},
   "outputs": [],
   "source": [
    "xs = np.linspace(0, np.pi*8, 201)\n",
    "scatter = hv.Scatter3D((xs, np.sin(xs), np.cos(xs)))\n",
    "layout = scatter + scatter[5:10, :, 0:]\n",
    "hv.output(layout, backend='matplotlib')"
   ]
  },
  {
   "cell_type": "markdown",
   "metadata": {},
   "source": [
    "## 2D Raster and Image: slicing and indexing\n",
    "\n",
    "Raster and the various other image-like objects (Images, RGB, HSV, etc.) can all be sliced and indexed, as can Surface, because they all have an underlying regular grid of key dimension values:"
   ]
  },
  {
   "cell_type": "code",
   "execution_count": null,
   "metadata": {},
   "outputs": [],
   "source": [
    "np.random.seed(0)\n",
    "extents = (0, 0, 10, 10)\n",
    "img = hv.Image(np.random.rand(10, 10), bounds=extents)\n",
    "img_slice = img[1:9,4:5]\n",
    "box = hv.Bounds((1,4,9,5))\n",
    "img*box + img_slice"
   ]
  },
  {
   "cell_type": "code",
   "execution_count": null,
   "metadata": {},
   "outputs": [],
   "source": [
    "img[4.2,4.2], img[4.3,4.2], img[5.0,4.2]"
   ]
  },
  {
   "cell_type": "markdown",
   "metadata": {},
   "source": [
    "## Using `.select`\n",
    "\n",
    "The `[]` (i.e. `__getitem__`) syntax provides a convenient and concise mechanism for selecting and indexing, however to be very explicit even for nested objects the `.select` method provides an equivalent mechanism.\n",
    "\n",
    "The `.select` method allows providing selections as keyword arguments indexed by dimension name but also allows passing a dictionary of selectors directly:"
   ]
  },
  {
   "cell_type": "code",
   "execution_count": null,
   "metadata": {},
   "outputs": [],
   "source": [
    "img * box + img.select(x=(1, 9), y=(4, 5)) + img.select({\"x\": (1, 9), \"y\": (4, 5)})"
   ]
  },
  {
   "cell_type": "markdown",
   "metadata": {},
   "source": [
<<<<<<< HEAD
    "While most indexing in HoloViews works by selecting the values along a dimension it is also frequently useful to index and slice using integer row and column indices. For this purpose most HoloViews objects have a ``.iloc`` indexing interface (mirroring the [pandas](https://pandas.pydata.org/pandas-docs/stable/indexing.html#different-choices-for-indexing) API), which supports all the usual indexing semantics. Supported iloc arguments include:\n",
    "\n",
    "* An integer e.g. 5\n",
    "\n",
    "* A list or array of integers [4, 3, 0]\n",
=======
    "The select operation also supports so called selection expressions built using the `hv.dim` transforms:"
   ]
  },
  {
   "cell_type": "code",
   "execution_count": null,
   "metadata": {},
   "outputs": [],
   "source": [
    "curve = hv.Curve((xs, np.sin(xs)))\n",
>>>>>>> 5653e280
    "\n",
    "curve * curve.select(hv.dim('x') > 12)"
   ]
  },
  {
   "cell_type": "markdown",
   "metadata": {},
   "source": [
    "## Tabular indexing and slicing"
   ]
  },
  {
   "cell_type": "markdown",
   "metadata": {},
   "source": [
    "While most indexing in HoloViews works by selecting the values along a dimension it is also frequently useful to index and slice using integer row and column indices. For this purpose most HoloViews objects have a ``.iloc`` indexing interface (mirroring the [pandas](http://pandas.pydata.org/pandas-docs/stable/indexing.html#different-choices-for-indexing) API), which supports all the usual indexing semantics. Supported iloc arguments include:\n",
    "\n",
    "* An integer e.g. `5`\n",
    "* A list or array of integers `[4, 3, 0]`\n",
    "* A slice object with ints `1:7`\n",
    "* A boolean array"
   ]
  },
  {
   "cell_type": "markdown",
   "metadata": {},
   "source": [
    "#### Indexing"
   ]
  },
  {
   "cell_type": "markdown",
   "metadata": {},
   "source": [
    "In this way we can for example select the x- and y-values in the 8th row of our ``Curve``:"
   ]
  },
  {
   "cell_type": "code",
   "execution_count": null,
   "metadata": {},
   "outputs": [],
   "source": [
    "xs = np.linspace(0, np.pi*2, 21)\n",
    "curve = hv.Curve((xs, np.sin(xs)))\n",
    "print(f'x: {curve.iloc[8, 0]}, y: {curve.iloc[8, 1]}')\n",
    "curve * hv.Scatter(curve.iloc[8])"
   ]
  },
  {
   "cell_type": "markdown",
   "metadata": {},
   "source": [
    "#### Slicing"
   ]
  },
  {
   "cell_type": "markdown",
   "metadata": {},
   "source": [
    "Alternatively we can select every second sample between indices 5 and 16 of a ``Curve``:"
   ]
  },
  {
   "cell_type": "code",
   "execution_count": null,
   "metadata": {},
   "outputs": [],
   "source": [
    "curve + curve.iloc[5:16:2]"
   ]
  },
  {
   "cell_type": "markdown",
   "metadata": {},
   "source": [
    "#### Lists of integers and boolean indices"
   ]
  },
  {
   "cell_type": "markdown",
   "metadata": {},
   "source": [
    "Finally we may also pass a list of the integer samples to select, or use boolean indices. This mode of indexing can be very useful for randomly sampling an Element or picking a specific set of rows or (columns):"
   ]
  },
  {
   "cell_type": "code",
   "execution_count": null,
   "metadata": {},
   "outputs": [],
   "source": [
    "curve.iloc[[0, 5, 10, 15, 20]] + curve.iloc[xs>3]"
   ]
  },
  {
   "cell_type": "markdown",
   "metadata": {},
   "source": [
    "# Sampling\n",
    "\n",
    "Sampling is essentially a process of indexing an Element at multiple index locations, and collecting the results.  Thus any Element that can be indexed can also be sampled.  Compared to regular indexing, sampling is different in that  multiple indices may be supplied at the same time.  Also, indexing will only return the value at that location, whereas the return type from a sampling operation is another ``Element`` type, usually either a ``Table`` or a ``Curve``, to allow both key and value dimensions to be returned.\n",
    "\n",
    "### Sampling Elements\n",
    "\n",
    "Sampling can use either an explicit list of indexes, or pass an index value for each dimension keyword argument.\n",
    "\n",
    "We'll start by taking a single sample of an Image object, to make clear how sampling and indexing are similar operations yet different in their results:"
   ]
  },
  {
   "cell_type": "code",
   "execution_count": null,
   "metadata": {},
   "outputs": [],
   "source": [
    "img_coords = hv.Points(img, extents=extents)\n",
    "labeled_img = img * img_coords * hv.Points([img.closest([(4.1,4.3)])]).opts(color='r')\n",
    "img + labeled_img + img.sample([(4.1,4.3)])"
   ]
  },
  {
   "cell_type": "code",
   "execution_count": null,
   "metadata": {},
   "outputs": [],
   "source": [
    "img[4.1,4.3]"
   ]
  },
  {
   "cell_type": "markdown",
   "metadata": {},
   "source": [
    "Here, the output of the indexing operation is the value (0.20887675609483469) from the location closest to the specified indexes, whereas ``.sample()`` returns a Table that lists both the coordinates *and* the value, and slicing (in previous section) returns an Element of the same type, not a Table.\n",
    "\n",
    "\n",
    "Next we can try sampling along only one Dimension on our 2D Image, leaving us with a 1D Element (in this case a ``Curve``):"
   ]
  },
  {
   "cell_type": "code",
   "execution_count": null,
   "metadata": {},
   "outputs": [],
   "source": [
    "sampled = img.sample(y=5)\n",
    "labeled_img = img * img_coords * hv.Points(zip(sampled['x'], [img.closest(y=5)]*10))\n",
    "img + labeled_img + sampled"
   ]
  },
  {
   "cell_type": "markdown",
   "metadata": {},
   "source": [
    "Sampling works on any regularly sampled Element type.  For example, we can select multiple samples along the x-axis of a Curve."
   ]
  },
  {
   "cell_type": "code",
   "execution_count": null,
   "metadata": {},
   "outputs": [],
   "source": [
    "xs = np.arange(10)\n",
    "samples = [2, 4, 6, 8]\n",
    "curve = hv.Curve(zip(xs, np.sin(xs)))\n",
    "curve_samples = hv.Scatter(zip(xs, [0] * 10)) * hv.Scatter(zip(samples, [0]*len(samples)))\n",
    "curve + curve_samples + curve.sample(samples)"
   ]
  },
  {
   "cell_type": "markdown",
   "metadata": {},
   "source": [
    "### Sampling HoloMaps\n",
    "\n",
    "Sampling is often useful when you have more data than you wish to visualize or analyze at one time. First, let's create a HoloMap containing a number of observations of some noisy data."
   ]
  },
  {
   "cell_type": "code",
   "execution_count": null,
   "metadata": {},
   "outputs": [],
   "source": [
    "obs_hmap = hv.HoloMap({i: hv.Image(np.random.randn(10, 10), bounds=extents)\n",
    "                       for i in range(3)}, kdims='Observation')"
   ]
  },
  {
   "cell_type": "markdown",
   "metadata": {},
   "source": [
    "A `HoloMap` may not be sampled directly, instead we can use the `.apply` method to sample each element in the HoloMap and consequently use the `.collapse` method to produce a single `Dataset`. In this case we'll take 3x3 subsamples of each of the Images:"
   ]
  },
  {
   "cell_type": "code",
   "execution_count": null,
   "metadata": {},
   "outputs": [],
   "source": [
    "hv.output(backend='matplotlib', size=120)\n",
    "\n",
    "sample_style = dict(edgecolors='k', alpha=1)\n",
    "all_samples = obs_hmap.collapse().to.scatter3d().opts(alpha=0.15, xticks=4)\n",
    "sampled = obs_hmap.apply.sample((3,3)).collapse()\n",
    "subsamples = sampled.to.scatter3d().opts(**sample_style)\n",
    "all_samples * subsamples + hv.Table(sampled)"
   ]
  },
  {
   "cell_type": "markdown",
   "metadata": {},
   "source": [
    "By supplying bounds in as a (left, bottom, right, top) tuple we can also sample a subregion of our images:"
   ]
  },
  {
   "cell_type": "code",
   "execution_count": null,
   "metadata": {},
   "outputs": [],
   "source": [
    "sampled = obs_hmap.apply.sample((3,3), bounds=(2,5,5,10)).collapse()\n",
    "subsamples = sampled.to.scatter3d().opts(xticks=4, **sample_style)\n",
    "all_samples * subsamples + hv.Table(sampled)"
   ]
  },
  {
   "cell_type": "markdown",
   "metadata": {},
   "source": [
    "Since this kind of sampling is only well supported for continuous coordinate systems, we can only apply this kind of sampling to Image types for now.\n",
    "\n",
    "### Sampling Charts\n",
    "\n",
    "Sampling Chart-type Elements like Curve, Scatter, Histogram is only supported by providing an explicit list of samples, since those Elements have no underlying regular grid."
   ]
  },
  {
   "cell_type": "code",
   "execution_count": null,
   "metadata": {},
   "outputs": [],
   "source": [
    "hv.output(backend='bokeh')\n",
    "\n",
    "xs = np.arange(10)\n",
    "extents = (0, 0, 2, 10)\n",
    "curve = hv.HoloMap({(i) : hv.Curve(zip(xs, np.sin(xs)*i))\n",
    "                    for i in np.linspace(0.5, 1.5, 3)},\n",
    "                   kdims='Observation')\n",
    "all_samples = curve.collapse().to.points()\n",
    "sampled = curve.apply.sample([0, 2, 4, 6, 8]).collapse()\n",
    "sample_points = sampled.to.points(extents=extents)\n",
    "sampling = all_samples * sample_points.opts(color='red')\n",
    "sampling + hv.Table(sampled)"
   ]
  },
  {
   "cell_type": "markdown",
   "metadata": {},
   "source": [
    "These tools should help you index, slice, sample, and select your data with ease.  The [Tabular Data](./08-Tabular_Datasets.ipynb) guide explains how to do other types of operations, such as averaging and other reduction operations."
   ]
  }
 ],
 "metadata": {
  "language_info": {
   "name": "python",
   "pygments_lexer": "ipython3"
  }
 },
 "nbformat": 4,
 "nbformat_minor": 1
}<|MERGE_RESOLUTION|>--- conflicted
+++ resolved
@@ -261,40 +261,32 @@
    "cell_type": "markdown",
    "metadata": {},
    "source": [
-<<<<<<< HEAD
+    "The select operation also supports so called selection expressions built using the `hv.dim` transforms:"
+   ]
+  },
+  {
+   "cell_type": "code",
+   "execution_count": null,
+   "metadata": {},
+   "outputs": [],
+   "source": [
+    "curve = hv.Curve((xs, np.sin(xs)))\n",
+    "\n",
+    "curve * curve.select(hv.dim('x') > 12)"
+   ]
+  },
+  {
+   "cell_type": "markdown",
+   "metadata": {},
+   "source": [
+    "## Tabular indexing and slicing"
+   ]
+  },
+  {
+   "cell_type": "markdown",
+   "metadata": {},
+   "source": [
     "While most indexing in HoloViews works by selecting the values along a dimension it is also frequently useful to index and slice using integer row and column indices. For this purpose most HoloViews objects have a ``.iloc`` indexing interface (mirroring the [pandas](https://pandas.pydata.org/pandas-docs/stable/indexing.html#different-choices-for-indexing) API), which supports all the usual indexing semantics. Supported iloc arguments include:\n",
-    "\n",
-    "* An integer e.g. 5\n",
-    "\n",
-    "* A list or array of integers [4, 3, 0]\n",
-=======
-    "The select operation also supports so called selection expressions built using the `hv.dim` transforms:"
-   ]
-  },
-  {
-   "cell_type": "code",
-   "execution_count": null,
-   "metadata": {},
-   "outputs": [],
-   "source": [
-    "curve = hv.Curve((xs, np.sin(xs)))\n",
->>>>>>> 5653e280
-    "\n",
-    "curve * curve.select(hv.dim('x') > 12)"
-   ]
-  },
-  {
-   "cell_type": "markdown",
-   "metadata": {},
-   "source": [
-    "## Tabular indexing and slicing"
-   ]
-  },
-  {
-   "cell_type": "markdown",
-   "metadata": {},
-   "source": [
-    "While most indexing in HoloViews works by selecting the values along a dimension it is also frequently useful to index and slice using integer row and column indices. For this purpose most HoloViews objects have a ``.iloc`` indexing interface (mirroring the [pandas](http://pandas.pydata.org/pandas-docs/stable/indexing.html#different-choices-for-indexing) API), which supports all the usual indexing semantics. Supported iloc arguments include:\n",
     "\n",
     "* An integer e.g. `5`\n",
     "* A list or array of integers `[4, 3, 0]`\n",
