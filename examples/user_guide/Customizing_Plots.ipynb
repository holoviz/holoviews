--- conflicted
+++ resolved
@@ -698,15 +698,9 @@
     "### Twin axes\n",
     "*(Available in HoloViews > 1.17)*\n",
     "\n",
-<<<<<<< HEAD
-    "HoloViews now supports displaying overlays containing two different value dimensions as twin axes for chart elements. To maintain backwards compatibility, this feature is only enabled by setting the `multi_y=True` option on the overlay:\n",
-    "\n",
-    "To illustrate, here is an overlay containing three curves with two value dimensions ('A' and 'B'). The following shows the default, backwards compatible behavior:"
-=======
     "HoloViews now supports displaying overlays containing two different value dimensions as twin axes for chart elements. To maintain backwards compatibility, this feature is only enabled by setting the `multi_y=True` option on the overlay.\n",
     "\n",
     "To illustrate, here is an overlay containing three curves with two value dimensions ('A' and 'B'). Setting `multi_y=True` then maps these two value dimensions to twin-axes:"
->>>>>>> acaa4124
    ]
   },
   {
@@ -716,11 +710,7 @@
    "outputs": [],
    "source": [
     "overlay = hv.Curve([1, 2, 3], vdims=['A']) * hv.Curve([2, 3, 4], vdims=['A']) * hv.Curve([3, 2, 1], vdims=['B'])\n",
-<<<<<<< HEAD
-    "overlay"
-=======
     "overlay.opts(multi_y=True)"
->>>>>>> acaa4124
    ]
   },
   {
@@ -729,27 +719,6 @@
    "source": [
     "Additional value dimensions do map to additional axes but be aware that support of multi axes beyond twin axes is currently considered experimental.\n",
     "\n",
-<<<<<<< HEAD
-    "#### Setting `multi_y=True`\n",
-    "\n",
-    "We can now enable twin axes by setting `multi_y=True` on the overlay:"
-   ]
-  },
-  {
-   "cell_type": "code",
-   "execution_count": null,
-   "metadata": {},
-   "outputs": [],
-   "source": [
-    "overlay.opts(multi_y=True)"
-   ]
-  },
-  {
-   "cell_type": "markdown",
-   "metadata": {},
-   "source": [
-=======
->>>>>>> acaa4124
     "The first value dimension is mapped to the left-hand axis and the second value dimension maps to the right axis. Note that the two axes are individually zoomable by hovering over them and using the Bokeh wheelzoom tool.\n",
     "\n",
     "\n",
@@ -775,11 +744,7 @@
    "source": [
     "Supported options for customizing individual axes are `apply_ranges`, `autorange='y'`, `invert_yaxis`, `logy` and `ylim`.\n",
     "\n",
-<<<<<<< HEAD
-    "Note that as of HoloViews 1.17.0, `multi_y` does not have streaming plot support"
-=======
     "Note that as of HoloViews 1.17.0, `multi_y` does not have streaming plot support and that linked streams are not yet aware of additional y-axes."
->>>>>>> acaa4124
    ]
   }
  ],
