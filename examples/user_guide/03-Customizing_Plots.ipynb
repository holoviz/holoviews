{
 "cells": [
  {
   "cell_type": "markdown",
   "metadata": {},
   "source": [
    "# Customizing Plots"
   ]
  },
  {
   "cell_type": "code",
   "execution_count": null,
   "metadata": {},
   "outputs": [],
   "source": [
    "import pandas as pd\n",
    "import numpy as np\n",
    "import holoviews as hv\n",
    "hv.extension('bokeh', 'matplotlib')"
   ]
  },
  {
   "cell_type": "markdown",
   "metadata": {},
   "source": [
    "\n",
    "As introduced in the [Customization](../getting_started/2-Customization.ipynb) section of the 'Getting Started' guide, HoloViews separates the notion of content from presentation. This is achieved using a tree datastructure containing simply keyword values that specify how elements are to appear, either by type, by their ``group`` and ``label`` specification as introduced in [Annotating Data](../user_guide/01-Annotating_Data.ipynb) or for individual element instances.\n",
    "\n",
    "In addition, HoloViews has the notion of ``Renderer`` instance that normally work behind the scenes to control how output is generated for the selected plotting extension. In this guide, we will first show how you can customize the visual styling with the options system and then how you can easily control the output options of renderers."
   ]
  },
  {
   "cell_type": "markdown",
   "metadata": {},
   "source": [
    "\n",
    "## Visual options and styling\n",
    "\n",
    "The different types of visual options will be illustrated using the example introduced in the [Customization](../getting_started/2-Customization.ipynb) getting started guide. First we create a ``curve`` and a ``spikes`` element:"
   ]
  },
  {
   "cell_type": "code",
   "execution_count": null,
   "metadata": {},
   "outputs": [],
   "source": [
    "spike_train = pd.read_csv('../assets/spike_train.csv.gz')\n",
    "curve  = hv.Curve(spike_train, 'milliseconds', 'Hertz')\n",
    "spikes = hv.Spikes(spike_train, 'milliseconds', [])"
   ]
  },
  {
   "cell_type": "markdown",
   "metadata": {},
   "source": [
    "And now we display it as we did in the getting started guide:"
   ]
  },
  {
   "cell_type": "code",
   "execution_count": null,
   "metadata": {},
   "outputs": [],
   "source": [
    "%%opts Curve [height=100 width=600 xaxis=None tools=['hover']]\n",
    "%%opts Curve (color='red' line_width=1.5)\n",
    "%%opts Spikes [height=100 width=600 yaxis=None] (color='grey' line_width=0.25)\n",
    "curve = hv.Curve( spike_train, 'milliseconds', vdims='Hertz')\n",
    "spikes = hv.Spikes(spike_train, 'milliseconds', vdims=[])\n",
    "(curve + spikes).cols(1)"
   ]
  },
  {
   "cell_type": "markdown",
   "metadata": {},
   "source": [
    "Here it is, again, with the `.options` method, which is the simplest way of customizing because it will automatically deduce whether an option is a style, plot, or norm option. In addition, `.options` is portable across notebook environments and `.py` scripts."
   ]
  },
  {
   "cell_type": "code",
   "execution_count": null,
   "metadata": {},
   "outputs": [],
   "source": [
    "curve_opts = dict(height=100, width=600, xaxis=None, tools=[\n",
    "                  'hover'], color='red', line_width=1.5)\n",
    "spike_opts = dict(height=100, width=600, yaxis=None,\n",
    "                  color='grey', line_width=0.25)\n",
    "\n",
    "curve = hv.Curve(spike_train, 'milliseconds', 'Hertz')\n",
    "spikes = hv.Spikes(spike_train, 'milliseconds', [])\n",
    "\n",
    "(curve.options(**curve_opts) + spikes.options(**spike_opts)).cols(1)"
   ]
  },
  {
   "cell_type": "markdown",
   "metadata": {},
   "source": [
    "When using ``.options`` to apply options directly to an individual object we do not have to explicitly declare which object the options apply to, however often it is useful to set options on a composite object. In these cases the options can be declared as a dictionary of the type name and the options; it can also be accept a fully qualified `type.group.label` string. The code below is therefore equivalent to the syntax we used above:"
   ]
  },
  {
   "cell_type": "code",
   "execution_count": null,
   "metadata": {},
   "outputs": [],
   "source": [
    "layout = (curve + spikes).options({'Curve': curve_opts, 'Spikes': spike_opts}).cols(1)"
   ]
  },
  {
   "cell_type": "markdown",
   "metadata": {},
   "source": [
    "There is, however, one advantage in using the `%%opts` magic when working in the notebook environment, and that is %%opts magic allows tab-completion of the options which is currently unavailable with the `.options` method.\n",
    "f\n",
    "Additionally, across the docs, you may encounter a legacy method `.opts`, which is now superseded by the `.options` method. \n",
    "\n",
    "`.opts` is essentially the Python script version of `%%opts`: in both, you'll have to manually categorize whether an option is a style, plot, or norm option.\n",
    "\n",
    "Ultimately, `.options` method is preferred because using `.opts` requires extreme verbosity in nested dictionaries, which can get overwhelming fast."
   ]
  },
  {
   "cell_type": "code",
   "execution_count": null,
   "metadata": {},
   "outputs": [],
   "source": [
    "curve = hv.Curve(spike_train, 'milliseconds', vdims='Hertz')\n",
    "curve = curve.opts(\n",
    "    dict(plot={'Curve': dict(height=100, width=600,\n",
    "                             xaxis=None, tools=['hover'])},\n",
    "         style={'Curve': dict(color='red', line_width=1.5)}\n",
    "         )\n",
    ")\n",
    "spikes = hv.Spikes(spike_train, 'milliseconds', vdims=[])\n",
    "spikes = spikes.opts(\n",
    "    dict(plot={'Spikes': dict(height=100, width=600, yaxis=None)},\n",
    "         style={'Spikes': dict(color='grey', line_width=0.25)})\n",
    ")\n",
    "\n",
    "(curve + spikes).cols(1)"
   ]
  },
  {
   "cell_type": "markdown",
   "metadata": {},
   "source": [
    "### Introducing ``plot`` and ``style`` options"
   ]
  },
  {
   "cell_type": "markdown",
   "metadata": {},
   "source": [
    "\n",
    "This example allows us to expand on the concepts introduced in the [Customization](../getting_started/2-Customization.ipynb) getting started guide. First, we note that two things are immediately apparent (1) almost all the customization is going on at the top of the cell, leaving the declaration of our elements and layout nearly unchanged and (2) this customization syntax that is specific to IPython and the Jupyter notebook and is *not* valid Python. We will use this syntax in this section but it is important to note that we have regular Python equivalents to these tools as will be described shortly.\n",
    "\n",
    "Let's start with the one difference to how our layout is declared, namely the use of ``.cols(1)`` at the end. If you delete the lines starting with ``%`` at the top of the cell and re-execute it, you will see this simply rearranges the default layout to a single column format, with the curve *above* the spikes instead of next to it.\n",
    "\n",
    "Now let us go through the lines starting with ``%%output`` and ``%%opts``, starting with the first line:\n",
    "\n",
    "```python\n",
    "%%output size=150\n",
    "```\n",
    "\n",
    "This is the *output cell magic* which customizes the output format of a particular cell by instructing the active plotting renderer with the desired size. There is a corresponding *cell line magic* to set things globally and a ``hv.output`` utility (for both local and global settings) that you can read about below. All these output tools accept a ``size`` options which in this case sets our plot size to 150% of the default.\n",
    "\n",
    "Next we have:\n",
    "\n",
    "```python\n",
    "%%opts Curve  [height=100 width=600 xaxis=None show_grid=False tools=['hover']]\n",
    "```\n",
    "\n",
    "This is the *opts cell magic* which customizes the visual presentation of elements displayed in a particular cell. In this case, it specifies a set of keywords relevant to our ``Curve`` element in square brackets. These list of keywords are ***plot options*** that specify the settings that HoloViews is to use to plot ``Curve`` elements.\n",
    "\n",
    "In this case we want to make an elongated ``Curve`` plot to make it easier to view the timeseries and to allow for a corresponding elongated spikes plot underneath which is why we specified the ``width`` and ``height`` keywords. We also want to disable the ``xaxis`` (our ``Curve`` plot will give us a suitable millisecond below). Finally with ``tools=['hover']`` we add the [Bokeh hover tool](http://bokeh.pydata.org/en/latest/docs/user_guide/tools.html#hovertool) to our plot: try hovering your pointer over the red curve to see the exact values of each sample!\n",
    "\n",
    "The next line specifies a second set of keywords relating to our ``Curve`` element:\n",
    "\n",
    "```python\n",
    "%%opts Curve (color='red' line_width=1.5)\n",
    "```\n",
    "\n",
    "In this case, our list of keywords are in *parentheses* specifying  ***style options*** with are Bokeh specific and passed down directly from HoloViews to Bokeh. The ``color`` and ``line_width`` options are *not* part of the HoloViews API but keywords used to customize the appearance of [Bokeh glyphs](http://bokeh.pydata.org/en/latest/docs/user_guide/plotting.html).\n",
    "\n",
    "\n",
    "Lastly we have use the ``%%opts`` cell magic to customize the appearance of our ``Spikes`` element:\n",
    "\n",
    "```python\n",
    "%%opts Spikes [height=100 width=600 yaxis=None] (color='grey' line_width=0.25)\n",
    "```\n",
    "\n",
    "This introduces no new concepts other than the fact that you can declare plot and style options on the same line. In these plot options, we match the elongated height and width values of the curve and disable the yaxis. In the style options we make the spikes 'grey' in color with a ``line_width`` value of 0.25.\n",
    "\n",
    "In addition to ``plot`` and ``style`` options, there are normalization ``norm`` options that will be discussed shortly. Available options for individual elements can be listed using:\n",
    "\n",
    "```python\n",
    "# note, a backend needs to be initialized and active for hv.help to return available options\n",
    "hv.help(obj)\n",
    "```\n",
    "\n",
    "Now that we have worked through concrete examples, we can now describe the syntax used in more detail."
   ]
  },
  {
   "cell_type": "markdown",
   "metadata": {},
   "source": [
    "### Option specification syntax\n",
    "\n",
    "Here are the three types of visualization options in HoloViews:\n",
    "\n",
    "#### Option types\n",
    "\n",
    "##### ``style`` options:\n",
    "\n",
    "``style`` options are passed directly to the underlying rendering backend that actually draws the plots, allowing you to control the details of how it behaves.  The default backend is matplotlib, but there are other backends either using matplotlib's options (e.g. ``mpld3``), or their own sets of options (e.g. [``bokeh``](Bokeh_Backend) ).\n",
    "\n",
    "For whichever backend has been selected, HoloViews can tell you which options are supported, but you will need to read the corresponding documentation (e.g. [matplotlib](http://matplotlib.org/contents.html), [bokeh](http://bokeh.pydata.org)) for the details of their use. For listing available options, see the ``hv.help``-mechanism mentioned in the previous section.\n",
    "\n",
    "HoloViews has been designed to be easily extensible to additional backends in the future, such as [Plotly](https://github.com/ioam/holoviews/pull/398), Cairo, VTK, or D3.js, and if one of those backends were selected then the supported style options would differ.\n",
    "\n",
    "##### ``plot`` options:\n",
    "\n",
    "Each of the various HoloViews plotting classes declares various [Parameters](http://ioam.github.io/param) that control how HoloViews builds the visualization for that type of object, such as plot sizes and labels.  HoloViews uses these options internally; they are not simply passed to the underlying backend.  HoloViews documents these options fully in its online help and in the [Reference Manual](http://holoviews.org/Reference_Manual).  These options may vary for different backends in some cases, depending on the support available both in that library and in the HoloViews interface to it, but we try to keep any options that are meaningful for a variety of backends the same for all of them. For listing available options, see the ``hv.help``-mechanism mentioned in the previous section.\n",
    "\n",
    "##### ``norm`` options:\n",
    "\n",
    "``norm`` options are a special type of plot option that are applied orthogonally to the above two types, to control normalization.  Normalization refers to adjusting the properties of one plot relative to those of another.  For instance, two images normalized together would appear with relative brightness levels, with the brightest image using the full range black to white, while the other image is scaled proportionally.  Two images normalized independently would both cover the full range from black to white.  Similarly, two axis ranges normalized together will expand to fit the largest range of either axis, while those normalized separately would cover different ranges. See the ``norm`` options section below. For listing available options, see the ``hv.help``-mechanism mentioned in the previous section.\n",
    "\n",
    "#### Selecting with ``type``, ``group`` and ``label``\n",
    "\n",
    "The three types of option mentioned above can be associated with HoloViews objects at three levels of specificity: at the level of the element *type*, by the assigned element *group* and then by the assigned *label*.\n",
    "\n",
    "Here is an example of the three levels of specificity using different curves below:"
   ]
  },
  {
   "cell_type": "code",
   "execution_count": null,
   "metadata": {},
   "outputs": [],
   "source": [
    "%%opts Curve (color='blue')\n",
    "%%opts Curve.Sinusoid (color='red')\n",
    "%%opts Curve.Sinusoid.Squared [interpolation='steps-mid'] (color='green')\n",
    "xs = np.linspace(-np.pi,np.pi,100)\n",
    "curve = hv.Curve((xs, xs/3))\n",
    "group_curve1 = hv.Curve((xs, np.sin(xs)), group='Sinusoid')\n",
    "group_curve2 = hv.Curve((xs, np.sin(xs+np.pi/4)), group='Sinusoid')\n",
    "label_curve = hv.Curve((xs, np.sin(xs)**2), group='Sinusoid', label='Squared')\n",
    "layout = curve * group_curve1 * group_curve2 * label_curve\n",
    "layout"
   ]
  },
  {
   "cell_type": "markdown",
   "metadata": {},
   "source": [
    "The straight line has no ``group`` and ``label`` so it gets 'blue' from the ``Curve`` level of specificity. The two sine curves are red as they both have the ``group`` specification of 'Sinusoid'. Lastly we has a sine squared curve with the same ``group`` label of 'Sinusoid' but it also has the ``label`` 'Squared' which is why it is green.\n",
    "\n",
    "#### Dictionary format\n",
    "\n",
    "HoloViews avoids string parsing and special syntax (other than the basic operators described in [Composing Elements](./02-Composing_Elements.ipynb)) where possible. For this reason, all options are fundamentally reduced to a simple dictionary format. For example, here is the pure Python equivalent of the options shown above, using the legacy ``opts`` method that will be described shortly:"
   ]
  },
  {
   "cell_type": "code",
   "execution_count": null,
   "metadata": {},
   "outputs": [],
   "source": [
    "dict_spec = {'Curve': {'style':dict(color='blue')}, \n",
    "             'Curve.Sinusoid': {'style':dict(color='red')}, \n",
    "             'Curve.Sinusoid.Squared ': {'style':dict(color='green'),\n",
    "                                         'plot':dict(interpolation='steps-mid')}}\n",
    "\n",
    "dcurve = hv.Curve((xs, xs/3))\n",
    "dgroup_curve1 = hv.Curve((xs, np.sin(xs)), group='Sinusoid')\n",
    "dgroup_curve2 = hv.Curve((xs, np.sin(xs+np.pi/4)), group='Sinusoid')\n",
    "dlabel_curve = hv.Curve((xs, np.sin(xs)**2), group='Sinusoid', label='Squared')\n",
    "dlayout = dcurve * dgroup_curve1 * dgroup_curve2 * dlabel_curve\n",
    "dlayout.opts(dict_spec)"
   ]
  },
  {
   "cell_type": "markdown",
   "metadata": {},
   "source": [
    "Although it is as simple as possible, this format is tedious and verbose to use: HoloViews allows you to specify *all* your options separate from your elements in one specifiation which means there is a minimum possible complexity. For this reason, the most commonly used format is the succinct string format describe below, which is parsed into the dictionary format behind the scenes."
   ]
  },
  {
   "cell_type": "markdown",
   "metadata": {},
   "source": [
    "#### Simplified format"
   ]
  },
  {
   "cell_type": "markdown",
   "metadata": {},
   "source": [
    "The dictionary format above can be quite cumbersome to work with, therefore HoloViews provides a simpler ``.options`` method, which automatically distinguishes between ``plot``, ``style`` and ``norm`` options. We can take advantage of this to easily apply a mixture of options:"
   ]
  },
  {
   "cell_type": "code",
   "execution_count": null,
   "metadata": {},
   "outputs": [],
   "source": [
    "hv.Curve((xs, np.sin(xs))).options(width=500, color='red')"
   ]
  },
  {
   "cell_type": "markdown",
   "metadata": {},
   "source": [
    "In a simple case like above where we are setting options that apply to the ``Curve`` element directly on a ``Curve`` we do not need to qualify further. However, when we are a composite object like an ``Overlay`` or ``Layout``, we have to be explicit about the object we are customizing, again using the ``type[[.group].label]`` specification."
   ]
  },
  {
   "cell_type": "code",
   "execution_count": null,
   "metadata": {},
   "outputs": [],
   "source": [
    "curve = hv.Curve((xs, np.sin(xs+np.pi/4)))\n",
    "stepped_curve = hv.Curve((xs, np.sin(xs)**2), group='Stepped')\n",
    "area = hv.Area((xs, np.sin(xs)**2))\n",
    "negative_area = hv.Area((xs, -(np.sin(xs)**2)), group='Negative')\n",
    "\n",
    "options = {'Curve': dict(width=500, color='red'),\n",
    "           'Curve.Stepped': dict(color='green', interpolation='steps-mid'),\n",
    "           'Area.Negative': dict(color='red')}\n",
    "\n",
    "(curve * stepped_curve + area * negative_area).options(options)"
   ]
  },
  {
   "cell_type": "markdown",
   "metadata": {},
   "source": [
    "#### Yaml equivalent\n",
    "\n",
    "HoloViews defines its own string options specification format described in the next section. Although HoloViews does not support yaml directly, it is instructive to see how the dictionary format is expressed in [yaml](https://en.wikipedia.org/wiki/YAML):\n",
    "\n",
    "```\n",
    "Curve:\n",
    "    style: {color: 'blue'}\n",
    "Curve.Sinusoid:\n",
    "    style: {color: 'red'}\n",
    "Curve.Sinusoid.Squared:\n",
    "    style: {color: 'green'}\n",
    "    plot:  {interpolation: 'steps-mid'}\n",
    "```\n",
    "\n",
    "The reason HoloViews does not encourage the use of yaml is that yaml is limited to literals and cannot express richer objects that can be used in options such as ``Cycle`` or ``Palette``."
   ]
  },
  {
   "cell_type": "markdown",
   "metadata": {},
   "source": [
    "#### String format"
   ]
  },
  {
   "cell_type": "markdown",
   "metadata": {},
   "source": [
    "We have seen the string format in this notebook as passed to the ``%%opts`` cell magic. Here is the definition of this format which is just a succinct way of specifing the dictionary format:\n",
    "\n",
    "```\n",
    "[[path] [normalization] [plotting options] [style options]]+\n",
    "\n",
    "path:             A dotted type.group.label specification\n",
    "                  (e.g. Image.Grayscale.Photo)\n",
    "\n",
    "normalization:    List of normalization options delimited by braces.\n",
    "                  One of | -axiswise | -framewise | +axiswise | +framewise |\n",
    "                  E.g. { +axiswise +framewise }\n",
    "\n",
    "plotting options: List of plotting option keywords delimited by\n",
    "                  square brackets. E.g. [show_title=False]\n",
    "\n",
    "style options:    List of style option keywords delimited by\n",
    "                  parentheses. E.g. (lw=10 marker='+')\n",
    "```\n"
   ]
  },
  {
   "cell_type": "markdown",
   "metadata": {},
   "source": [
    "### Applying options\n",
    "\n",
    "Here are the different ways of applying the options specifications and the accepted format:\n",
    "\n",
    "* *The ``%%opts`` cell magic*: IPython specific syntax applies to displayed object *[string format]*\n",
    "* *The ``%opts`` line magic*: IPython specific syntax applied globally *[string format]*\n",
    "* *The ``.opts`` method*: Pure python method of HoloViews objects *[string format, dictionary format]*.\n",
    "* *The ``.options`` method*: Higher level pure python method of HoloViews objects *[dictionary format]*.\n",
    "* *The ``hv.opts`` utility*: Pure python equivalent to ``%opts`` and ``%%opts`` *[string format, dictionary format]*\n",
    "\n",
    "\n",
    "Across all environments, the recommended approach is to use ``.options``, and if you are unsure about the available options, you can apply `hv.help(obj)`, which will list all the available options for a given backend. If you are in a notebook environment, you may also utilize the tab completion ability from the ``%opts`` and ``%%opts`` magic.\n",
    "\n",
    "For the sake of completeness though: use ``%opts`` for global settings at the top of the notebook, then ``%%opts`` to customize the output of specific cells and finally the ``.opts`` method if you need backward compatibility of HoloViews. The ``hv.opts`` utility is mostly intended for use in Python scripts if you are used to the ``%opts`` syntax or copying from notebook.\n",
    "\n",
    "#### ``%%opts``\n",
    "\n",
<<<<<<< HEAD
    "As shown in the examples above, customizes a particular HoloViews output displayed in a code cell. This application is not global and persists for that object which means settings stay in place if the object is re-displayed. Only accepts the string specification format. All cell magics need to appear *above* any code in the cells they are used in and cannot be used if there is no code in the cell. Only accepts the string specification syntax. Only applied to the output of the cell when it is displayed by IPython, and thus will not apply to objects exported or displayed using a separate mechanism before the cell completes, and does not affect objects created but not displayed in the output of the cell.\n",
=======
    "As shown in the examples above, customizes a particular HoloViews output displayed in a code cell. This application is not global and persists for that object which means settings stay in place if the object is re-displayed. Only accepts the string specification format. All cell magics need to appear *above* any code in the cells they are used in and cannot be used if there is no code in the cell. Only accepts the string specification syntax.\n",
>>>>>>> 929adcd8
    "\n",
    "#### ``%opts``\n",
    "\n",
    "The ``%opts`` line magic is used to set global settings at the level of the notebook they are used in. If there are options you want to use throughout a notebook, they should be specified with ``%opts`` at the top of the notebook. Line magics can appear anywhere at the start of a line, whether in isolation or anywhere inside a cell containing code. Only accepts the string specification syntax.\n",
    "\n",
    "#### ``.opts`` method\n",
    "\n",
    "Used to specify options to a specific holoviews object. Legacy method."
   ]
  },
  {
   "cell_type": "code",
   "execution_count": null,
   "metadata": {},
   "outputs": [],
   "source": [
    "hv.Overlay([hv.Curve((xs, np.sin(xs)**(i+1))).opts(style=dict(color=color, alpha=(i+1)/3.0)) \n",
    "            for (i, color) in enumerate(['red','green','blue'])])"
   ]
  },
  {
   "cell_type": "markdown",
   "metadata": {},
   "source": [
    "#### ``.options`` method\n",
    "\n",
    "Similar to the ``.opts`` method but allows the use of the simplified, flattened specification of keywords:"
   ]
  },
  {
   "cell_type": "code",
   "execution_count": null,
   "metadata": {},
   "outputs": [],
   "source": [
    "hv.Overlay([hv.Curve((xs, np.sin(xs)**(i+1))).options(color=color, alpha=(i+1)/3.0)\n",
    "            for (i, color) in enumerate(['red','green','blue'])])"
   ]
  },
  {
   "cell_type": "markdown",
   "metadata": {},
   "source": [
    "\n",
    "\n",
    "Note that you can split the dictionary format into groups using ``style``, ``plot`` and ``norm`` keywords."
   ]
  },
  {
   "cell_type": "markdown",
   "metadata": {},
   "source": [
    "\n",
    "\n",
    "\n",
    "#### ``hv.opts`` utility\n",
    "\n",
    "The ``hv.opts`` utility is for use in Python scripts. It can accept an object as an argment in which case it behaves like the ``%%opts`` cell magic or if it isn't supplied an object, it behaves like the ``%opts`` line magic. Accepts either the string or dict specification format."
   ]
  },
  {
   "cell_type": "markdown",
   "metadata": {},
   "source": [
    "## Customizing output\n",
    "\n",
    "In addition to style and plot options, you may want to specify the active plotting extension, the output format, the output size and other similar options. Here is how you can do this:\n",
    "\n",
    "\n",
    "*  *The ``%%output`` cell magic*: IPython specific syntax applies to displayed object *[string format]*\n",
    "* *The ``%output`` line magic*: IPython specific syntax applied globally *[string format]*\n",
    "* *The ``hv.output`` utility*: Pure python equivalent to ``%output`` and ``%%output`` *[string format, dictionary format]*.\n",
    "\n",
    "### Selecting a plotting extension\n",
    "\n",
    "At the start of this user guide, we used:\n",
    "\n",
    "```\n",
    "hv.extension('bokeh', 'matplotlib')\n",
    "```\n",
    "\n",
    "This *enabled* both the bokeh and matplotlib plotting extensions but *activated* the bokeh extension as it was listed first. We can switch to matplotlib for a single cell:"
   ]
  },
  {
   "cell_type": "code",
   "execution_count": null,
   "metadata": {},
   "outputs": [],
   "source": [
    "%%output backend='matplotlib'\n",
    "hv.Curve((xs, np.cos(xs)))"
   ]
  },
  {
   "cell_type": "markdown",
   "metadata": {},
   "source": [
    "Because we used the cell magic, matplotlib was only used for that cell and bokeh is still active. We can now change the size of the ``label_curve`` we customized in bokeh earlier (with the ``%%opts`` cell magic) using the ``output`` cell magic and save it to an HTML file in disk by supplying a filename:"
   ]
  },
  {
   "cell_type": "code",
   "execution_count": null,
   "metadata": {},
   "outputs": [],
   "source": [
    "%%output size=80 filename='small_curve'\n",
    "label_curve"
   ]
  },
  {
   "cell_type": "markdown",
   "metadata": {},
   "source": [
    "### ``%output``\n",
    "\n",
    "The ``%output`` line magic acts exactly like the ``%%output`` cell magic except it acts globally. For instance, you can use this at the top of a notebook to make all visualizations bigger or smaller.\n",
    "\n",
    "### ``hv.output`` utility\n",
    "\n",
    "The ``hv.output`` utility is the pure Python version of the magics which can accept keyword dictionaries as well as the string format used above. If supplied with an object, acts like the cell magic but this will have no effect unless a filename is supplied to save output to disk (see below). If not object is supplied, acts like the ``%output`` line magic.\n",
    "\n",
    "\n",
    "### Other output options\n",
    "\n",
    "Here are some of the other options supported by the output utilities and magics:\n",
    "\n",
    "* ``size``: Output size as a percentage of the original size.\n",
    "* ``filename``: Cell magic or ``hv.output`` utility only. Save output to given filename.\n",
    "* ``fig``: Output format for single frames. Options are backend dependent.\n",
    "* ``holomap``: Display format for ``HoloMap``, can be 'widgets', 'scrubber' (DVD-style controls), or (animated) 'gif'\n",
    "* ``dpi``: The output resolution (where applicable)\n",
    "\n",
    "Using the output and options system together, you should be able to customize your plots to your liking in a succinct manner.\n"
   ]
  }
 ],
 "metadata": {
  "language_info": {
   "name": "python",
   "pygments_lexer": "ipython3"
  }
 },
 "nbformat": 4,
 "nbformat_minor": 1
}<|MERGE_RESOLUTION|>--- conflicted
+++ resolved
@@ -416,11 +416,7 @@
     "\n",
     "#### ``%%opts``\n",
     "\n",
-<<<<<<< HEAD
     "As shown in the examples above, customizes a particular HoloViews output displayed in a code cell. This application is not global and persists for that object which means settings stay in place if the object is re-displayed. Only accepts the string specification format. All cell magics need to appear *above* any code in the cells they are used in and cannot be used if there is no code in the cell. Only accepts the string specification syntax. Only applied to the output of the cell when it is displayed by IPython, and thus will not apply to objects exported or displayed using a separate mechanism before the cell completes, and does not affect objects created but not displayed in the output of the cell.\n",
-=======
-    "As shown in the examples above, customizes a particular HoloViews output displayed in a code cell. This application is not global and persists for that object which means settings stay in place if the object is re-displayed. Only accepts the string specification format. All cell magics need to appear *above* any code in the cells they are used in and cannot be used if there is no code in the cell. Only accepts the string specification syntax.\n",
->>>>>>> 929adcd8
     "\n",
     "#### ``%opts``\n",
     "\n",
