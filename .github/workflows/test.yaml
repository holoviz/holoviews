name: tests
on:
  push:
    branches:
      - main
  pull_request:
    branches:
      - "*"
  workflow_dispatch:
    inputs:
      target:
        description: "How much of the test suite to run"
        type: choice
        default: default
        options:
          - default
          - full
          - downstream
      cache:
        description: "Use cache"
        type: boolean
        default: true

  schedule:
    - cron: "0 14 * * SUN"

concurrency:
  group: ${{ github.workflow }}-${{ github.event.pull_request.number || github.ref }}
  cancel-in-progress: true

defaults:
  run:
    shell: bash -el {0}

env:
  SETUPTOOLS_ENABLE_FEATURES: "legacy-editable"
  DISPLAY: ":99.0"
  PYTHONIOENCODING: "utf-8"
  GITHUB_TOKEN: ${{ secrets.GITHUB_TOKEN }}
  OMP_NUM_THREADS: 1
  OPENBLAS_NUM_THREADS: 1
  MKL_NUM_THREADS: 1
  VECLIB_MAXIMUM_THREADS: 1
  NUMEXPR_NUM_THREADS: 1
  NUMBA_NUM_THREADS: 1
  PYDEVD_DISABLE_FILE_VALIDATION: 1

jobs:
  pre_commit:
    name: Run pre-commit
    runs-on: "ubuntu-latest"
    steps:
      - uses: holoviz-dev/holoviz_tasks/pre-commit@v0

  setup:
    name: Setup workflow
    runs-on: ubuntu-latest
    permissions:
      pull-requests: read
    outputs:
      code_change: ${{ steps.filter.outputs.code }}
      matrix: ${{ env.MATRIX }}
    steps:
      - uses: actions/checkout@v3
        if: github.event_name != 'pull_request'
      - name: Check for code changes
        uses: dorny/paths-filter@v3
        id: filter
        with:
          filters: |
            code:
              - 'holoviews/**'
              - 'examples/**'
              - 'setup.py'
              - 'pyproject.toml'
              - '.github/workflows/test.yaml'
      - name: Set matrix option
        run: |
          if [[ '${{ github.event_name }}' == 'workflow_dispatch' ]]; then
            OPTION=${{ github.event.inputs.target }}
          elif [[ '${{ github.event_name }}' == 'schedule' ]]; then
            OPTION="full"
          elif [[ '${{ github.event_name }}' == 'push' && '${{ github.ref_type }}' == 'tag' ]]; then
            OPTION="full"
          else
            OPTION="default"
          fi
          echo "MATRIX_OPTION=$OPTION" >> $GITHUB_ENV
      - name: Set test matrix with 'default' option
        if: env.MATRIX_OPTION == 'default'
        run: |
          MATRIX=$(jq -nsc '{
              "os": ["ubuntu-latest", "macos-latest", "windows-latest"],
              "python-version": ["3.9", "3.11"]
          }')
          echo "MATRIX=$MATRIX" >> $GITHUB_ENV
      - name: Set test matrix with 'full' option
        if: env.MATRIX_OPTION == 'full'
        run: |
          MATRIX=$(jq -nsc '{
              "os": ["ubuntu-latest", "macos-latest", "windows-latest"],
              "python-version": ["3.9", "3.10", "3.11"]
          }')
          echo "MATRIX=$MATRIX" >> $GITHUB_ENV
      - name: Set test matrix with 'downstream' option
        if: env.MATRIX_OPTION == 'downstream'
        run: |
          MATRIX=$(jq -nsc '{
              "os": ["ubuntu-latest"],
              "python-version": ["3.11"]
          }')
          echo "MATRIX=$MATRIX" >> $GITHUB_ENV

  unit_test_suite:
    name: Unit tests on Python ${{ matrix.python-version }}, ${{ matrix.os }}
    needs: [pre_commit, setup]
    runs-on: ${{ matrix.os }}
    strategy:
      fail-fast: false
      matrix: ${{ fromJson(needs.setup.outputs.matrix) }}
    timeout-minutes: 120
    env:
      DESC: "Python ${{ matrix.python-version }}, ${{ matrix.os }} unit tests"
      PYTHON_VERSION: ${{ matrix.python-version }}
    steps:
      - uses: holoviz-dev/holoviz_tasks/install@v0
        if: needs.setup.outputs.code_change == 'true'
        with:
          name: unit_test_suite
          python-version: ${{ matrix.python-version }}
          channel-priority: flexible
          channels: pyviz/label/dev,conda-forge,nodefaults
          envs: "-o flakes -o tests -o examples_tests -o tests_ci"
          cache: ${{ github.event.inputs.cache || github.event.inputs.cache == '' }}
          conda-update: true
        id: install
      - name: Check packages latest version
        if: needs.setup.outputs.code_change == 'true'
        run: |
          conda activate test-environment
          python scripts/check_latest_packages.py bokeh panel param datashader
      - name: Download data
        if: needs.setup.outputs.code_change == 'true'
        run: |
          conda activate test-environment
          bash scripts/download_data.sh
      - name: doit test_unit
        if: needs.setup.outputs.code_change == 'true'
        run: |
          conda activate test-environment
          doit test_unit
      - name: test examples
        if: needs.setup.outputs.code_change == 'true'
        run: |
          conda activate test-environment
          doit test_examples
      - name: codecov
        if: needs.setup.outputs.code_change == 'true'
        run: |
          conda activate test-environment
          codecov

  ui_test_suite:
    name: UI tests on Python ${{ matrix.python-version }}, ${{ matrix.os }}
    needs: [pre_commit, setup]
    runs-on: ${{ matrix.os }}
    strategy:
      fail-fast: false
      matrix:
        os: ["ubuntu-latest"]
        python-version: ["3.9"]
    timeout-minutes: 60
    env:
      DESC: "Python ${{ matrix.python-version }}, ${{ matrix.os }} UI tests"
      PANEL_LOG_LEVEL: info
      # Without this env var `doit env_create ...` uses by default
      # the `pyviz` channel, except that we don't want to configure
      # it as one of the sources.
      PYCTDEV_SELF_CHANNEL: "pyviz/label/dev"
    steps:
<<<<<<< HEAD
      - uses: holoviz-dev/holoviz_tasks/install@v0.1a18
=======
      - uses: holoviz-dev/holoviz_tasks/install@v0
        if: needs.setup.outputs.code_change == 'true'
>>>>>>> 0eeb0fc4
        with:
          name: ui_test_suite
          python-version: ${{ matrix.python-version }}
          channels: pyviz/label/dev,conda-forge,nodefaults
          envs: "-o recommended -o tests -o build -o tests_ci"
          cache: ${{ github.event.inputs.cache || github.event.inputs.cache == '' }}
          playwright: true
        id: install
      - name: doit test_ui
        if: needs.setup.outputs.code_change == 'true'
        run: |
          conda activate test-environment
          doit test_ui
      - name: Upload coverage to Codecov
        if: needs.setup.outputs.code_change == 'true'
        uses: codecov/codecov-action@v3
        with:
          files: ./coverage.xml
          flags: ui-tests
          fail_ci_if_error: false # optional (default = false)

  core_test_suite:
    name: Core tests on Python ${{ matrix.python-version }}, ${{ matrix.os }}
    needs: [pre_commit, setup]
    runs-on: ${{ matrix.os }}
    strategy:
      fail-fast: false
      matrix:
        os: ["ubuntu-latest"]
        python-version: ["3.12"]
    timeout-minutes: 120
    env:
      DESC: "Python ${{ matrix.python-version }}, ${{ matrix.os }} core tests"
      PYTHON_VERSION: ${{ matrix.python-version }}
    steps:
<<<<<<< HEAD
      - uses: holoviz-dev/holoviz_tasks/install@v0.1a18
        with:
          name: core_test_suite
          python-version: ${{ matrix.python-version }}
          channels: pyviz/label/dev,conda-forge,nodefaults
          envs: "-o tests_core -o tests_ci"
          cache: true
          conda-update: true
        id: install
      - name: bokeh sampledata
        run: |
          conda activate test-environment
          bokeh sampledata
=======
      # Add back when this works on Python 3.12
      # - uses: holoviz-dev/holoviz_tasks/install@v0
      #   if: needs.setup.outputs.code_change == 'true'
      #   with:
      #     name: core_test_suite
      #     python-version: ${{ matrix.python-version }}
      #     # channel-priority: strict
      #     channels: pyviz/label/dev,conda-forge,nodefaults
      #     envs: "-o tests_core -o tests_ci"
      #     cache: ${{ github.event.inputs.cache || github.event.inputs.cache == '' }}
      #     conda-update: true
      #     id: install
      - uses: actions/checkout@v3
        if: needs.setup.outputs.code_change == 'true'
        with:
          fetch-depth: "100"
      - name: Fetch unshallow
        if: needs.setup.outputs.code_change == 'true'
        run: git fetch --prune --tags --unshallow -f
      - uses: actions/setup-python@v4
        if: needs.setup.outputs.code_change == 'true'
        with:
          python-version: 3.12
      - name: install
        if: needs.setup.outputs.code_change == 'true'
        run: |
          python -m pip install -ve '.[tests_core, tests_ci]'
      - name: install panel pre
        if: needs.setup.outputs.code_change == 'true'
        run: |
          python -m pip install panel --pre --upgrade
          python -m pip install bokeh --upgrade
          echo "Installing dev release of Panel" >> $GITHUB_STEP_SUMMARY
      - name: Download data
        if: needs.setup.outputs.code_change == 'true'
        run: |
          # conda activate test-environment
          bash scripts/download_data.sh
>>>>>>> 0eeb0fc4
      - name: Check packages latest version
        if: needs.setup.outputs.code_change == 'true'
        run: |
<<<<<<< HEAD
          conda activate test-environment
          python scripts/check_latest_packages.py
=======
          # conda activate test-environment
          python scripts/check_latest_packages.py numpy pandas bokeh panel param
>>>>>>> 0eeb0fc4
      - name: doit test_unit
        if: needs.setup.outputs.code_change == 'true'
        run: |
          conda activate test-environment
          pytest holoviews<|MERGE_RESOLUTION|>--- conflicted
+++ resolved
@@ -178,12 +178,8 @@
       # it as one of the sources.
       PYCTDEV_SELF_CHANNEL: "pyviz/label/dev"
     steps:
-<<<<<<< HEAD
-      - uses: holoviz-dev/holoviz_tasks/install@v0.1a18
-=======
       - uses: holoviz-dev/holoviz_tasks/install@v0
         if: needs.setup.outputs.code_change == 'true'
->>>>>>> 0eeb0fc4
         with:
           name: ui_test_suite
           python-version: ${{ matrix.python-version }}
@@ -219,33 +215,17 @@
       DESC: "Python ${{ matrix.python-version }}, ${{ matrix.os }} core tests"
       PYTHON_VERSION: ${{ matrix.python-version }}
     steps:
-<<<<<<< HEAD
-      - uses: holoviz-dev/holoviz_tasks/install@v0.1a18
+      - uses: holoviz-dev/holoviz_tasks/install@v0
+        if: needs.setup.outputs.code_change == 'true'
         with:
           name: core_test_suite
           python-version: ${{ matrix.python-version }}
+          # channel-priority: strict
           channels: pyviz/label/dev,conda-forge,nodefaults
           envs: "-o tests_core -o tests_ci"
-          cache: true
+          cache: ${{ github.event.inputs.cache || github.event.inputs.cache == '' }}
           conda-update: true
-        id: install
-      - name: bokeh sampledata
-        run: |
-          conda activate test-environment
-          bokeh sampledata
-=======
-      # Add back when this works on Python 3.12
-      # - uses: holoviz-dev/holoviz_tasks/install@v0
-      #   if: needs.setup.outputs.code_change == 'true'
-      #   with:
-      #     name: core_test_suite
-      #     python-version: ${{ matrix.python-version }}
-      #     # channel-priority: strict
-      #     channels: pyviz/label/dev,conda-forge,nodefaults
-      #     envs: "-o tests_core -o tests_ci"
-      #     cache: ${{ github.event.inputs.cache || github.event.inputs.cache == '' }}
-      #     conda-update: true
-      #     id: install
+          id: install
       - uses: actions/checkout@v3
         if: needs.setup.outputs.code_change == 'true'
         with:
@@ -272,17 +252,11 @@
         run: |
           # conda activate test-environment
           bash scripts/download_data.sh
->>>>>>> 0eeb0fc4
       - name: Check packages latest version
         if: needs.setup.outputs.code_change == 'true'
         run: |
-<<<<<<< HEAD
           conda activate test-environment
           python scripts/check_latest_packages.py
-=======
-          # conda activate test-environment
-          python scripts/check_latest_packages.py numpy pandas bokeh panel param
->>>>>>> 0eeb0fc4
       - name: doit test_unit
         if: needs.setup.outputs.code_change == 'true'
         run: |
