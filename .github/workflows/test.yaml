name: tests
on:
  push:
    branches:
      - main
  pull_request:
    branches:
      - '*'
  workflow_dispatch:
  schedule:
    - cron: '0 14 * * SUN'

concurrency:
  group: ${{ github.workflow }}-${{ github.event.pull_request.number || github.ref }}
  cancel-in-progress: true

jobs:
  pre_commit:
    name: Run pre-commit hooks
    runs-on: 'ubuntu-latest'
    steps:
      - uses: actions/checkout@v3
        with:
          fetch-depth: "1"
      - name: set PY
        run: echo "PY=$(python -VV | sha256sum | cut -d' ' -f1)" >> $GITHUB_ENV
      - uses: actions/cache@v3
        with:
          path: ~/.cache/pre-commit
          key: pre-commit|${{ env.PY }}|${{ hashFiles('.pre-commit-config.yaml') }}
      - name: pre-commit
        uses: pre-commit/action@v3.0.0
  test_suite:
    name: Pytest on ${{ matrix.python-version }}, Bokeh ${{ matrix.bokeh-version }}, ${{ matrix.os }}
    needs: [pre_commit]
    runs-on: ${{ matrix.os }}
    strategy:
      fail-fast: false
      matrix:
        os: ['ubuntu-latest', 'macos-latest', 'windows-latest']
<<<<<<< HEAD
        # Run on the full set on schedule, workflow_dispatch and push&tags events, otherwise on a subset.
        python-version: ${{ ( github.event_name == 'schedule' || github.event_name == 'workflow_dispatch' || ( github.event_name == 'push' && github.ref_type == 'tag' ) ) && fromJSON('["3.8", "3.9", "3.10", "3.11"]') || fromJSON('["3.8", "3.10", "3.11"]') }}
        bokeh-version: ['2', '3']
=======
        python-version: ['3.7', '3.8', '3.11']
        bokeh-version: ['2', '3']
        exclude:
            # Bokeh 3 does not support Python 3.7
          - bokeh-version: '3'
            python-version: '3.7'
          - bokeh-version: '2'
            python-version: '3.8'
>>>>>>> be58b7e1
    timeout-minutes: 120
    defaults:
      run:
        shell: bash -el {0}
    env:
      DESC: "Python ${{ matrix.python-version }} - Bokeh ${{ matrix.bokeh-version }} tests"
      PYTHON_VERSION: ${{ matrix.python-version }}
      SETUPTOOLS_ENABLE_FEATURES: "legacy-editable"
      DISPLAY: ":99.0"
      PYTHONIOENCODING: "utf-8"
      MPLBACKEND: "Agg"
      GITHUB_TOKEN: ${{ secrets.GITHUB_TOKEN }}
      OMP_NUM_THREADS: 1
      OPENBLAS_NUM_THREADS: 1
      MKL_NUM_THREADS: 1
      VECLIB_MAXIMUM_THREADS: 1
      NUMEXPR_NUM_THREADS: 1
      NUMBA_NUM_THREADS: 1
      PYDEVD_DISABLE_FILE_VALIDATION: 1
    steps:
      - uses: holoviz-dev/holoviz_tasks/install@v0.1a13
        with:
          name: unit_test_suite_bokeh${{ matrix.bokeh-version }}
          python-version: ${{ matrix.python-version }}
          channel-priority: strict
          channels: pyviz/label/dev,conda-forge,nodefaults
          envs: "-o flakes -o tests -o examples_tests -o bokeh${{ matrix.bokeh-version }}"
          cache: true
          conda-update: true
          conda-mamba: mamba
        id: install
      - name: bokeh sampledata
        run: |
          conda activate test-environment
          bokeh sampledata
      - name: doit test_unit
        run: |
          conda activate test-environment
          doit test_unit
      - name: test examples
        run: |
          conda activate test-environment
          mkdir -p ~/.jupyter/
          echo "c.ExecutePreprocessor.startup_timeout=600" >> ~/.jupyter/jupyter_nbconvert_config.py
          doit test_examples
      - name: codecov
        run: |
          conda activate test-environment
          codecov
  ui_test_suite:
    name: UI tests on ${{ matrix.os }} with Python 3.9
    needs: [pre_commit]
    runs-on: ${{ matrix.os }}
    strategy:
      fail-fast: false
      matrix:
        os: ['ubuntu-latest']
    timeout-minutes: 60
    defaults:
      run:
        shell: bash -el {0}
    env:
      DESC: "Python ${{ matrix.python-version }} tests"
      PYTHONIOENCODING: "utf-8"
      PANEL_LOG_LEVEL: info
      GITHUB_TOKEN: ${{ secrets.GITHUB_TOKEN }}
      SETUPTOOLS_ENABLE_FEATURES: "legacy-editable"
      # Without this env var `doit env_create ...` uses by default
      # the `pyviz` channel, except that we don't want to configure
      # it as one of the sources.
      PYCTDEV_SELF_CHANNEL: "pyviz/label/dev"
    steps:
      - uses: holoviz-dev/holoviz_tasks/install@v0.1a13
        with:
          name: ui_test_suite
          python-version: 3.9
          channels: pyviz/label/dev,bokeh,conda-forge,nodefaults
          envs: "-o recommended -o tests -o build"
          cache: true
          playwright: true
          conda-mamba: mamba
        id: install
      - name: doit env_capture
        run: |
          conda activate test-environment
          doit env_capture
      - name: doit test_ui
        run: |
          conda activate test-environment
          doit test_ui
      - name: Upload coverage to Codecov
        uses: codecov/codecov-action@v3
        with:
          files: ./coverage.xml
          flags: ui-tests
          fail_ci_if_error: false # optional (default = false)<|MERGE_RESOLUTION|>--- conflicted
+++ resolved
@@ -38,20 +38,8 @@
       fail-fast: false
       matrix:
         os: ['ubuntu-latest', 'macos-latest', 'windows-latest']
-<<<<<<< HEAD
-        # Run on the full set on schedule, workflow_dispatch and push&tags events, otherwise on a subset.
-        python-version: ${{ ( github.event_name == 'schedule' || github.event_name == 'workflow_dispatch' || ( github.event_name == 'push' && github.ref_type == 'tag' ) ) && fromJSON('["3.8", "3.9", "3.10", "3.11"]') || fromJSON('["3.8", "3.10", "3.11"]') }}
+        python-version: ['3.8', '3.11']
         bokeh-version: ['2', '3']
-=======
-        python-version: ['3.7', '3.8', '3.11']
-        bokeh-version: ['2', '3']
-        exclude:
-            # Bokeh 3 does not support Python 3.7
-          - bokeh-version: '3'
-            python-version: '3.7'
-          - bokeh-version: '2'
-            python-version: '3.8'
->>>>>>> be58b7e1
     timeout-minutes: 120
     defaults:
       run:
