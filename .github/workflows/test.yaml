--- conflicted
+++ resolved
@@ -44,13 +44,8 @@
           key: pre-commit|${{ env.PY }}|${{ hashFiles('.pre-commit-config.yaml') }}
       - name: pre-commit
         uses: pre-commit/action@v3.0.0
-<<<<<<< HEAD
-  test_suite:
-    name: Pytest on ${{ matrix.python-version }}, ${{ matrix.os }}
-=======
   unit_test_suite:
     name: Unit tests on Python ${{ matrix.python-version }}, ${{ matrix.os }}
->>>>>>> 0b76098a
     needs: [pre_commit]
     runs-on: ${{ matrix.os }}
     strategy:
@@ -58,24 +53,17 @@
       matrix:
         os: ['ubuntu-latest', 'macos-latest', 'windows-latest']
         python-version: ['3.8', '3.11']
-<<<<<<< HEAD
-=======
         include:
           - os: 'ubuntu-latest'
             python-version: '3.9'
           - os: 'ubuntu-latest'
             python-version: '3.10'
->>>>>>> 0b76098a
     timeout-minutes: 120
     defaults:
       run:
         shell: bash -el {0}
     env:
-<<<<<<< HEAD
-      DESC: "Python ${{ matrix.python-version }} tests"
-=======
       DESC: "Python ${{ matrix.python-version }}, ${{ matrix.os }} unit tests"
->>>>>>> 0b76098a
       PYTHON_VERSION: ${{ matrix.python-version }}
     steps:
       - uses: holoviz-dev/holoviz_tasks/install@v0.1a15
