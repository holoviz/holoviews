#!/usr/bin/env python
"""
sphinx-autopackage-script
This script parses a directory tree looking for python modules and packages and
creates ReST files appropriately to create code documentation with Sphinx.
It also creates a modules index (named modules.<suffix>).
"""


# This is a customized version of the script by Thomas Waldman. It has since
# become a part of Sphinx (apidoc), which is under the GPL license. After
# contacting Thomas Waldman, we have explicit permission to include this
# file under the BSD license.

# Copyright 2008 Société des arts technologiques (SAT), http://www.sat.qc.ca/
# Copyright 2010 Thomas Waldmann <tw AT waldmann-edv DOT de>
# All rights reserved.
#
# This program is free software: you can redistribute it and/or modify
# it under the terms of the GNU General Public License as published by
# the Free Software Foundation, either version 2 of the License, or
# (at your option) any later version.
#
# This program is distributed in the hope that it will be useful,
# but WITHOUT ANY WARRANTY; without even the implied warranty of
# MERCHANTABILITY or FITNESS FOR A PARTICULAR PURPOSE.  See the
# GNU General Public License for more details.
#
# You should have received a copy of the GNU General Public License
# along with this program.  If not, see <http://www.gnu.org/licenses/>.


import optparse
import os

# automodule options
OPTIONS = ['members',
           #'undoc-members',
           'inherited-members', # disabled because there's a bug in sphinx
           'show-inheritance',
          ]

INIT = '__init__.py'

def makename(package, module):
    """Join package and module with a dot."""
    # Both package and module can be None/empty.
    if package:
        name = package
        if module:
            name += '.' + module
    else:
        name = module
    return name

def write_file(name, text, opts):
    """Write the output file for module/package <name>."""
    if opts.dryrun:
        return
    fname = os.path.join(opts.destdir, f"{name}.{opts.suffix}")
    if not opts.force and os.path.isfile(fname):
        print(f'File {fname} already exists, skipping.')
    else:
        print(f'Creating file {fname}.')
        f = open(fname, 'w')
        f.write(text)
        f.close()

def format_heading(level, text):
    """Create a heading of <level> [1, 2 or 3 supported]."""
    underlining = ['=', '-', '~', ][level-1] * len(text)
    return f'{text}\n{underlining}\n\n'

def format_directive(module, package=None):
    """Create the automodule directive and add the options."""
    directive = f'.. automodule:: {makename(package, module)}\n'
    for option in OPTIONS:
        directive += f'    :{option}:\n'
    return directive

def format_inheritance_diagram(module, package=None):
    """Create the inheritance_diagram directive and add the options."""
    directive = f'.. inheritance-diagram:: {makename(package, module)}\n'
    return directive

def create_module_file(package, module, opts):
    """Build the text of the file and write the file."""
<<<<<<< HEAD
    text = format_heading(1, '%s Module' % module)
=======

    text = format_heading(1, f'{module} Module')
>>>>>>> d12d3dfc
    text += format_inheritance_diagram(package, module)
    text += format_heading(2, f':mod:`{module}` Module')
    text += format_directive(module, package)
    write_file(makename(package, module), text, opts)

def create_package_file(root, master_package, subroot, py_files, opts, subs):
    """Build the text of the file and write the file."""
    package = os.path.split(root)[-1]
    text = format_heading(1, f'{master_package}.{package} Package')
    text += '\n---------\n\n'
    # add each package's module
    for py_file in py_files:
        if shall_skip(os.path.join(root, py_file)):
            continue
        is_package = py_file == INIT
        py_file = os.path.splitext(py_file)[0]
        py_path = makename(subroot, py_file)
        if is_package:
            heading = f':mod:`{package}` Package'
        else:
            heading = f':mod:`{py_file}` Module'
        text += format_heading(2, heading)
        text += format_inheritance_diagram(is_package and subroot or py_path, master_package)
        text += '\n\n'
        text += format_directive(is_package and subroot or py_path, master_package)
        text += '\n-------\n\n'

    # build a list of directories that are packages (they contain an INIT file)
    subs = [sub for sub in subs if os.path.isfile(os.path.join(root, sub, INIT))]
    # if there are some package directories, add a TOC for theses subpackages
    if subs:
        text += format_heading(2, 'Subpackages')
        text += '.. toctree::\n\n'
        for sub in subs:
            text += f'    {makename(master_package, subroot)}.{sub}\n'
        text += '\n'

    write_file(makename(master_package, subroot), text, opts)

def create_modules_toc_file(master_package, modules, opts, name='modules'):
    """
    Create the module's index.
    """
    text = format_heading(1, f'{opts.header} Modules')
    text += '.. toctree::\n'
    text += f'   :maxdepth: {opts.maxdepth}\n\n'

    modules.sort()
    prev_module = ''
    for module in modules:
        # look if the module is a subpackage and, if yes, ignore it
        if module.startswith(prev_module + '.'):
            continue
        prev_module = module
        text += f'   {module}\n'

    write_file(name, text, opts)

def shall_skip(module):
    """
    Check if we want to skip this module.
    """
    # skip it, if there is nothing (or just \n or \r\n) in the file
    return os.path.getsize(module) < 3

def recurse_tree(path, excludes, opts):
    """
    Look for every file in the directory tree and create the corresponding
    ReST files.
    """
    # use absolute path for root, as relative paths like '../../foo' cause
    # 'if "/." in root ...' to filter out *all* modules otherwise
    path = os.path.abspath(path)
    # check if the base directory is a package and get is name
    if INIT in os.listdir(path):
        package_name = path.split(os.path.sep)[-1]
    else:
        package_name = None

    toc = []
    tree = os.walk(path, False)
    for root, subs, files in tree:
        # keep only the Python script files
        py_files =  sorted([f for f in files if os.path.splitext(f)[1] == '.py'])
        if INIT in py_files:
            py_files.remove(INIT)
            py_files.insert(0, INIT)
        # remove hidden ('.') and private ('_') directories
        subs = sorted([sub for sub in subs if sub[0] not in ['.', '_']])
        # check if there are valid files to process
        # TODO: could add check for windows hidden files
        if "/." in root or "/_" in root \
        or not py_files \
        or is_excluded(root, excludes):
            continue
        if INIT in py_files and not root == path:
            # we are in package ...
            if (# ... with subpackage(s)
                subs
                or
                # ... with some module(s)
                len(py_files) > 1
                or
                # ... with a not-to-be-skipped INIT file
                not shall_skip(os.path.join(root, INIT))
               ):
                subroot = root[len(path):].lstrip(os.path.sep).replace(os.path.sep, '.')
                create_package_file(root, package_name, subroot, py_files, opts, subs)
                toc.append(makename(package_name, subroot))
        elif root == path:
            # if we are at the root level, we don't require it to be a package
            for py_file in py_files:
                if not shall_skip(os.path.join(path, py_file)):
                    module = os.path.splitext(py_file)[0]
                    create_module_file(package_name, module, opts)
                    toc.append(makename(package_name, module))

    # create the module's index
    if not opts.notoc:
        create_modules_toc_file(package_name, toc, opts)

def normalize_excludes(rootpath, excludes):
    """
    Normalize the excluded directory list:
    * must be either an absolute path or start with rootpath,
    * otherwise it is joined with rootpath
    * with trailing slash
    """
    sep = os.path.sep
    f_excludes = []
    for exclude in excludes:
        if not os.path.isabs(exclude) and not exclude.startswith(rootpath):
            exclude = os.path.join(rootpath, exclude)
        if not exclude.endswith(sep):
            exclude += sep
        f_excludes.append(exclude)
    return f_excludes

def is_excluded(root, excludes):
    """
    Check if the directory is in the exclude list.
    Note: by having trailing slashes, we avoid common prefix issues, like
          e.g. an exlude "foo" also accidentally excluding "foobar".
    """
    sep = os.path.sep
    if not root.endswith(sep):
        root += sep
    for exclude in excludes:
        if root.startswith(exclude):
            return True
    return False

def main():
    """
    Parse and check the command line arguments.
    """
    parser = optparse.OptionParser(usage="""usage: %prog [options] [module,]
Note: By default this script will not overwrite already created files.""")
    parser.add_option('-e', '--excludes', action="append", dest='excludes', default=[])
    parser.add_option('-l', '--top-level-modules', action="store_true", dest="toplevel", help="Generate top-level modules", default=False)
    parser.add_option("-n", "--doc-header", action="store", dest="header", help="Documentation Header (default=Project)", default="Project")
    parser.add_option("-d", "--dest-dir", action="store", dest="destdir", help="Output destination directory", default="")
    parser.add_option("-s", "--suffix", action="store", dest="suffix", help="module suffix (default=rst)", default="rst")
    parser.add_option("-m", "--maxdepth", action="store", dest="maxdepth", help="Maximum depth of submodules to show in the TOC (default=4)", type="int", default=4)
    parser.add_option("-r", "--dry-run", action="store_true", dest="dryrun", help="Run the script without creating the files")
    parser.add_option("-f", "--force", action="store_true", dest="force", help="Overwrite all the files")
    parser.add_option("-t", "--no-toc", action="store_true", dest="notoc", help="Don't create the table of content file")
    (opts, args) = parser.parse_args()
    if not args:
        parser.error("At least one module is required.")
    else:
        modules = args
        excludes = opts.excludes
        for module in modules:
            rootpath = os.path.abspath(os.path.join(__file__, "..", "..", module))
            if os.path.isdir(rootpath):
                # check if the output destination is a valid directory
                if opts.destdir and os.path.isdir(opts.destdir):
                    excludes = normalize_excludes(rootpath, excludes)
                    recurse_tree(rootpath, excludes, opts)
                else:
                    print(f'{opts.destdir} is not a valid output destination directory.')
            else:
                print(f'{rootpath} is not a valid directory.')


if __name__ == '__main__':
    main()<|MERGE_RESOLUTION|>--- conflicted
+++ resolved
@@ -85,12 +85,7 @@
 
 def create_module_file(package, module, opts):
     """Build the text of the file and write the file."""
-<<<<<<< HEAD
-    text = format_heading(1, '%s Module' % module)
-=======
-
     text = format_heading(1, f'{module} Module')
->>>>>>> d12d3dfc
     text += format_inheritance_diagram(package, module)
     text += format_heading(2, f':mod:`{module}` Module')
     text += format_directive(module, package)
