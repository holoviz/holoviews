.. HoloViews documentation master file

HoloViews
____________

**Stop plotting your data - annotate your data and let it visualize itself.**

HoloViews is an `open-source <https://github.com/ioam/holoviews/blob/master/LICENSE.txt>`_ Python library designed to make data analysis and visualization seamless and simple.  With HoloViews, you can usually express what you want to do in very few lines of code, letting you focus on what you are trying to explore and convey, not on the process of plotting.

For examples, check out the thumbnails below and the other items in the `Gallery <gallery>`_ of demos and apps and the `Reference Gallery <reference>`_ that shows every HoloViews component.  Be sure to look at the code, not just the pictures, to appreciate how easy it is to create such plots yourself!

The `Getting-Started <getting_started>`_ guide explains the basic concepts and how to start using HoloViews, and is the recommended way to understand how everything works.

The `User Guide <user_guide>`_ goes more deeply into key concepts from HoloViews, when you are ready for further study.

The `API <Reference_Manual>`_ is the definitive guide to each HoloViews object, but the same information is available more conveniently via the `hv.help()` command and tab completion in the Jupyter notebook.

If you have any `issues <https://github.com/ioam/holoviews/issues>`_ or wish to `contribute code <https://help.github.com/articles/about-pull-requests>`_, you can visit our `GitHub site <https://github.com/ioam/holoviews>`_ or chat with the developers on `gitter <https://gitter.im/ioam/holoviews>`_.

.. raw:: html
  :file: latest_news.html


.. raw:: html

   <div>
   <div >
     <a href="http://holoviews.org/gallery/demos/bokeh/iris_splom_example.html">
       <img src="http://holoviews.org/_images/iris_splom_example.png" width='20%'>    </img> </a>
     <a href="http://holoviews.org/getting_started/Gridded_Datasets.html">
       <img src="https://assets.holoviews.org/collage/cells.png" width='22%'> </img>  </a>
     <a href="http://holoviews.org/gallery/demos/bokeh/scatter_economic.html">
       <img src="http://holoviews.org/_images/scatter_economic.png" width='43%'> </img>    </a>
   </div>

   <div >
     <a href="http://holoviews.org/gallery/demos/bokeh/square_limit.html">
       <img src="http://holoviews.org/_images/square_limit.png" width='20%'> </a>
     <a href="http://holoviews.org/gallery/demos/bokeh/bars_economic.html">
       <img src="http://holoviews.org/_images/bars_economic.png" width='20%'> </a>
     <a href="http://holoviews.org/gallery/demos/bokeh/texas_choropleth_example.html">
       <img src="http://holoviews.org/_images/texas_choropleth_example.png"    width='20%'> </a>
     <a href="http://holoviews.org/gallery/demos/bokeh/verhulst_mandelbrot.html">
       <img src="http://holoviews.org/_images/verhulst_mandelbrot.png" width='20%'>    </a>
   </div>
   <div >
       <a href="http://holoviews.org/gallery/demos/bokeh/dropdown_economic.html">
         <img src="https://assets.holoviews.org/collage/dropdown.gif" width='31%'> </a>
       <a href="http://holoviews.org/gallery/demos/bokeh/dragon_curve.html">
         <img src="https://assets.holoviews.org/collage/dragon_fractal.gif" width='26%'> </a>
       <a href="http://holoviews.org/gallery/apps/bokeh/nytaxi_hover.html">
         <img src="https://assets.holoviews.org/collage/ny_datashader.gif" width='31%'> </a>
   </div>
   </div>


Installation
____________

|CondaPkg|_ |PyPI|_ |License|_ |Coveralls|_


HoloViews works with `Python 2.7 and Python 3 <https://travis-ci.org/ioam/holoviews>`_ on Linux, Windows, or Mac, and provides optional extensions for working with the `Jupyter/IPython Notebook <http://jupyter.org>`_.

The recommended way to install HoloViews is using the `conda <http://conda.pydata.org/docs/>`_ command provided by `Anaconda <http://docs.continuum.io/anaconda/install>`_ or `Miniconda <http://conda.pydata.org/miniconda.html>`_::

  conda install -c ioam holoviews bokeh

This command will install the typical packages most useful with HoloViews, though HoloViews itself
directly depends only on `Numpy <http://numpy.org>`_ and `Param <http://ioam.github.com/param/>`_.
Additional installation and configuration options are described in the
`user guide <user_guide/Installing_and_Configuring.html>`_.

<<<<<<< HEAD
Additional methods of installation, including different ways to use
``pip`` can be found in the `installation guide <install.html>`_.
=======
PyViz
-----

HoloViews is part of the PyViz family of tools.  The `PyViz website <http://pyviz.org>`_
shows how to use HoloViews together with other libraries to solve complex problems,
including detailed tutorials and examples.
>>>>>>> a6f9f1e4


Usage
-----

Once you've installed HoloViews, you can get a copy of all the examples shown on this website::

  holoviews --install-examples
  cd holoviews-examples

And then you can launch Jupyter Notebook to explore them::

  jupyter notebook

To work with JupyterLab you will also need the HoloViews JupyterLab
extension::

  conda install -c conda-forge jupyterlab
  jupyter labextension install @pyviz/jupyterlab_holoviews

Once you have installed JupyterLab and the extension launch it with::

  jupyter-lab

For more details on installing and configuring HoloViews see `the user
guide <user_guide/Installing_and_Configuring.html>`_.


.. |PyPI| image:: https://img.shields.io/pypi/v/holoviews.svg
.. _PyPI: https://pypi.python.org/pypi/holoviews

.. |CondaPkg| image:: https://anaconda.org/ioam/holoviews/badges/installer/conda.svg
.. _CondaPkg: https://anaconda.org/ioam/holoviews

.. |License| image:: https://img.shields.io/pypi/l/holoviews.svg
.. _License: https://github.com/ioam/holoviews/blob/master/LICENSE.txt

.. |Coveralls| image:: https://img.shields.io/coveralls/ioam/holoviews.svg
.. _Coveralls: https://coveralls.io/r/ioam/holoviews

.. toctree::
   :titlesonly:
   :hidden:
   :maxdepth: 2

   Home <self>
   Getting Started <getting_started/index>
   User Guide <user_guide/index>
   Reference Gallery <reference/index>
   Showcase <showcase/index>
   API <Reference_Manual/index>
   FAQ
   Github source <http://github.com/ioam/holoviews>
   About <about><|MERGE_RESOLUTION|>--- conflicted
+++ resolved
@@ -71,18 +71,15 @@
 Additional installation and configuration options are described in the
 `user guide <user_guide/Installing_and_Configuring.html>`_.
 
-<<<<<<< HEAD
 Additional methods of installation, including different ways to use
 ``pip`` can be found in the `installation guide <install.html>`_.
-=======
+
 PyViz
 -----
 
 HoloViews is part of the PyViz family of tools.  The `PyViz website <http://pyviz.org>`_
 shows how to use HoloViews together with other libraries to solve complex problems,
 including detailed tutorials and examples.
->>>>>>> a6f9f1e4
-
 
 Usage
 -----
