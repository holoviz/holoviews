"""
Tests of plot instantiation (not display tests, just instantiation)
"""
from __future__ import unicode_literals

import logging
import datetime as dt
from collections import deque
from unittest import SkipTest
from io import BytesIO, StringIO

import param
import numpy as np
from holoviews import (Dimension, Overlay, DynamicMap, Store,
                       NdOverlay, GridSpace, HoloMap, Layout)
from holoviews.core.util import pd
from holoviews.element import (Curve, Scatter, Image, VLine, Points,
                               HeatMap, QuadMesh, Spikes, ErrorBars,
                               Scatter3D, Path, Polygons, Bars, Text,
                               BoxWhisker)
from holoviews.element.comparison import ComparisonTestCase
from holoviews.streams import PositionXY, PositionX
from holoviews.plotting import comms

# Standardize backend due to random inconsistencies
try:
    from matplotlib import pyplot
    pyplot.switch_backend('agg')
    from holoviews.plotting.mpl import OverlayPlot
    mpl_renderer = Store.renderers['matplotlib']
except:
    mpl_renderer = None

try:
    import holoviews.plotting.bokeh
    bokeh_renderer = Store.renderers['bokeh']
    from holoviews.plotting.bokeh.callbacks import Callback
    from bokeh.models import (
        Div, ColumnDataSource, FactorRange, Range1d, Row, Column,
        ToolbarBox, Spacer
    )
    from bokeh.models.mappers import LinearColorMapper, LogColorMapper
    from bokeh.models.tools import HoverTool
    from bokeh.plotting import Figure
except:
    bokeh_renderer = None

try:
    import holoviews.plotting.plotly
    plotly_renderer = Store.renderers['plotly']
except:
    plotly_renderer = None


class ParamLogStream(object):
    """
    Context manager that replaces the param logger and captures
    log messages in a StringIO stream.
    """

    def __enter__(self):
        self.stream = StringIO()
        self._handler = logging.StreamHandler(self.stream)
        self._logger = logging.getLogger('testlogger')
        for handler in self._logger.handlers:
            self._logger.removeHandler(handler)
        self._logger.addHandler(self._handler)
        self._param_logger = param.parameterized.logger
        param.parameterized.logger = self._logger
        return self

    def __exit__(self, *args):
        param.parameterized.logger = self._param_logger
        self._handler.close()
        self.stream.seek(0)


class TestMPLPlotInstantiation(ComparisonTestCase):

    def setUp(self):
        self.previous_backend = Store.current_backend
        Store.current_backend = 'matplotlib'
        if mpl_renderer is None:
            raise SkipTest("Matplotlib required to test plot instantiation")
        self.default_comm = mpl_renderer.comms['default']
        mpl_renderer.comms['default'] = (comms.Comm, '')

    def teardown(self):
        mpl_renderer.comms['default'] = self.default_comm
        Store.current_backend = self.previous_backend

    def test_interleaved_overlay(self):
        """
        Test to avoid regression after fix of https://github.com/ioam/holoviews/issues/41
        """
        o = Overlay([Curve(np.array([[0, 1]])) , Scatter([[1,1]]) , Curve(np.array([[0, 1]]))])
        OverlayPlot(o)

    def test_dynamic_nonoverlap(self):
        kdims = [Dimension('File', range=(0.01, 1)),
                 Dimension('SliceDimension', range=(0.01, 1)),
                 Dimension('Coordinates', range=(0.01, 1))]
        dmap1 = DynamicMap(lambda x, y, z: Image(np.random.rand(10,10)), kdims=kdims)
        dmap2 = DynamicMap(lambda x: Curve(np.random.rand(10,2))*VLine(x),
                           kdims=kdims[:1])
<<<<<<< HEAD
        renderer.get_widget(dmap1 + dmap2, 'selection')


    def test_dynamic_values_partial_overlap(self):
        kdims = [Dimension('File', range=(0.01, 1)),
                 Dimension('SliceDimension', values=['x', 'y', 'z']),
                 Dimension('Coordinates', range=(0.01, 1))]
        dmap1 = DynamicMap(lambda x, y, z: Image(np.random.rand(10,10)), kdims=kdims)
        dmap2 = DynamicMap(lambda x: Curve(np.random.rand(10,2))*VLine(x),
                           kdims=kdims[:1])
        renderer.get_widget(dmap1 + dmap2, 'selection')
=======
        mpl_renderer.get_widget(dmap1 + dmap2, 'selection')


    def test_dynamic_streams_refresh(self):
        stream = PositionXY()
        dmap = DynamicMap(lambda x, y: Points([(x, y)]),
                             kdims=[], streams=[stream])
        plot = mpl_renderer.get_plot(dmap)
        plot.initialize_plot()
        pre = mpl_renderer(plot, fmt='png')
        stream.update(x=1, y=1)
        plot.refresh()
        post = mpl_renderer(plot, fmt='png')
        self.assertNotEqual(pre, post)

    def test_errorbar_test(self):
        errorbars = ErrorBars(([0,1],[1,2],[0.1,0.2]))
        plot = mpl_renderer.get_plot(errorbars)
        plot.initialize_plot()

    def test_stream_callback_single_call(self):
        def history_callback(x, history=deque(maxlen=10)):
            history.append(x)
            return Curve(list(history))
        stream = PositionX()
        dmap = DynamicMap(history_callback, kdims=[], streams=[stream])
        plot = mpl_renderer.get_plot(dmap)
        mpl_renderer(plot)
        for i in range(20):
            stream.update(x=i)
        x, y = plot.handles['artist'].get_data()
        self.assertEqual(x, np.arange(10))
        self.assertEqual(y, np.arange(10, 20))

    def test_points_non_numeric_size_warning(self):
        data = (np.arange(10), np.arange(10), list(map(chr, range(94,104))))
        points = Points(data, vdims=['z'])(plot=dict(size_index=2))
        with ParamLogStream() as log:
            plot = mpl_renderer.get_plot(points)
        log_msg = log.stream.read()
        warning = ('%s: z dimension is not numeric, '
                   'cannot use to scale Points size.\n' % plot.name)
        self.assertEqual(log_msg, warning)

    def test_curve_datetime64(self):
        dates = [np.datetime64(dt.datetime(2016,1,i)) for i in range(1, 11)]
        curve = Curve((dates, np.random.rand(10)))
        plot = mpl_renderer.get_plot(curve)
        self.assertEqual(plot.handles['axis'].get_xlim(), (735964.0, 735973.0))

    def test_curve_pandas_timestamps(self):
        if not pd:
            raise SkipError("Pandas not available")
        dates = pd.date_range('2016-01-01', '2016-01-10', freq='D')
        curve = Curve((dates, np.random.rand(10)))
        plot = mpl_renderer.get_plot(curve)
        self.assertEqual(plot.handles['axis'].get_xlim(), (735964.0, 735973.0))

    def test_curve_dt_datetime(self):
        dates = [dt.datetime(2016,1,i) for i in range(1, 11)]
        curve = Curve((dates, np.random.rand(10)))
        plot = mpl_renderer.get_plot(curve)
        self.assertEqual(plot.handles['axis'].get_xlim(), (735964.0, 735973.0))

    def test_curve_heterogeneous_datetime_types_overlay(self):
        dates64 = [np.datetime64(dt.datetime(2016,1,i)) for i in range(1, 11)]
        dates = [dt.datetime(2016,1,i) for i in range(2, 12)]
        curve_dt64 = Curve((dates64, np.random.rand(10)))
        curve_dt = Curve((dates, np.random.rand(10)))
        plot = mpl_renderer.get_plot(curve_dt*curve_dt64)
        self.assertEqual(plot.handles['axis'].get_xlim(), (735964.0, 735974.0))

    def test_curve_heterogeneous_datetime_types_with_pd_overlay(self):
        if not pd:
            raise SkipError("Pandas not available")
        dates_pd = pd.date_range('2016-01-04', '2016-01-13', freq='D')
        dates64 = [np.datetime64(dt.datetime(2016,1,i)) for i in range(1, 11)]
        dates = [dt.datetime(2016,1,i) for i in range(2, 12)]
        curve_dt64 = Curve((dates64, np.random.rand(10)))
        curve_dt = Curve((dates, np.random.rand(10)))
        curve_pd = Curve((dates_pd, np.random.rand(10)))
        plot = mpl_renderer.get_plot(curve_dt*curve_dt64*curve_pd)
        self.assertEqual(plot.handles['axis'].get_xlim(), (735964.0, 735976.0))

    def test_layout_instantiate_subplots(self):
        layout = (Curve(range(10)) + Curve(range(10)) + Image(np.random.rand(10,10)) +
                  Curve(range(10)) + Curve(range(10)))
        plot = mpl_renderer.get_plot(layout)
        positions = [(0, 0), (0, 1), (0, 2), (0, 3), (1, 0), (1, 1), (1, 2), (1, 3)]
        self.assertEqual(sorted(plot.subplots.keys()), positions)
        for i, pos in enumerate(positions):
            adjoint = plot.subplots[pos]
            if 'main' in adjoint.subplots:
                self.assertEqual(adjoint.subplots['main'].layout_num, i+1)

    def test_layout_instantiate_subplots_transposed(self):
        layout = (Curve(range(10)) + Curve(range(10)) + Image(np.random.rand(10,10)) +
                  Curve(range(10)) + Curve(range(10)))
        plot = mpl_renderer.get_plot(layout(plot=dict(transpose=True)))
        positions = [(0, 0), (0, 1), (1, 0), (1, 1), (2, 0), (2, 1), (3, 0), (3, 1)]
        self.assertEqual(sorted(plot.subplots.keys()), positions)
        nums = [1, 5, 2, 6, 3, 7, 4, 8]
        for pos, num in zip(positions, nums):
            adjoint = plot.subplots[pos]
            if 'main' in adjoint.subplots:
                self.assertEqual(adjoint.subplots['main'].layout_num, num)


class TestBokehPlotInstantiation(ComparisonTestCase):

    def setUp(self):
        self.previous_backend = Store.current_backend
        if not bokeh_renderer:
            raise SkipTest("Bokeh required to test plot instantiation")
        Store.current_backend = 'bokeh'
        Callback._comm_type = comms.Comm
        self.default_comm = bokeh_renderer.comms['default']
        bokeh_renderer.comms['default'] = (comms.Comm, '')

    def teardown(self):
        Store.current_backend = self.previous_backend
        Callback._comm_type = comms.JupyterCommJS
        mpl_renderer.comms['default'] = self.default_comm

    def test_batched_plot(self):
        overlay = NdOverlay({i: Points(np.arange(i)) for i in range(1, 100)})
        plot = bokeh_renderer.get_plot(overlay)
        extents = plot.get_extents(overlay, {})
        self.assertEqual(extents, (0, 0, 98, 98))

    def _test_hover_info(self, element, tooltips, line_policy='prev'):
        plot = bokeh_renderer.get_plot(element)
        plot.initialize_plot()
        fig = plot.state
        hover = fig.select(dict(type=HoverTool))
        self.assertTrue(len(hover))
        self.assertEqual(hover[0].tooltips, tooltips)
        self.assertEqual(hover[0].line_policy, line_policy)

    def test_curve_overlay_hover_batched(self):
        obj = NdOverlay({i: Curve(np.random.rand(10,2)) for i in range(5)},
                        kdims=['Test'])
        opts = {'Curve': {'tools': ['hover']},
                'NdOverlay': {'legend_limit': 0}}
        obj = obj(plot=opts)
        self._test_hover_info(obj, [('Test', '@Test')])

    def test_curve_overlay_hover(self):
        obj = NdOverlay({i: Curve(np.random.rand(10,2)) for i in range(5)},
                        kdims=['Test'])
        opts = {'Curve': {'tools': ['hover']}}
        obj = obj(plot=opts)
        self._test_hover_info(obj, [('Test', '@Test'), ('x', '@x'), ('y', '@y')], 'nearest')

    def test_points_overlay_hover(self):
        obj = NdOverlay({i: Points(np.random.rand(10,2)) for i in range(5)},
                        kdims=['Test'])
        opts = {'Points': {'tools': ['hover']},
                'NdOverlay': {'legend_limit': 0}}
        obj = obj(plot=opts)
        self._test_hover_info(obj, [('Test', '@Test'), ('x', '@x'),
                                    ('y', '@y')])

    def test_path_overlay_hover(self):
        obj = NdOverlay({i: Path([np.random.rand(10,2)]) for i in range(5)},
                        kdims=['Test'])
        opts = {'Path': {'tools': ['hover']},
                'NdOverlay': {'legend_limit': 0}}
        obj = obj(plot=opts)
        self._test_hover_info(obj, [('Test', '@Test')])

    def test_polygons_overlay_hover(self):
        obj = NdOverlay({i: Polygons([np.random.rand(10,2)], vdims=['z'], level=0)
                         for i in range(5)}, kdims=['Test'])
        opts = {'Polygons': {'tools': ['hover']},
                'NdOverlay': {'legend_limit': 0}}
        obj = obj(plot=opts)
        self._test_hover_info(obj, [('Test', '@Test'), ('z', '@z')])

    def _test_colormapping(self, element, dim, log=False):
        plot = bokeh_renderer.get_plot(element)
        plot.initialize_plot()
        fig = plot.state
        cmapper = plot.handles['color_mapper']
        low, high = element.range(dim)
        self.assertEqual(cmapper.low, low)
        self.assertEqual(cmapper.high, high)
        mapper_type = LogColorMapper if log else LinearColorMapper
        self.assertTrue(isinstance(cmapper, mapper_type))

    def test_points_colormapping(self):
        points = Points(np.random.rand(10, 4), vdims=['a', 'b'])
        self._test_colormapping(points, 3)

    def test_image_colormapping(self):
        img = Image(np.random.rand(10, 10))(plot=dict(logz=True))
        self._test_colormapping(img, 2, True)

    def test_heatmap_colormapping(self):
        hm = HeatMap([(1,1,1), (2,2,0)])
        self._test_colormapping(hm, 2)

    def test_quadmesh_colormapping(self):
        n = 21
        xs = np.logspace(1, 3, n)
        ys = np.linspace(1, 10, n)
        qmesh = QuadMesh((xs, ys, np.random.rand(n-1, n-1)))
        self._test_colormapping(qmesh, 2)

    def test_spikes_colormapping(self):
        spikes = Spikes(np.random.rand(20, 2), vdims=['Intensity'])
        self._test_colormapping(spikes, 1)

    def test_side_histogram_no_cmapper(self):
        points = Points(np.random.rand(100, 2))
        plot = bokeh_renderer.get_plot(points.hist())
        plot.initialize_plot()
        adjoint_plot = list(plot.subplots.values())[0]
        main_plot = adjoint_plot.subplots['main']
        right_plot = adjoint_plot.subplots['right']
        self.assertTrue('color_mapper' not in main_plot.handles)
        self.assertTrue('color_mapper' not in right_plot.handles)

    def test_side_histogram_cmapper(self):
        """Assert histogram shares colormapper"""
        x,y = np.mgrid[-50:51, -50:51] * 0.1
        img = Image(np.sin(x**2+y**2), bounds=(-1,-1,1,1))
        plot = bokeh_renderer.get_plot(img.hist())
        plot.initialize_plot()
        adjoint_plot = list(plot.subplots.values())[0]
        main_plot = adjoint_plot.subplots['main']
        right_plot = adjoint_plot.subplots['right']
        self.assertIs(main_plot.handles['color_mapper'],
                      right_plot.handles['color_mapper'])
        self.assertEqual(main_plot.handles['color_dim'], img.vdims[0])

    def test_side_histogram_cmapper_weighted(self):
        """Assert weighted histograms share colormapper"""
        x,y = np.mgrid[-50:51, -50:51] * 0.1
        img = Image(np.sin(x**2+y**2), bounds=(-1,-1,1,1))
        adjoint = img.hist(dimension=['x', 'y'], weight_dimension='z',
                           mean_weighted=True)
        plot = bokeh_renderer.get_plot(adjoint)
        plot.initialize_plot()
        adjoint_plot = list(plot.subplots.values())[0]
        main_plot = adjoint_plot.subplots['main']
        right_plot = adjoint_plot.subplots['right']
        top_plot = adjoint_plot.subplots['top']
        self.assertIs(main_plot.handles['color_mapper'],
                      right_plot.handles['color_mapper'])
        self.assertIs(main_plot.handles['color_mapper'],
                      top_plot.handles['color_mapper'])
        self.assertEqual(main_plot.handles['color_dim'], img.vdims[0])

    def test_stream_callback(self):
        dmap = DynamicMap(lambda x, y: Points([(x, y)]), kdims=[], streams=[PositionXY()])
        plot = bokeh_renderer.get_plot(dmap)
        bokeh_renderer(plot)
        plot.callbacks[0].on_msg({"x": 10, "y": -10})
        data = plot.handles['source'].data
        self.assertEqual(data['x'], np.array([10]))
        self.assertEqual(data['y'], np.array([-10]))

    def test_stream_callback_with_ids(self):
        dmap = DynamicMap(lambda x, y: Points([(x, y)]), kdims=[], streams=[PositionXY()])
        plot = bokeh_renderer.get_plot(dmap)
        bokeh_renderer(plot)
        hover = plot.state.select(type=HoverTool)[0]
        plot.callbacks[0].on_msg({"x": {'id': hover.ref['id'], 'value': 10},
                                  "y": {'id': hover.ref['id'], 'value': -10}})
        data = plot.handles['source'].data
        self.assertEqual(data['x'], np.array([10]))
        self.assertEqual(data['y'], np.array([-10]))

    def test_stream_callback_single_call(self):
        def history_callback(x, history=deque(maxlen=10)):
            history.append(x)
            return Curve(list(history))
        stream = PositionX()
        dmap = DynamicMap(history_callback, kdims=[], streams=[stream])
        plot = bokeh_renderer.get_plot(dmap)
        bokeh_renderer(plot)
        for i in range(20):
            stream.update(x=i)
        data = plot.handles['source'].data
        self.assertEqual(data['x'], np.arange(10))
        self.assertEqual(data['y'], np.arange(10, 20))

    def test_bars_suppress_legend(self):
        bars = Bars([('A', 1), ('B', 2)])(plot=dict(show_legend=False))
        plot = bokeh_renderer.get_plot(bars)
        plot.initialize_plot()
        fig = plot.state
        assert len(fig.legend[0].items) == 0

    def test_image_boolean_array(self):
        img = Image(np.array([[True, False], [False, True]]))
        plot = bokeh_renderer.get_plot(img)
        cmapper = plot.handles['color_mapper']
        source = plot.handles['source']
        self.assertEqual(cmapper.low, 0)
        self.assertEqual(cmapper.high, 1)
        self.assertEqual(source.data['image'][0],
                         np.array([[0, 1], [1, 0]]))

    def test_layout_title(self):
        hmap1 = HoloMap({a: Image(np.random.rand(10,10)) for a in range(3)})
        hmap2 = HoloMap({a: Image(np.random.rand(10,10)) for a in range(3)})
        plot = bokeh_renderer.get_plot(hmap1+hmap2)
        title = plot.handles['title']
        self.assertIsInstance(title, Div)
        text = "<span style='font-size: 16pt'><b>Default: 0</b></font>"
        self.assertEqual(title.text, text)

    def test_layout_title_fontsize(self):
        hmap1 = HoloMap({a: Image(np.random.rand(10,10)) for a in range(3)})
        hmap2 = HoloMap({a: Image(np.random.rand(10,10)) for a in range(3)})
        layout = Layout([hmap1, hmap2])(plot=dict(fontsize={'title': '12pt'}))
        plot = bokeh_renderer.get_plot(layout)
        title = plot.handles['title']
        self.assertIsInstance(title, Div)
        text = "<span style='font-size: 12pt'><b>Default: 0</b></font>"
        self.assertEqual(title.text, text)

    def test_layout_title_show_title_false(self):
        hmap1 = HoloMap({a: Image(np.random.rand(10,10)) for a in range(3)})
        hmap2 = HoloMap({a: Image(np.random.rand(10,10)) for a in range(3)})
        layout = Layout([hmap1, hmap2])(plot=dict(show_title=False))
        plot = bokeh_renderer.get_plot(layout)
        self.assertTrue('title' not in plot.handles)

    def test_layout_title_update(self):
        hmap1 = HoloMap({a: Image(np.random.rand(10,10)) for a in range(3)})
        hmap2 = HoloMap({a: Image(np.random.rand(10,10)) for a in range(3)})
        plot = bokeh_renderer.get_plot(hmap1+hmap2)
        plot.update(1)
        title = plot.handles['title']
        self.assertIsInstance(title, Div)
        text = "<span style='font-size: 16pt'><b>Default: 1</b></font>"
        self.assertEqual(title.text, text)

    def test_grid_title(self):
        grid = GridSpace({(i, j): HoloMap({a: Image(np.random.rand(10,10))
                                           for a in range(3)}, kdims=['X'])
                          for i in range(2) for j in range(3)})
        plot = bokeh_renderer.get_plot(grid)
        title = plot.handles['title']
        self.assertIsInstance(title, Div)
        text = "<span style='font-size: 16pt'><b>X: 0</b></font>"
        self.assertEqual(title.text, text)

    def test_grid_title_update(self):
        grid = GridSpace({(i, j): HoloMap({a: Image(np.random.rand(10,10))
                                           for a in range(3)}, kdims=['X'])
                          for i in range(2) for j in range(3)})
        plot = bokeh_renderer.get_plot(grid)
        plot.update(1)
        title = plot.handles['title']
        self.assertIsInstance(title, Div)
        text = "<span style='font-size: 16pt'><b>X: 1</b></font>"
        self.assertEqual(title.text, text)

    def test_points_non_numeric_size_warning(self):
        data = (np.arange(10), np.arange(10), list(map(chr, range(94,104))))
        points = Points(data, vdims=['z'])(plot=dict(size_index=2))
        with ParamLogStream() as log:
            plot = bokeh_renderer.get_plot(points)
        log_msg = log.stream.read()
        warning = ('%s: z dimension is not numeric, '
                   'cannot use to scale Points size.\n' % plot.name)
        self.assertEqual(log_msg, warning)

    def test_curve_categorical_xaxis(self):
        curve = Curve((['A', 'B', 'C'], [1,2,3]))
        plot = bokeh_renderer.get_plot(curve)
        x_range = plot.handles['x_range']
        self.assertIsInstance(x_range, FactorRange)
        self.assertEqual(x_range.factors, ['A', 'B', 'C'])

    def test_curve_categorical_xaxis_invert_axes(self):
        curve = Curve((['A', 'B', 'C'], (1,2,3)))(plot=dict(invert_axes=True))
        plot = bokeh_renderer.get_plot(curve)
        y_range = plot.handles['y_range']
        self.assertIsInstance(y_range, FactorRange)
        self.assertEqual(y_range.factors, ['A', 'B', 'C'])

    def test_points_categorical_xaxis(self):
        points = Points((['A', 'B', 'C'], (1,2,3)))
        plot = bokeh_renderer.get_plot(points)
        x_range = plot.handles['x_range']
        self.assertIsInstance(x_range, FactorRange)
        self.assertEqual(x_range.factors, ['A', 'B', 'C'])

    def test_points_categorical_xaxis_mixed_type(self):
        points = Points(range(10))
        points2 = Points((['A', 'B', 'C', 1, 2.0], (1, 2, 3, 4, 5)))
        plot = bokeh_renderer.get_plot(points*points2)
        x_range = plot.handles['x_range']
        self.assertIsInstance(x_range, FactorRange)
        self.assertEqual(x_range.factors, list(map(str, range(10))) + ['A', 'B', 'C', '2.0'])
    def test_points_categorical_xaxis_invert_axes(self):
        points = Points((['A', 'B', 'C'], (1,2,3)))(plot=dict(invert_axes=True))
        plot = bokeh_renderer.get_plot(points)
        y_range = plot.handles['y_range']
        self.assertIsInstance(y_range, FactorRange)
        self.assertEqual(y_range.factors, ['A', 'B', 'C'])

    def test_points_overlay_categorical_xaxis(self):
        points = Points((['A', 'B', 'C'], (1,2,3)))
        points2 = Points((['B', 'C', 'D'], (1,2,3)))
        plot = bokeh_renderer.get_plot(points*points2)
        x_range = plot.handles['x_range']
        self.assertIsInstance(x_range, FactorRange)
        self.assertEqual(x_range.factors, ['A', 'B', 'C', 'D'])

    def test_points_overlay_categorical_xaxis_invert_axis(self):
        points = Points((['A', 'B', 'C'], (1,2,3)))(plot=dict(invert_xaxis=True))
        points2 = Points((['B', 'C', 'D'], (1,2,3)))
        plot = bokeh_renderer.get_plot(points*points2)
        x_range = plot.handles['x_range']
        self.assertIsInstance(x_range, FactorRange)
        self.assertEqual(x_range.factors, ['A', 'B', 'C', 'D'][::-1])

    def test_points_overlay_categorical_xaxis_invert_axes(self):
        points = Points((['A', 'B', 'C'], (1,2,3)))(plot=dict(invert_axes=True))
        points2 = Points((['B', 'C', 'D'], (1,2,3)))
        plot = bokeh_renderer.get_plot(points*points2)
        y_range = plot.handles['y_range']
        self.assertIsInstance(y_range, FactorRange)
        self.assertEqual(y_range.factors, ['A', 'B', 'C', 'D'])

    def test_heatmap_categorical_axes_string_int(self):
        hmap = HeatMap([('A',1, 1), ('B', 2, 2)])
        plot = bokeh_renderer.get_plot(hmap)
        x_range = plot.handles['x_range']
        y_range = plot.handles['y_range']
        self.assertIsInstance(x_range, FactorRange)
        self.assertEqual(x_range.factors, ['A', 'B'])
        self.assertIsInstance(y_range, FactorRange)
        self.assertEqual(y_range.factors, ['1', '2'])

    def test_heatmap_categorical_axes_string_int_invert_xyaxis(self):
        opts = dict(invert_xaxis=True, invert_yaxis=True)
        hmap = HeatMap([('A',1, 1), ('B', 2, 2)])(plot=opts)
        plot = bokeh_renderer.get_plot(hmap)
        x_range = plot.handles['x_range']
        y_range = plot.handles['y_range']
        self.assertIsInstance(x_range, FactorRange)
        self.assertEqual(x_range.factors, ['A', 'B'][::-1])
        self.assertIsInstance(y_range, FactorRange)
        self.assertEqual(y_range.factors, ['1', '2'][::-1])

    def test_heatmap_categorical_axes_string_int_inverted(self):
        hmap = HeatMap([('A',1, 1), ('B', 2, 2)])(plot=dict(invert_axes=True))
        plot = bokeh_renderer.get_plot(hmap)
        x_range = plot.handles['x_range']
        y_range = plot.handles['y_range']
        self.assertIsInstance(x_range, FactorRange)
        self.assertEqual(x_range.factors, ['1', '2'])
        self.assertIsInstance(y_range, FactorRange)
        self.assertEqual(y_range.factors, ['A', 'B'])

    def test_heatmap_points_categorical_axes_string_int(self):
        hmap = HeatMap([('A',1, 1), ('B', 2, 2)])
        points = Points([('A', 2), ('B', 1),  ('C', 3)])
        plot = bokeh_renderer.get_plot(hmap*points)
        x_range = plot.handles['x_range']
        y_range = plot.handles['y_range']
        self.assertIsInstance(x_range, FactorRange)
        self.assertEqual(x_range.factors, ['A', 'B', 'C'])
        self.assertIsInstance(y_range, FactorRange)
        self.assertEqual(y_range.factors, ['1', '2', '3'])

    def test_heatmap_points_categorical_axes_string_int_inverted(self):
        hmap = HeatMap([('A',1, 1), ('B', 2, 2)])(plot=dict(invert_axes=True))
        points = Points([('A', 2), ('B', 1),  ('C', 3)])
        plot = bokeh_renderer.get_plot(hmap*points)
        x_range = plot.handles['x_range']
        y_range = plot.handles['y_range']
        self.assertIsInstance(x_range, FactorRange)
        self.assertEqual(x_range.factors, ['1', '2', '3'])
        self.assertIsInstance(y_range, FactorRange)
        self.assertEqual(y_range.factors, ['A', 'B', 'C'])

    def test_points_errorbars_text_ndoverlay_categorical_xaxis(self):
        overlay = NdOverlay({i: Points(([chr(65+i)]*10,np.random.randn(10)))
                             for i in range(5)})
        error = ErrorBars([(el['x'][0], np.mean(el['y']), np.std(el['y']))
                           for el in overlay])
        text = Text('C', 0, 'Test')
        plot = bokeh_renderer.get_plot(overlay*error*text)
        x_range = plot.handles['x_range']
        y_range = plot.handles['y_range']
        self.assertIsInstance(x_range, FactorRange)
        self.assertEqual(x_range.factors, ['A', 'B', 'C', 'D', 'E'])
        self.assertIsInstance(y_range, Range1d)

    def test_points_errorbars_text_ndoverlay_categorical_xaxis_invert_axes(self):
        overlay = NdOverlay({i: Points(([chr(65+i)]*10,np.random.randn(10)))
                             for i in range(5)})
        error = ErrorBars([(el['x'][0], np.mean(el['y']), np.std(el['y']))
                           for el in overlay])(plot=dict(invert_axes=True))
        text = Text('C', 0, 'Test')
        plot = bokeh_renderer.get_plot(overlay*error*text)
        x_range = plot.handles['x_range']
        y_range = plot.handles['y_range']
        self.assertIsInstance(x_range, Range1d)
        self.assertIsInstance(y_range, FactorRange)
        self.assertEqual(y_range.factors, ['A', 'B', 'C', 'D', 'E'])
    
    def test_box_whisker_datetime(self):
        times = np.arange(dt.datetime(2017,1,1), dt.datetime(2017,2,1),
                          dt.timedelta(days=1))
        box = BoxWhisker((times, np.random.rand(len(times))), kdims=['Date'])
        plot = bokeh_renderer.get_plot(box)
        formatted = [box.kdims[0].pprint_value(t).replace(':', ';') for t in times]
        self.assertTrue(all('Date' in cds.data for cds in
                            plot.state.select(ColumnDataSource)))
        self.assertTrue(cds.data['Date'][0] in formatted for cds in
                        plot.state.select(ColumnDataSource))

    def test_curve_datetime64(self):
        dates = [np.datetime64(dt.datetime(2016,1,i)) for i in range(1, 11)]
        curve = Curve((dates, np.random.rand(10)))
        plot = bokeh_renderer.get_plot(curve)
        self.assertEqual(plot.handles['x_range'].start, np.datetime64(dt.datetime(2016, 1, 1)))
        self.assertEqual(plot.handles['x_range'].end, np.datetime64(dt.datetime(2016, 1, 10)))

    def test_curve_pandas_timestamps(self):
        if not pd:
            raise SkipError("Pandas not available")
        dates = pd.date_range('2016-01-01', '2016-01-10', freq='D')
        curve = Curve((dates, np.random.rand(10)))
        plot = bokeh_renderer.get_plot(curve)
        self.assertEqual(plot.handles['x_range'].start, np.datetime64(dt.datetime(2016, 1, 1)))
        self.assertEqual(plot.handles['x_range'].end, np.datetime64(dt.datetime(2016, 1, 10)))

    def test_curve_dt_datetime(self):
        dates = [dt.datetime(2016,1,i) for i in range(1, 11)]
        curve = Curve((dates, np.random.rand(10)))
        plot = bokeh_renderer.get_plot(curve)
        self.assertEqual(plot.handles['x_range'].start, np.datetime64(dt.datetime(2016, 1, 1)))
        self.assertEqual(plot.handles['x_range'].end, np.datetime64(dt.datetime(2016, 1, 10)))

    def test_curve_heterogeneous_datetime_types_overlay(self):
        dates64 = [np.datetime64(dt.datetime(2016,1,i)) for i in range(1, 11)]
        dates = [dt.datetime(2016,1,i) for i in range(2, 12)]
        curve_dt64 = Curve((dates64, np.random.rand(10)))
        curve_dt = Curve((dates, np.random.rand(10)))
        plot = bokeh_renderer.get_plot(curve_dt*curve_dt64)
        self.assertEqual(plot.handles['x_range'].start, np.datetime64(dt.datetime(2016, 1, 1)))
        self.assertEqual(plot.handles['x_range'].end, np.datetime64(dt.datetime(2016, 1, 11)))

    def test_curve_heterogeneous_datetime_types_with_pd_overlay(self):
        if not pd:
            raise SkipError("Pandas not available")
        dates_pd = pd.date_range('2016-01-04', '2016-01-13', freq='D')
        dates64 = [np.datetime64(dt.datetime(2016,1,i)) for i in range(1, 11)]
        dates = [dt.datetime(2016,1,i) for i in range(2, 12)]
        curve_dt64 = Curve((dates64, np.random.rand(10)))
        curve_dt = Curve((dates, np.random.rand(10)))
        curve_pd = Curve((dates_pd, np.random.rand(10)))
        plot = bokeh_renderer.get_plot(curve_dt*curve_dt64*curve_pd)
        self.assertEqual(plot.handles['x_range'].start, np.datetime64(dt.datetime(2016, 1, 1)))
        self.assertEqual(plot.handles['x_range'].end, np.datetime64(dt.datetime(2016, 1, 13)))

    def test_layout_gridspaces(self):
        layout = (GridSpace({(i, j): Curve(range(i+j)) for i in range(1, 3)
                             for j in range(2,4)}) +
                  GridSpace({(i, j): Curve(range(i+j)) for i in range(1, 3)
                             for j in range(2,4)}) +
                  Curve(range(10))).cols(2)
        layout_plot = bokeh_renderer.get_plot(layout)
        plot = layout_plot.state

        # Unpack until getting down to two rows
        self.assertIsInstance(plot, Column)
        self.assertEqual(len(plot.children), 2)
        toolbar, column = plot.children
        self.assertIsInstance(toolbar, ToolbarBox)
        self.assertIsInstance(column, Column)
        self.assertEqual(len(column.children), 2)
        row1, row2 = column.children
        self.assertIsInstance(row1, Row)
        self.assertIsInstance(row2, Row)

        # Check the row of GridSpaces
        self.assertEqual(len(row1.children), 2)
        grid1, grid2 = row1.children
        self.assertIsInstance(grid1, Column)
        self.assertIsInstance(grid2, Column)
        self.assertEqual(len(grid1.children), 1)
        self.assertEqual(len(grid2.children), 1)
        grid1, grid2 = grid1.children[0], grid2.children[0]
        self.assertIsInstance(grid1, Column)
        self.assertIsInstance(grid2, Column)
        for grid in [grid1, grid2]:
            self.assertEqual(len(grid.children), 2)
            grow1, grow2 = grid.children
            self.assertIsInstance(grow1, Row)
            self.assertIsInstance(grow2, Row)
            self.assertEqual(len(grow1.children), 2)
            self.assertEqual(len(grow2.children), 2)
            gfig1, gfig2 = grow1.children
            gfig3, gfig4 = grow2.children
            self.assertIsInstance(gfig1, Figure)
            self.assertIsInstance(gfig2, Figure)
            self.assertIsInstance(gfig3, Figure)
            self.assertIsInstance(gfig4, Figure)

        # Check the row of Curve and a spacer
        self.assertEqual(len(row2.children), 2)
        fig, spacer = row2.children
        self.assertIsInstance(fig, Figure)
        self.assertIsInstance(spacer, Spacer)

    def test_layout_instantiate_subplots(self):
        layout = (Curve(range(10)) + Curve(range(10)) + Image(np.random.rand(10,10)) +
                  Curve(range(10)) + Curve(range(10)))
        plot = bokeh_renderer.get_plot(layout)
        positions = [(0, 0), (0, 1), (0, 2), (0, 3), (1, 0), (1, 1), (1, 2), (1, 3)]
        self.assertEqual(sorted(plot.subplots.keys()), positions)

    def test_layout_instantiate_subplots_transposed(self):
        layout = (Curve(range(10)) + Curve(range(10)) + Image(np.random.rand(10,10)) +
                  Curve(range(10)) + Curve(range(10)))
        plot = bokeh_renderer.get_plot(layout(plot=dict(transpose=True)))
        positions = [(0, 0), (0, 1), (1, 0), (1, 1), (2, 0), (2, 1), (3, 0), (3, 1)]
        self.assertEqual(sorted(plot.subplots.keys()), positions)




class TestPlotlyPlotInstantiation(ComparisonTestCase):

    def setUp(self):
        self.previous_backend = Store.current_backend
        Store.current_backend = 'plotly'
        self.default_comm = plotly_renderer.comms['default']
        if not plotly_renderer:
            raise SkipTest("Plotly required to test plot instantiation")
        plotly_renderer.comms['default'] = (comms.Comm, '')


    def teardown(self):
        Store.current_backend = self.previous_backend
        plotly_renderer.comms['default'] = self.default_comm

    def _get_plot_state(self, element):
        plot = plotly_renderer.get_plot(element)
        plot.initialize_plot()
        return plot.state

    def test_curve_state(self):
        curve = Curve([1, 2, 3])
        state = self._get_plot_state(curve)
        self.assertEqual(state['data'][0]['y'], np.array([1, 2, 3]))
        self.assertEqual(state['layout']['yaxis']['range'], [1, 3])

    def test_scatter3d_state(self):
        scatter = Scatter3D(([0,1], [2,3], [4,5]))
        state = self._get_plot_state(scatter)
        self.assertEqual(state['data'][0]['x'], np.array([0, 1]))
        self.assertEqual(state['data'][0]['y'], np.array([2, 3]))
        self.assertEqual(state['data'][0]['z'], np.array([4, 5]))
        self.assertEqual(state['layout']['scene']['xaxis']['range'], [0, 1])
        self.assertEqual(state['layout']['scene']['yaxis']['range'], [2, 3])
        self.assertEqual(state['layout']['scene']['zaxis']['range'], [4, 5])

    def test_overlay_state(self):
        layout = Curve([1, 2, 3]) * Curve([2, 4, 6])
        state = self._get_plot_state(layout)
        self.assertEqual(state['data'][0]['y'], np.array([1, 2, 3]))
        self.assertEqual(state['data'][1]['y'], np.array([2, 4, 6]))
        self.assertEqual(state['layout']['yaxis']['range'], [1, 6])

    def test_layout_state(self):
        layout = Curve([1, 2, 3]) + Curve([2, 4, 6])
        state = self._get_plot_state(layout)
        self.assertEqual(state['data'][0]['y'], np.array([1, 2, 3]))
        self.assertEqual(state['data'][0]['yaxis'], 'y1')
        self.assertEqual(state['data'][1]['y'], np.array([2, 4, 6]))
        self.assertEqual(state['data'][1]['yaxis'], 'y2')

    def test_grid_state(self):
        grid = GridSpace({(i, j): Curve([i, j]) for i in [0, 1]
                          for j in [0, 1]})
        state = self._get_plot_state(grid)
        self.assertEqual(state['data'][0]['y'], np.array([0, 0]))
        self.assertEqual(state['data'][0]['xaxis'], 'x1')
        self.assertEqual(state['data'][0]['yaxis'], 'y1')
        self.assertEqual(state['data'][1]['y'], np.array([1, 0]))
        self.assertEqual(state['data'][1]['xaxis'], 'x2')
        self.assertEqual(state['data'][1]['yaxis'], 'y1')
        self.assertEqual(state['data'][2]['y'], np.array([0, 1]))
        self.assertEqual(state['data'][2]['xaxis'], 'x1')
        self.assertEqual(state['data'][2]['yaxis'], 'y2')
        self.assertEqual(state['data'][3]['y'], np.array([1, 1]))
        self.assertEqual(state['data'][3]['xaxis'], 'x2')
        self.assertEqual(state['data'][3]['yaxis'], 'y2')

    def test_stream_callback_single_call(self):
        def history_callback(x, history=deque(maxlen=10)):
            history.append(x)
            return Curve(list(history))
        stream = PositionX()
        dmap = DynamicMap(history_callback, kdims=[], streams=[stream])
        plot = plotly_renderer.get_plot(dmap)
        plotly_renderer(plot)
        for i in range(20):
            stream.update(x=i)
        state = plot.state
        self.assertEqual(state['data'][0]['x'], np.arange(10))
        self.assertEqual(state['data'][0]['y'], np.arange(10, 20))

    def test_layout_instantiate_subplots(self):
        layout = (Curve(range(10)) + Curve(range(10)) + Image(np.random.rand(10,10)) +
                  Curve(range(10)) + Curve(range(10)))
        plot = plotly_renderer.get_plot(layout)
        positions = [(0, 0), (0, 1), (0, 2), (0, 3), (1, 0), (1, 1), (1, 2), (1, 3)]
        self.assertEqual(sorted(plot.subplots.keys()), positions)

    def test_layout_instantiate_subplots_transposed(self):
        layout = (Curve(range(10)) + Curve(range(10)) + Image(np.random.rand(10,10)) +
                  Curve(range(10)) + Curve(range(10)))
        plot = plotly_renderer.get_plot(layout(plot=dict(transpose=True)))
        positions = [(0, 0), (0, 1), (1, 0), (1, 1), (2, 0), (2, 1), (3, 0), (3, 1)]
        self.assertEqual(sorted(plot.subplots.keys()), positions)
>>>>>>> 9f777d35
<|MERGE_RESOLUTION|>--- conflicted
+++ resolved
@@ -103,9 +103,7 @@
         dmap1 = DynamicMap(lambda x, y, z: Image(np.random.rand(10,10)), kdims=kdims)
         dmap2 = DynamicMap(lambda x: Curve(np.random.rand(10,2))*VLine(x),
                            kdims=kdims[:1])
-<<<<<<< HEAD
-        renderer.get_widget(dmap1 + dmap2, 'selection')
-
+        mpl_renderer.get_widget(dmap1 + dmap2, 'selection')
 
     def test_dynamic_values_partial_overlap(self):
         kdims = [Dimension('File', range=(0.01, 1)),
@@ -114,10 +112,7 @@
         dmap1 = DynamicMap(lambda x, y, z: Image(np.random.rand(10,10)), kdims=kdims)
         dmap2 = DynamicMap(lambda x: Curve(np.random.rand(10,2))*VLine(x),
                            kdims=kdims[:1])
-        renderer.get_widget(dmap1 + dmap2, 'selection')
-=======
         mpl_renderer.get_widget(dmap1 + dmap2, 'selection')
-
 
     def test_dynamic_streams_refresh(self):
         stream = PositionXY()
@@ -843,5 +838,4 @@
                   Curve(range(10)) + Curve(range(10)))
         plot = plotly_renderer.get_plot(layout(plot=dict(transpose=True)))
         positions = [(0, 0), (0, 1), (1, 0), (1, 1), (2, 0), (2, 1), (3, 0), (3, 1)]
-        self.assertEqual(sorted(plot.subplots.keys()), positions)
->>>>>>> 9f777d35
+        self.assertEqual(sorted(plot.subplots.keys()), positions)