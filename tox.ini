# For use with pyct (https://github.com/pyviz/pyct), but just standard
# tox config (works with tox alone).

[tox]
#          python version             test group                  extra envs  extra commands
<<<<<<< HEAD
envlist = {py38,py39,py310,py311}-{unit,examples,all_recommended,simple}-{default}-{dev,pkg}
=======
envlist = {py37,py38,py39,py310,py311}-{unit,ui,examples,all_recommended,simple}-{default}-{dev,pkg}
>>>>>>> be58b7e1

[_simple]
description = Install holoviews without any optional dependencies
deps = .
commands = python -c "import holoviews as hv; print(hv.__version__)"

[_unit_core]
description = Run unit tests with coverage but no optional test dependency
deps = .[tests_core]
commands = pytest holoviews --cov=./holoviews -vv

[_unit]
description = Run unit tests with coverage and all the optional test dependencies
deps = .[tests]
commands = pytest holoviews --cov=./holoviews -vv

[_unit_gpu]
description = Run unit tests with coverage and all the optional test dependencies
deps = .[tests_gpu]
commands = pytest holoviews --cov=./holoviews -vv

[_ui]
description = Run UI tests
deps = .[tests, ui]
commands = pytest holoviews --cov=./holoviews --cov-report=xml --ui --browser chromium

[_examples]
description = Test that default examples run
deps = .[examples_tests]
commands = pytest -n auto --dist loadscope --nbval-lax examples
# --force-flaky --max-runs=5

[_all_recommended]
description = Run all recommended tests
deps = .[tests, examples_tests]
commands = {[_unit]commands}
           {[_examples]commands}

[_pkg]
commands = holoviews --install-examples

[testenv]
sitepackages = True
install_command = pip install --no-deps {opts} pytest {packages}

changedir = {envtmpdir}

commands = examples-pkg: {[_pkg]commands}
           unit: {[_unit]commands}
           unit_core: {[_unit_core]commands}
           unit_gpu: {[_unit_gpu]commands}
           ui: {[_ui]commands}
           simple: {[_simple]commands}
           examples: {[_examples]commands}
           all_recommended: {[_all_recommended]commands}

deps = unit: {[_unit]deps}
       unit_core: {[_unit_core]deps}
       unit_gpu: {[_unit_gpu]deps}
       ui: {[_ui]commands}
       examples: {[_examples]deps}
       all_recommended: {[_all_recommended]deps}<|MERGE_RESOLUTION|>--- conflicted
+++ resolved
@@ -3,11 +3,7 @@
 
 [tox]
 #          python version             test group                  extra envs  extra commands
-<<<<<<< HEAD
-envlist = {py38,py39,py310,py311}-{unit,examples,all_recommended,simple}-{default}-{dev,pkg}
-=======
-envlist = {py37,py38,py39,py310,py311}-{unit,ui,examples,all_recommended,simple}-{default}-{dev,pkg}
->>>>>>> be58b7e1
+envlist = {py38,py39,py310,py311}-{unit,ui,examples,all_recommended,simple}-{default}-{dev,pkg}
 
 [_simple]
 description = Install holoviews without any optional dependencies
